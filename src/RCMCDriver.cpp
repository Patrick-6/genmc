/*
 * RCMC -- Model Checking for C11 programs.
 *
 * This program is free software; you can redistribute it and/or modify
 * it under the terms of the GNU General Public License as published by
 * the Free Software Foundation; either version 2 of the License, or
 * (at your option) any later version.
 *
 * This program is distributed in the hope that it will be useful,
 * but WITHOUT ANY WARRANTY; without even the implied warranty of
 * MERCHANTABILITY or FITNESS FOR A PARTICULAR PURPOSE.  See the
 * GNU General Public License for more details.
 *
 * You should have received a copy of the GNU General Public License
 * along with this program; if not, you can access it online at
 * http://www.gnu.org/licenses/gpl-2.0.html.
 *
 * Author: Michalis Kokologiannakis <mixaskok@gmail.com>
 */

#include "Config.hpp"
#include "Error.hpp"
#include "LLVMModule.hpp"
#include "RCMCDriver.hpp"
#include "Interpreter.h"
#include <llvm/IR/Verifier.h>
#include <llvm/Support/DynamicLibrary.h>
#include <llvm/Support/Format.h>

#include <algorithm>
#include <csignal>
#include <sstream>

void abortHandler(int signum)
{
	exit(42);
}

RCMCDriver::RCMCDriver(Config *conf, clock_t start)
	: userConf(conf), explored(0), duplicates(0), start(start)
{
	/*
	 * Make sure we can resolve symbols in the program as well. We use 0
	 * as an argument in order to load the program, not a library. This
	 * is useful as it allows the executions of external functions in the
	 * user code.
	 */
	std::string ErrorStr;
	if (llvm::sys::DynamicLibrary::LoadLibraryPermanently(0, &ErrorStr))
		WARN("Could not resolve symbols in the program: " + ErrorStr);
}
RCMCDriver::RCMCDriver(Config *conf, std::unique_ptr<llvm::Module> mod, clock_t start)
	: userConf(conf), mod(std::move(mod)), explored(0), duplicates(0), start(start)
{
	std::string ErrorStr;
	if (llvm::sys::DynamicLibrary::LoadLibraryPermanently(0, &ErrorStr))
		WARN("Could not resolve symbols in the program: " + ErrorStr);
}

/* TODO: Need to pass by reference? Maybe const? */
void RCMCDriver::parseLLVMFile(const std::string &fileName)
{
	Parser fileParser;
	sourceCode = fileParser.readFile(fileName);
}

void RCMCDriver::parseRun()
{
	/* Parse source code from input file and get an LLVM module */
	parseLLVMFile(userConf->inputFile);
	mod = std::unique_ptr<llvm::Module>(LLVMModule::getLLVMModule(sourceCode));
	run();
}

void RCMCDriver::printResults()
{
	std::stringstream dups;
	dups << " (" << duplicates << " duplicates)";
	llvm::dbgs() << "Number of complete executions explored: " << explored
		     << ((userConf->countDuplicateExecs) ? dups.str() : "") << "\n";
	llvm::dbgs() << "Total wall-clock time: "
		     << llvm::format("%.2f", ((float) clock() - start)/CLOCKS_PER_SEC)
		     << "s\n";
}

void RCMCDriver::handleFinishedExecution(ExecutionGraph &g)
{
<<<<<<< HEAD
	if ((userConf->checkPscAcyclicity && g.isPscAcyclic()) ||
	    !userConf->checkPscAcyclicity) {
		if (userConf->printExecGraphs)
			llvm::dbgs() << g << g.revisit << g.modOrder << "\n";
		if (userConf->countDuplicateExecs) {
			std::string exec;
			llvm::raw_string_ostream buf(exec);
			buf << g;
			if (uniqueExecs.find(buf.str()) != uniqueExecs.end())
				++duplicates;
			else
				uniqueExecs.insert(buf.str());
		}
		++explored;
	}
=======
	if (userConf->checkPscAcyclicity && !g.isPscAcyclic())
		return;
	if (userConf->checkWbAcyclicity && !g.isWbAcyclic())
		return;
	if (userConf->printExecGraphs)
		llvm::dbgs() << g << g.revisit << g.modOrder << "\n";
	if (userConf->countDuplicateExecs) {
		std::string exec;
		llvm::raw_string_ostream buf(exec);
		buf << g;
		if (uniqueExecs.find(buf.str()) != uniqueExecs.end())
			++duplicates;
		else
			uniqueExecs.insert(buf.str());
	}
	++explored;
>>>>>>> 813e4047
}

void RCMCDriver::run()
{
	std::string buf;

	std::signal(SIGABRT, abortHandler);
	LLVMModule::transformLLVMModule(*mod, userConf);
	if (userConf->transformFile != "")
		LLVMModule::printLLVMModule(*mod, userConf->transformFile);

	/* Create an interpreter for the program's instructions. */
	EE = (llvm::Interpreter *) llvm::Interpreter::create(&*mod, userConf, this, &buf);

	/* Create an initial graph */
	ExecutionGraph initGraph;

	/* Create main thread and start event */
	Thread main = Thread(mod->getFunction("main"), 0);
	main.eventList.push_back(EventLabel(EStart, llvm::Acquire, Event(0, 0), Event::getInitializer()));
	initGraph.threads.push_back(main);
	initGraph.maxEvents[0] = 1;

	/* Explore all graphs and print the results */
	visitGraph(initGraph);
	printResults();
	return;
}

void RCMCDriver::visitGraph(ExecutionGraph &g)
{
	ExecutionGraph *oldEG = currentEG;
	currentEG = &g;

	/* Reset scheduler */
	g.currentT = 0;
	/* Reset all thread local variables */
	for (auto i = 0u; i < g.threads.size(); i++) {
		g.threads[i].tls = EE->threadLocalVars;
		g.threads[i].globalInstructions = 0;
		g.threads[i].isBlocked = false;
	}

start:
	/* Get main program function and run the program */
	EE->runStaticConstructorsDestructors(false);
	EE->runFunctionAsMain(mod->getFunction("main"), {"prog"}, 0);
	EE->runStaticConstructorsDestructors(true);

	bool validExecution;
	do {
		if (g.workqueue.empty()) {
			for (auto mem : g.stackAllocas)
				free(mem); /* No need to clear vector */
			for (auto mem : g.heapAllocas)
				free(mem);
			currentEG = oldEG;
			return;
		}

		validExecution = true;
		StackItem &p = g.workqueue.back();
		// llvm::dbgs() << "Popping from stack " << ((p.type == RevR) ? "Read\n" : "Write\n"); llvm::dbgs() << "Graph is " << g << "\n, " << explored << " executions so far\n";

		if (p.type == RevR) {
			g.cutBefore(p.preds, p.revisit);
			EventLabel &lab1 = g.getEventLabel(p.e);
			Event oldRf = lab1.rf;
			lab1.rf = p.shouldRf;
			if (!p.shouldRf.isInitializer()) {
				EventLabel &lab2 = g.getEventLabel(p.shouldRf);
				lab2.rfm1.push_front(p.e);
			}
			if (!oldRf.isInitializer()) {
				EventLabel &lab3 = g.getEventLabel(oldRf);
				lab3.rfm1.remove(p.e);
			}

			lab1.hbView = g.getEventHbView(lab1.pos.prev());
			lab1.hbView[lab1.pos.thread] = lab1.pos.index;
			if (lab1.isAtLeastAcquire()) {
				View mV = g.getEventMsgView(lab1.rf);
				lab1.hbView.updateMax(mV);
			}

			std::vector<int> before = g.getPorfBefore(p.e);
			g.revisit.removePorfBefore(before);

			std::vector<Event> ls0({p.e});
			Event added = tryAddRMWStores(g, ls0);
			if (!added.isInitializer()) {
				bool visitable = visitRMWStore(g);
				if (!visitable) {
					g.workqueue.pop_back();
					validExecution = false;
				}
			}
			// llvm::dbgs() << "After restriction: \n" << g << "\n";
		} else {
			EventLabel &sLab = g.getEventLabel(p.e);
			g.cutBefore(p.preds, p.revisit);
			g.modOrder.setLoc(sLab.addr, p.locMO);

			std::vector<Event> es({p.prevMO, p.e});
			std::vector<int> before2 = g.getPorfBefore(es);
			g.revisit.removePorfBefore(before2);

			// llvm::dbgs() << "After restriction: \n" << g << "\n";

			EventLabel &wLab = g.getEventLabel(p.e); /* Refetching */
			std::vector<Event> ls = g.getRevisitLoadsNonMaximal(p.e);
			std::vector<std::vector<Event > > rSets =
				EE->calcRevisitSets(ls, {}, wLab);
			revisitReads(g, rSets, {}, wLab);
		}
	} while (!validExecution);

	g.currentT = 0;
	for (unsigned int i = 0; i < g.threads.size(); i++) {
                /* Make sure that all stacks are empty since there may
		 * have been a failed assume on some thread
		 * and a join waiting on that thread.
		 * Joins do not empty ECStacks */
		g.threads[i].ECStack = {};
		g.threads[i].tls = EE->threadLocalVars;
		g.threads[i].isBlocked = false;
		g.threads[i].globalInstructions = 0;
	}
	for (auto mem : g.stackAllocas)
		free(mem);
	for (auto mem : g.heapAllocas)
		free(mem);
	g.stackAllocas.clear();
	g.heapAllocas.clear();
	g.freedMem.clear();

	g.workqueue.pop_back();
	goto start;
}

void RCMCDriver::visitStore(ExecutionGraph &g)
{
	switch (userConf->model) {
	case wrc11:
		visitStoreWeakRA(g);
		return;
	default:
		visitStoreMO(g);
		return;
	}
}

void RCMCDriver::visitStoreWeakRA(ExecutionGraph &g)
{
	Event s = g.getLastThreadEvent(g.currentT);
	EventLabel &sLab = g.getEventLabel(s);

	g.modOrder.addAtLocEnd(sLab.addr, sLab.pos);
	std::vector<Event> ls = g.getRevisitLoads(s);
	std::vector<std::vector<Event > > rSets =
		EE->calcRevisitSets(ls, {}, sLab);
	revisitReads(g, rSets, {}, sLab);
}

void RCMCDriver::visitStoreMO(ExecutionGraph &g)
{
	Event s = g.getLastThreadEvent(g.currentT);
	EventLabel &sLab = g.getEventLabel(s);

	View before = g.getHbBefore(s);
	std::vector<Event> locMO = g.modOrder.getAtLoc(sLab.addr);
	std::vector<std::vector<Event> > partStores = g.splitLocMOBefore(before, locMO);
	if (partStores[0].empty()) {
		g.modOrder.addAtLocEnd(sLab.addr, sLab.pos);

		std::vector<Event> ls = g.getRevisitLoads(s);
		std::vector<std::vector<Event > > rSets =
			EE->calcRevisitSets(ls, {}, sLab);
		revisitReads(g, rSets, {}, sLab);
	} else {
		std::vector<int> preds = g.getGraphState();
		RevisitSet prevRev = g.revisit;

		g.modOrder.addAtLocEnd(sLab.addr, s);

		std::vector<Event> ls = g.getRevisitLoads(s);
		std::vector<std::vector<Event > > rSets =
			EE->calcRevisitSets(ls, {}, sLab);
		revisitReads(g, rSets, {}, sLab);

		std::reverse(partStores[1].begin(), partStores[1].end());
		std::reverse(partStores[0].begin(), partStores[0].end());
		for (auto it = partStores[0].begin(); it != partStores[0].end(); ++it) {
			EventLabel &lab = g.getEventLabel(*it);
			if (lab.isRMW())
				continue;
			std::vector<Event> locMO(partStores[1]);
			locMO.insert(locMO.end(), partStores[0].begin(), it);
			locMO.push_back(s);
			locMO.insert(locMO.end(), it, partStores[0].end());

			g.workqueue.push_back(StackItem(s, *it, preds, prevRev, lab.addr, locMO));
		}
	}
	return;
}

bool RCMCDriver::visitRMWStore(ExecutionGraph &g)
{
	switch (userConf->model) {
	case wrc11:
		return visitRMWStoreWeakRA(g);
	default:
		return visitRMWStoreMO(g);
	}
}

bool RCMCDriver::visitRMWStoreWeakRA(ExecutionGraph &g)
{
	Event s = g.getLastThreadEvent(g.currentT);
	EventLabel &sLab = g.getEventLabel(s);
	EventLabel &lab = g.getPreviousLabel(s); /* Need to refetch! */

	g.modOrder.addAtLocEnd(sLab.addr, sLab.pos);
	std::vector<Event> ls = g.getRevisitLoads(s);

	llvm::GenericValue val =
		EE->loadValueFromWrite(lab.rf, lab.valTyp, lab.addr);
	std::vector<Event> pendingRMWs =
		EE->getPendingRMWs(lab.pos, lab.rf, lab.addr, val);
	std::vector<std::vector<Event> > rSets =
		EE->calcRevisitSets(ls, pendingRMWs, sLab);

	revisitReads(g, rSets, pendingRMWs, sLab);

	return pendingRMWs.empty();
}

bool RCMCDriver::visitRMWStoreMO(ExecutionGraph &g)
{
	Event s = g.getLastThreadEvent(g.currentT);
	EventLabel &sLab = g.getEventLabel(s);
	EventLabel &lab = g.getPreviousLabel(s); /* Need to refetch! */

	std::vector<Event> ls;
	std::vector<Event>::iterator pos = g.modOrder.getRMWPos(lab.addr, lab.rf);
	if (pos == g.modOrder.getAtLoc(lab.addr).end()) {
		g.modOrder.addAtLocEnd(lab.addr, s);
		ls = g.getRevisitLoads(s);
	} else {
		g.modOrder.addAtLocPos(lab.addr, pos, s);
		ls = g.getRevisitLoadsNonMaximal(s);
	}

	llvm::GenericValue val =
		EE->loadValueFromWrite(lab.rf, lab.valTyp, lab.addr);
	std::vector<Event> pendingRMWs =
		EE->getPendingRMWs(lab.pos, lab.rf, lab.addr, val);
	std::vector<std::vector<Event> > rSets =
		EE->calcRevisitSets(ls, pendingRMWs, sLab);

	revisitReads(g, rSets, pendingRMWs, sLab);

	return pendingRMWs.empty();
}

Event RCMCDriver::tryAddRMWStores(ExecutionGraph &g, std::vector<Event> &ls)
{
	ExecutionGraph *oldEG = currentEG;
	currentEG = &g;
	for (auto &l : ls) {
		EventLabel &lab = g.getEventLabel(l);
		llvm::GenericValue rfVal = EE->loadValueFromWrite(lab.rf, lab.valTyp, lab.addr);
		if (EE->isSuccessfulRMW(lab, rfVal)) {
			g.currentT = lab.pos.thread;
			if (lab.attr == CAS) {
				g.addCASStoreToGraph(lab.ord, lab.addr, lab.nextVal, lab.valTyp);
			} else {
				llvm::GenericValue newVal;
				EE->executeAtomicRMWOperation(newVal, rfVal, lab.nextVal, lab.op);
				g.addRMWStoreToGraph(lab.ord, lab.addr, newVal, lab.valTyp);
			}
			currentEG = oldEG;
			return g.getLastThreadEvent(g.currentT);
		}
	}
	currentEG = oldEG;
	return Event::getInitializer(); /* No to-be-exclusive event found */
}

void RCMCDriver::revisitReads(ExecutionGraph &g, std::vector<std::vector<Event> > &subsets,
			      std::vector<Event> K0, EventLabel &wLab)
{
	for (auto &si : subsets) {
		std::vector<Event> ls(si);
		ls.insert(ls.end(), K0.begin(), K0.end());

		if (ls.empty() || (!K0.empty() &&
				   std::find(si.begin(), si.end(), K0.back()) != si.end()))
			continue;

		std::vector<int> after = g.getPorfAfter(ls);
		if (std::any_of(si.begin(), si.end(), [&after](Event &e)
				{ return e.index >= after[e.thread]; }))
			continue;

		std::vector<Event> ls1(K0);
		ls1.erase(std::remove_if(ls1.begin(), ls1.end(), [&si](Event &e)
			  { return std::find(si.begin(), si.end(), e) != si.end(); }), ls1.end());
		ls1.erase(std::remove_if(ls1.begin(), ls1.end(), [&after](Event &e)
			  { return e.index >= after[e.thread]; }), ls1.end());
		ls1.insert(ls1.end(), si.begin(), si.end());

		std::vector<Event> ls0;
		llvm::Interpreter *interp = EE;
		if (std::any_of(si.begin(), si.end(), [interp, &g, &wLab](Event &e)
				{ EventLabel &lab = g.getEventLabel(e);
				  return interp->isSuccessfulRMW(lab, wLab.val); }))
			ls0.insert(ls0.end(), si.begin(), si.end());
		else
			ls0.insert(ls0.end(), ls1.begin(), ls1.end());

		ExecutionGraph eg;

		after = g.getPorfAfter(ls1);
		eg.cutToCopyAfter(g, after);
		eg.modifyRfs(ls1, wLab.pos);
		std::vector<int> before = eg.getPorfBefore(si);
		eg.revisit.removePorfBefore(before);

		Event added = tryAddRMWStores(eg, ls0);
		if (!added.isInitializer()) {
			ExecutionGraph *oldEG = currentEG;
			currentEG = &eg;
			bool visitable = visitRMWStore(eg);
			currentEG = oldEG;
			if (visitable)
				visitGraph(eg);
		} else {
			visitGraph(eg);
		}
	}
	return;
}
/* TODO: Fix destructors for Driver and config (basically for every class) */<|MERGE_RESOLUTION|>--- conflicted
+++ resolved
@@ -85,23 +85,6 @@
 
 void RCMCDriver::handleFinishedExecution(ExecutionGraph &g)
 {
-<<<<<<< HEAD
-	if ((userConf->checkPscAcyclicity && g.isPscAcyclic()) ||
-	    !userConf->checkPscAcyclicity) {
-		if (userConf->printExecGraphs)
-			llvm::dbgs() << g << g.revisit << g.modOrder << "\n";
-		if (userConf->countDuplicateExecs) {
-			std::string exec;
-			llvm::raw_string_ostream buf(exec);
-			buf << g;
-			if (uniqueExecs.find(buf.str()) != uniqueExecs.end())
-				++duplicates;
-			else
-				uniqueExecs.insert(buf.str());
-		}
-		++explored;
-	}
-=======
 	if (userConf->checkPscAcyclicity && !g.isPscAcyclic())
 		return;
 	if (userConf->checkWbAcyclicity && !g.isWbAcyclic())
@@ -118,7 +101,6 @@
 			uniqueExecs.insert(buf.str());
 	}
 	++explored;
->>>>>>> 813e4047
 }
 
 void RCMCDriver::run()

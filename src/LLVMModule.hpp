/*
 * GenMC -- Generic Model Checking.
 *
 * This program is free software; you can redistribute it and/or modify
 * it under the terms of the GNU General Public License as published by
 * the Free Software Foundation; either version 3 of the License, or
 * (at your option) any later version.
 *
 * This program is distributed in the hope that it will be useful,
 * but WITHOUT ANY WARRANTY; without even the implied warranty of
 * MERCHANTABILITY or FITNESS FOR A PARTICULAR PURPOSE.  See the
 * GNU General Public License for more details.
 *
 * You should have received a copy of the GNU General Public License
 * along with this program; if not, you can access it online at
 * http://www.gnu.org/licenses/gpl-3.0.html.
 *
 * Author: Michalis Kokologiannakis <michalis@mpi-sws.org>
 */

#include "config.h"

#include "Config.hpp"
#include "ModuleInfo.hpp"

#if defined(HAVE_LLVM_IR_MODULE_H)
#include <llvm/IR/Module.h>
#elif defined(HAVE_LLVM_MODULE_H)
#include <llvm/Module.h>
#endif
#include <memory>

namespace LLVMModule {
	llvm::LLVMContext &getLLVMContext(void);
	void destroyLLVMContext(void);
	std::unique_ptr<llvm::Module> getLLVMModule(std::string &filename, std::string &source);
<<<<<<< HEAD
	bool transformLLVMModule(llvm::Module &mod, const Config *conf, ModuleInfo &MI);
=======
	bool transformLLVMModule(llvm::Module &mod, llvm::ModuleInfo &MI,
				 const std::shared_ptr<const Config> &conf);
>>>>>>> 2a5c16c0
	void printLLVMModule(llvm::Module &mod, const std::string &out);
}<|MERGE_RESOLUTION|>--- conflicted
+++ resolved
@@ -34,11 +34,7 @@
 	llvm::LLVMContext &getLLVMContext(void);
 	void destroyLLVMContext(void);
 	std::unique_ptr<llvm::Module> getLLVMModule(std::string &filename, std::string &source);
-<<<<<<< HEAD
-	bool transformLLVMModule(llvm::Module &mod, const Config *conf, ModuleInfo &MI);
-=======
-	bool transformLLVMModule(llvm::Module &mod, llvm::ModuleInfo &MI,
+	bool transformLLVMModule(llvm::Module &mod, ModuleInfo &MI,
 				 const std::shared_ptr<const Config> &conf);
->>>>>>> 2a5c16c0
 	void printLLVMModule(llvm::Module &mod, const std::string &out);
 }
--- conflicted
+++ resolved
@@ -1064,18 +1064,11 @@
 ///
 void Interpreter::popStackAndReturnValueToCaller(Type *RetTy,
                                                  GenericValue Result) {
-<<<<<<< HEAD
   // Keep track of the ret inst to update deps if necessary:
   // We check whether there _was_ an instruction which caused the
   // stack frame to be popped, and that the instruction was a ret inst
   ReturnInst *retI = nullptr;
   if (!ECStack().back().CurFunction->isDeclaration())
-=======
-  // Keep track of the ret inst to update deps if necessary..
-  // (But make sure we are not emulating a ret for a declaration)
-  ReturnInst *retI = nullptr;
-  if (ECStack().back().CurBB) // dyn_cast since it might not be ret
->>>>>>> e0267aaa
     retI = dyn_cast<ReturnInst>(ECStack().back().CurInst->getPrevNode());
 
   // Pop the current stack frame.
@@ -1252,14 +1245,8 @@
   setCurrentDeps(nullptr, nullptr, getCtrlDeps(getCurThr().id),
 		 getAddrPoDeps(getCurThr().id), nullptr);
 
-<<<<<<< HEAD
-  GenericValue Result = driver->visitMalloc(MemToAlloc, true);
+  GenericValue Result = driver->visitMalloc(MemToAlloc, Storage::ST_Automatic, AddressSpace::AS_User);
   ECStack().back().Allocas.add(Result.PointerVal);
-=======
-  GenericValue Result = driver->visitMalloc(MemToAlloc, Storage::ST_Automatic, AddressSpace::AS_User);
-
-  updateDataDeps(getCurThr().id, &I, Event(getCurThr().id, getCurThr().globalInstructions));
->>>>>>> e0267aaa
 
   /* If this is not a replay, update naming information for this variable
    * based on previously collected information */
@@ -2611,15 +2598,11 @@
 void Interpreter::callAssertFail(Function *F,
 				 const std::vector<GenericValue> &ArgVals)
 {
-	auto errT = (getProgramState() == PS_Recovery) ? GenMCDriver::DE_Safety : GenMCDriver::DE_Recovery;
+	auto errT = (getProgramState() == PS_Recovery) ? GenMCDriver::DE_Recovery : GenMCDriver::DE_Safety;
 	std::string err = (ArgVals.size()) ? std::string("Assertion violation: ") +
 		std::string((char *) GVTOP(ArgVals[0]))	: "Unknown";
 
-<<<<<<< HEAD
-	driver->visitError(GenMCDriver::DE_Safety, Event::getInitializer(), err);
-=======
 	driver->visitError(errT, err);
->>>>>>> e0267aaa
 }
 
 void Interpreter::callEndLoop(Function *F, const std::vector<GenericValue> &ArgVals)

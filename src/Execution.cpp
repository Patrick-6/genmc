// For the parts of the code originating from LLVM-3.5:
//===-- Execution.cpp - Implement code to simulate the program ------------===//
//
//                     The LLVM Compiler Infrastructure
//
// This file is distributed under the University of Illinois Open Source
// License. See LLVMLICENSE for details.
//
//===----------------------------------------------------------------------===//
//
//  This file contains the actual instruction interpreter.
//
//===----------------------------------------------------------------------===//

/*
 * (For the parts of the code modified from LLVM-3.5)
 *
 * GenMC -- Generic Model Checking.
 *
 * This program is free software; you can redistribute it and/or modify
 * it under the terms of the GNU General Public License as published by
 * the Free Software Foundation; either version 2 of the License, or
 * (at your option) any later version.
 *
 * This program is distributed in the hope that it will be useful,
 * but WITHOUT ANY WARRANTY; without even the implied warranty of
 * MERCHANTABILITY or FITNESS FOR A PARTICULAR PURPOSE.  See the
 * GNU General Public License for more details.
 *
 * You should have received a copy of the GNU General Public License
 * along with this program; if not, you can access it online at
 * http://www.gnu.org/licenses/gpl-3.0.html.
 *
 * Author: Michalis Kokologiannakis <michalis@mpi-sws.org>
 */

#include "Error.hpp"
#include "Event.hpp"
#include "GenMCDriver.hpp"
#include "Interpreter.h"
#include "LLVMUtils.hpp"
#include "SExprVisitor.hpp"
#include "llvm/ADT/APInt.h"
#include "llvm/ADT/Statistic.h"
#include "llvm/CodeGen/IntrinsicLowering.h"
#include "llvm/IR/Constants.h"
#include "llvm/IR/DerivedTypes.h"
#include "llvm/IR/GetElementPtrTypeIterator.h"
#include "llvm/IR/InlineAsm.h"
#include "llvm/IR/Instructions.h"
#include "llvm/Support/CommandLine.h"
#include "llvm/Support/Debug.h"
#include "llvm/Support/ErrorHandling.h"
#include "llvm/Support/MathExtras.h"
#include <algorithm>
#include <cmath>
#include <sstream>
using namespace llvm;

#define DEBUG_TYPE "interpreter"

#if LLVM_VERSION_MAJOR < 11
# define LLVM_VECTOR_TYPEID_CASES case llvm::Type::VectorTyID:
# else
# define LLVM_VECTOR_TYPEID_CASES case llvm::Type::FixedVectorTyID: case llvm::Type::ScalableVectorTyID:
#endif

// static cl::opt<bool> PrintVolatile("interpreter-print-volatile", cl::Hidden,
//           cl::desc("make the interpreter print every volatile load and store"));


//===----------------------------------------------------------------------===//
//                     Various Helper Functions
//===----------------------------------------------------------------------===//

#define GET_DEPS(deps) (deps ? *deps : EventDeps())

#define SVAL_TO_GV(val, typ)						\
({									\
	llvm::GenericValue __result;					\
	if (auto *iTyp = llvm::dyn_cast<IntegerType>(typ))		\
		__result.IntVal = APInt(iTyp->getBitWidth(), (val).get(), iTyp->getSignBit()); \
	else								\
		__result.PointerVal = (void *) (val).get();		\
	__result;							\
})

#define GV_TO_SVAL(val, typ)						\
({									\
	SVal __result;							\
	if (auto *iTyp = llvm::dyn_cast<IntegerType>(typ))		\
		__result = (val).IntVal.getLimitedValue();		\
	else								\
		__result = (uintptr_t) (val).PointerVal;		\
	__result;							\
})

#define TYPE_TO_ATYPE(typ)						\
({									\
		AType __result;						\
if (auto *iTyp = llvm::dyn_cast<IntegerType>(typ))			\
		__result = (iTyp->getSignBit() ? AType::Signed : AType::Unsigned); \
	else								\
		__result = AType::Pointer;				\
	__result;							\
})

static void SetValue(Value *V, GenericValue Val, ExecutionContext &SF) {
  SF.Values[V] = Val;
}

bool Interpreter::isStaticallyAllocated(SAddr addr) const
{
	auto p = std::make_pair(addr, addr);
	auto it = std::lower_bound(staticAllocas.begin(), staticAllocas.end(), p,
				   [](const decltype(p) &itV, const decltype(p) &v){
					   return itV.second < v.first;
				   });
	return it == staticAllocas.end() ? false : (it->first <= addr && addr <= it->second);
}

SAddr getStaticAllocBegin(const VSet<std::pair<SAddr, SAddr>> &allocMap, SAddr addr)
{
	auto p = std::make_pair(addr, addr);
	auto it = std::lower_bound(allocMap.begin(), allocMap.end(), p,
				   [](const decltype(p) &itV, const decltype(p) &v){
					   return itV.second < v.first;
				   });
	BUG_ON(it == allocMap.end() || addr < it->first || addr > it->second);
	return it->first;
}

const NameInfo *Interpreter::getVarNameInfo(Value *v, StorageDuration sd, AddressSpace spc,
					    const VariableInfo<ModuleID::ID>::InternalKey &key /* = {} */)
{
	if (spc == AddressSpace::AS_Internal)
		return MI->varInfo.internalInfo[key].get();

	switch (sd) {
	case StorageDuration::SD_Static:
		return MI->varInfo.globalInfo[MI->idInfo.VID[v]].get();
	case StorageDuration::SD_Automatic:
		return MI->varInfo.localInfo[MI->idInfo.VID[v]].get();
	case StorageDuration::SD_Heap:
		return nullptr;
	default:
		BUG();
	}
	return nullptr;
}

std::string Interpreter::getStaticName(SAddr addr) const
{
	/* Don't complain if it's not allocated so that we can safely use it during error reporting */
	if (!isStaticallyAllocated(addr))
		return "";

	auto sBeg = getStaticAllocBegin(staticAllocas, addr);
	BUG_ON(!staticNames.count(sBeg));
	auto gv = staticNames.at(sBeg);
	auto gvID = MI->idInfo.VID[gv];
	BUG_ON(!MI->varInfo.globalInfo.count(gvID));
	auto &gi = *MI->varInfo.globalInfo.at(gvID);
	return gv->getName().str() + gi.getNameAtOffset(addr - sBeg);
}

void *Interpreter::getStaticAddr(SAddr addr) const
{
	/* If the address is not statically allocated, something went
	* wrong with the access validity checks; don't bother recovering */
	BUG_ON(!isStaticallyAllocated(addr));
	auto sBeg = getStaticAllocBegin(staticAllocas, addr);
	BUG_ON(!staticValueMap.count(sBeg));
	return (char *) staticValueMap.at(sBeg) + (addr.get() - sBeg.get());
}

std::unique_ptr<SExpr<unsigned int>> Interpreter::getCurrentAnnotConcretized()
{
	auto *l = ECStack().back().CurInst->getPrevNode();
	auto *annot = getAnnotation(l);
	if (!annot)
		return nullptr;

	using Concretizer = SExprConcretizer<AnnotID>;
	auto &stackVals = ECStack().back().Values;
	Concretizer::ReplaceMap vMap;

	for (auto &kv : stackVals) {
		/* (1) Check against NULL due to possibly empty thread parameter list
		 * (2) Ensure that the load itself will not be concretized */
		if (kv.first && kv.first != l) {
			vMap.insert({(MI->idInfo.VID.at(kv.first)),
					std::make_pair(GV_TO_SVAL(kv.second, kv.first->getType()),
						       ASize(getTypeSize(kv.first->getType()) * 8))});
		}
	}
	return Concretizer().concretize(annot, vMap);
}

EventLabel::EventLabelKind
getReadKind(LoadInst &I)
{
	using Kind = EventLabel::EventLabelKind;

	auto *md = I.getMetadata("genmc.attr");
	if (!md)
		return Kind::EL_Read;

	auto *op = dyn_cast<ConstantAsMetadata>(md->getOperand(0));
	BUG_ON(!op);

	auto flags = dyn_cast<ConstantInt>(op->getValue())->getZExtValue();
	if (GENMC_KIND(flags) == GENMC_KIND_SPECUL)
		return Kind::EL_SpeculativeRead;
	else if (GENMC_KIND(flags) == GENMC_KIND_CONFIRM)
		return Kind::EL_ConfirmingRead;
	BUG();
}

constexpr unsigned int switchPair(EventLabel::EventLabelKind a, EventLabel::EventLabelKind b)
{
	return (unsigned(a) << 16) + b;
}

constexpr unsigned int switchPair(std::pair<EventLabel::EventLabelKind, EventLabel::EventLabelKind> p)
{
	return switchPair(p.first, p.second);
}

std::pair<EventLabel::EventLabelKind, EventLabel::EventLabelKind>
getCasKinds(AtomicCmpXchgInst &I)
{
	using Kind = EventLabel::EventLabelKind;

	auto *md = I.getMetadata("genmc.attr");
	if (!md)
		return std::make_pair(Kind::EL_CasRead, Kind::EL_CasWrite);

	auto *op = dyn_cast<ConstantAsMetadata>(md->getOperand(0));
	BUG_ON(!op);

	auto flags = dyn_cast<ConstantInt>(op->getValue())->getZExtValue();
	if (!GENMC_KIND(flags))
		return std::make_pair(Kind::EL_CasRead, Kind::EL_CasWrite);

	if (GENMC_KIND(flags) == GENMC_KIND_HELPED)
		return std::make_pair(Kind::EL_HelpedCasRead, Kind::EL_HelpedCasWrite);
	else if (GENMC_KIND(flags) == GENMC_KIND_HELPING)
		return std::make_pair(Kind::EL_HelpingCas, Kind::EL_HelpingCas);
	BUG_ON(GENMC_KIND(flags) != GENMC_KIND_CONFIRM);
	return std::make_pair(Kind::EL_ConfirmingCasRead, Kind::EL_ConfirmingCasWrite);
}

std::pair<EventLabel::EventLabelKind, EventLabel::EventLabelKind>
getFaiKinds(AtomicRMWInst &I)
{
	using Kind = EventLabel::EventLabelKind;

	auto *md = I.getMetadata("genmc.attr");
	if (!md)
		return std::make_pair(Kind::EL_FaiRead, Kind::EL_FaiWrite);

	auto *op = dyn_cast<ConstantAsMetadata>(md->getOperand(0));
	BUG_ON(!op);

	auto flags = dyn_cast<ConstantInt>(op->getValue())->getZExtValue();
	if (GENMC_KIND(flags) == GENMC_KIND_NONVR)
		return std::make_pair(Kind::EL_NoRetFaiRead, Kind::EL_NoRetFaiWrite);
	BUG();
}

/* Returns the size (in bytes) for a given type */
unsigned int Interpreter::getTypeSize(Type *typ) const
{
	return (size_t) getDataLayout().getTypeAllocSize(typ);
}

void *Interpreter::getFileFromFd(int fd) const
{
	if (!dynState.fdToFile.inBounds(fd))
		return nullptr;
	return dynState.fdToFile[fd];
}

void Interpreter::setFdToFile(int fd, void *fileAddr)
{
	if (fd >= dynState.fdToFile.size())
		dynState.fdToFile.grow(fd);
	dynState.fdToFile[fd] = fileAddr;
}

void *Interpreter::getDirInode() const
{
	return MI->fsInfo.dirInode;
}

void *Interpreter::getInodeAddrFromName(const std::string &filename) const
{
	return dynState.nameToInodeAddr.at(filename);
}

/* Should match include/pthread.h (or barrier/mutex/thread decls) */
#define GENMC_PTHREAD_BARRIER_SERIAL_THREAD -1

/* Should match the definitions in include/unistd.h */
#define GENMC_SEEK_SET	0	/* Seek from beginning of file.  */
#define GENMC_SEEK_CUR	1	/* Seek from current position.  */
#define GENMC_SEEK_END	2	/* Seek from end of file.  */

/* Should match those in include/fcntl.h (and be in the valid list below) */
#define GENMC_O_RDONLY	00000000
#define GENMC_O_WRONLY	00000001
#define GENMC_O_RDWR	00000002
#define GENMC_O_CREAT	00000100
#define GENMC_O_TRUNC	00001000
#define GENMC_O_APPEND	00002000
#define GENMC_O_SYNC    04010000
#define GENMC_O_DSYNC	00010000

/* List of valid flags for the open flags argument -- FIXME: We do not support all flags */
#define GENMC_VALID_OPEN_FLAGS \
	(GENMC_O_RDONLY | GENMC_O_WRONLY | GENMC_O_RDWR | GENMC_O_CREAT | \
	 GENMC_O_TRUNC | GENMC_O_APPEND | GENMC_O_SYNC | GENMC_O_DSYNC	\
	 )

#define GENMC_O_ACCMODE 00000003
#define GENMC_ACC_MODE(x) ("\004\002\006\006"[(x)&GENMC_O_ACCMODE])
#define GENMC_OPEN_FMODE(flag) (((flag + 1) & GENMC_O_ACCMODE))

#define GENMC_FMODE_READ  0x1
#define GENMC_FMODE_WRITE 0x2

/* Fetching different fields of a file description (model @ include/unistd.h) */
#define GET_FILE_OFFSET_ADDR(file)					\
({								        \
	auto *SL = getDataLayout().getStructLayout(MI->fsInfo.fileTyp);	\
        auto __off = (char *) file + SL->getElementOffset(4);		\
	__off;								\
})
#define GET_FILE_POS_LOCK_ADDR(file)				\
({							        \
	auto *SL = getDataLayout().getStructLayout(MI->fsInfo.fileTyp);	\
	auto __lock = (char *) file + SL->getElementOffset(3);	\
	__lock;							\
})
#define GET_FILE_FLAGS_ADDR(file)					\
({								        \
	auto *SL = getDataLayout().getStructLayout(MI->fsInfo.fileTyp);	\
        auto __flags = (char *) file + SL->getElementOffset(2);		\
	__flags;							\
})
#define GET_FILE_COUNT_ADDR(file)					\
({								        \
	auto *SL = getDataLayout().getStructLayout(MI->fsInfo.fileTyp);	\
        auto __count = (char *) file + SL->getElementOffset(1);		\
	__count;							\
})
#define GET_FILE_INODE_ADDR(file)				\
({							        \
	auto *SL = getDataLayout().getStructLayout(MI->fsInfo.fileTyp);	\
	auto __inode = (char *) file + SL->getElementOffset(0); \
	__inode;						\
})

/* Fetching different offsets of an inode */
#define GET_INODE_DATA_ADDR(inode)				\
({							        \
	auto *SL = getDataLayout().getStructLayout(MI->fsInfo.inodeTyp);\
	auto __data = (char *) inode + SL->getElementOffset(4);	\
	__data;							\
})
#define GET_INODE_IDISKSIZE_ADDR(inode)					\
({							                \
	auto *SL = getDataLayout().getStructLayout(MI->fsInfo.inodeTyp);\
	auto __disksize = (char *) inode + SL->getElementOffset(3);	\
	__disksize;							\
})
#define GET_INODE_ITRANSACTION_ADDR(inode)				\
({							                \
	auto *SL = getDataLayout().getStructLayout(MI->fsInfo.inodeTyp);\
	auto __trans = (char *) inode + SL->getElementOffset(2);	\
	__trans;							\
})
#define GET_INODE_ISIZE_ADDR(inode)					\
({							                \
	auto *SL = getDataLayout().getStructLayout(MI->fsInfo.inodeTyp);\
	auto __isize = (char *) inode + SL->getElementOffset(1);	\
	__isize;							\
})
#define GET_INODE_LOCK_ADDR(inode)					\
({								        \
	auto *SL = getDataLayout().getStructLayout(MI->fsInfo.inodeTyp);\
	auto __lock = (char *) inode + SL->getElementOffset(0);		\
	__lock;								\
})
#define GET_METADATA_MAPPING(inode)  (inode)
#define GET_DATA_MAPPING(inode)	     (inode)
#define GET_JOURNAL_MAPPING(inode)   (nullptr)

//===----------------------------------------------------------------------===//
//                    Binary Instruction Implementations
//===----------------------------------------------------------------------===//

#define IMPLEMENT_BINARY_OPERATOR(OP, TY) \
   case Type::TY##TyID: \
     Dest.TY##Val = Src1.TY##Val OP Src2.TY##Val; \
     break

static void executeFAddInst(GenericValue &Dest, GenericValue Src1,
                            GenericValue Src2, Type *Ty) {
  switch (Ty->getTypeID()) {
    IMPLEMENT_BINARY_OPERATOR(+, Float);
    IMPLEMENT_BINARY_OPERATOR(+, Double);
  default:
    dbgs() << "Unhandled type for FAdd instruction: " << *Ty << "\n";
    llvm_unreachable(nullptr);
  }
}

static void executeFSubInst(GenericValue &Dest, GenericValue Src1,
                            GenericValue Src2, Type *Ty) {
  switch (Ty->getTypeID()) {
    IMPLEMENT_BINARY_OPERATOR(-, Float);
    IMPLEMENT_BINARY_OPERATOR(-, Double);
  default:
    dbgs() << "Unhandled type for FSub instruction: " << *Ty << "\n";
    llvm_unreachable(nullptr);
  }
}

static void executeFMulInst(GenericValue &Dest, GenericValue Src1,
                            GenericValue Src2, Type *Ty) {
  switch (Ty->getTypeID()) {
    IMPLEMENT_BINARY_OPERATOR(*, Float);
    IMPLEMENT_BINARY_OPERATOR(*, Double);
  default:
    dbgs() << "Unhandled type for FMul instruction: " << *Ty << "\n";
    llvm_unreachable(nullptr);
  }
}

static void executeFDivInst(GenericValue &Dest, GenericValue Src1,
                            GenericValue Src2, Type *Ty) {
  switch (Ty->getTypeID()) {
    IMPLEMENT_BINARY_OPERATOR(/, Float);
    IMPLEMENT_BINARY_OPERATOR(/, Double);
  default:
    dbgs() << "Unhandled type for FDiv instruction: " << *Ty << "\n";
    llvm_unreachable(nullptr);
  }
}

static void executeFRemInst(GenericValue &Dest, GenericValue Src1,
                            GenericValue Src2, Type *Ty) {
  switch (Ty->getTypeID()) {
  case Type::FloatTyID:
    Dest.FloatVal = fmod(Src1.FloatVal, Src2.FloatVal);
    break;
  case Type::DoubleTyID:
    Dest.DoubleVal = fmod(Src1.DoubleVal, Src2.DoubleVal);
    break;
  default:
    dbgs() << "Unhandled type for Rem instruction: " << *Ty << "\n";
    llvm_unreachable(nullptr);
  }
}

#define IMPLEMENT_INTEGER_ICMP(OP, TY) \
   case Type::IntegerTyID:  \
      Dest.IntVal = APInt(1,Src1.IntVal.OP(Src2.IntVal)); \
      break;

#define IMPLEMENT_VECTOR_INTEGER_ICMP(OP, TY)                        \
  LLVM_VECTOR_TYPEID_CASES {					     \
    assert(Src1.AggregateVal.size() == Src2.AggregateVal.size());    \
    Dest.AggregateVal.resize( Src1.AggregateVal.size() );            \
    for( uint32_t _i=0;_i<Src1.AggregateVal.size();_i++)             \
      Dest.AggregateVal[_i].IntVal = APInt(1,                        \
      Src1.AggregateVal[_i].IntVal.OP(Src2.AggregateVal[_i].IntVal));\
  } break;

// Handle pointers specially because they must be compared with only as much
// width as the host has.  We _do not_ want to be comparing 64 bit values when
// running on a 32-bit target, otherwise the upper 32 bits might mess up
// comparisons if they contain garbage.
#define IMPLEMENT_POINTER_ICMP(OP) \
   case Type::PointerTyID: \
      Dest.IntVal = APInt(1,(void*)(intptr_t)Src1.PointerVal OP \
                            (void*)(intptr_t)Src2.PointerVal); \
      break;

static GenericValue executeICMP_EQ(GenericValue Src1, GenericValue Src2,
                                   Type *Ty) {
  GenericValue Dest;
  switch (Ty->getTypeID()) {
    IMPLEMENT_INTEGER_ICMP(eq,Ty);
    IMPLEMENT_VECTOR_INTEGER_ICMP(eq,Ty);
    IMPLEMENT_POINTER_ICMP(==);
  default:
    dbgs() << "Unhandled type for ICMP_EQ predicate: " << *Ty << "\n";
    llvm_unreachable(nullptr);
  }
  return Dest;
}

static GenericValue executeICMP_NE(GenericValue Src1, GenericValue Src2,
                                   Type *Ty) {
  GenericValue Dest;
  switch (Ty->getTypeID()) {
    IMPLEMENT_INTEGER_ICMP(ne,Ty);
    IMPLEMENT_VECTOR_INTEGER_ICMP(ne,Ty);
    IMPLEMENT_POINTER_ICMP(!=);
  default:
    dbgs() << "Unhandled type for ICMP_NE predicate: " << *Ty << "\n";
    llvm_unreachable(nullptr);
  }
  return Dest;
}

static GenericValue executeICMP_ULT(GenericValue Src1, GenericValue Src2,
                                    Type *Ty) {
  GenericValue Dest;
  switch (Ty->getTypeID()) {
    IMPLEMENT_INTEGER_ICMP(ult,Ty);
    IMPLEMENT_VECTOR_INTEGER_ICMP(ult,Ty);
    IMPLEMENT_POINTER_ICMP(<);
  default:
    dbgs() << "Unhandled type for ICMP_ULT predicate: " << *Ty << "\n";
    llvm_unreachable(nullptr);
  }
  return Dest;
}

static GenericValue executeICMP_SLT(GenericValue Src1, GenericValue Src2,
                                    Type *Ty) {
  GenericValue Dest;
  switch (Ty->getTypeID()) {
    IMPLEMENT_INTEGER_ICMP(slt,Ty);
    IMPLEMENT_VECTOR_INTEGER_ICMP(slt,Ty);
    IMPLEMENT_POINTER_ICMP(<);
  default:
    dbgs() << "Unhandled type for ICMP_SLT predicate: " << *Ty << "\n";
    llvm_unreachable(nullptr);
  }
  return Dest;
}

static GenericValue executeICMP_UGT(GenericValue Src1, GenericValue Src2,
                                    Type *Ty) {
  GenericValue Dest;
  switch (Ty->getTypeID()) {
    IMPLEMENT_INTEGER_ICMP(ugt,Ty);
    IMPLEMENT_VECTOR_INTEGER_ICMP(ugt,Ty);
    IMPLEMENT_POINTER_ICMP(>);
  default:
    dbgs() << "Unhandled type for ICMP_UGT predicate: " << *Ty << "\n";
    llvm_unreachable(nullptr);
  }
  return Dest;
}

static GenericValue executeICMP_SGT(GenericValue Src1, GenericValue Src2,
                                    Type *Ty) {
  GenericValue Dest;
  switch (Ty->getTypeID()) {
    IMPLEMENT_INTEGER_ICMP(sgt,Ty);
    IMPLEMENT_VECTOR_INTEGER_ICMP(sgt,Ty);
    IMPLEMENT_POINTER_ICMP(>);
  default:
    dbgs() << "Unhandled type for ICMP_SGT predicate: " << *Ty << "\n";
    llvm_unreachable(nullptr);
  }
  return Dest;
}

static GenericValue executeICMP_ULE(GenericValue Src1, GenericValue Src2,
                                    Type *Ty) {
  GenericValue Dest;
  switch (Ty->getTypeID()) {
    IMPLEMENT_INTEGER_ICMP(ule,Ty);
    IMPLEMENT_VECTOR_INTEGER_ICMP(ule,Ty);
    IMPLEMENT_POINTER_ICMP(<=);
  default:
    dbgs() << "Unhandled type for ICMP_ULE predicate: " << *Ty << "\n";
    llvm_unreachable(nullptr);
  }
  return Dest;
}

static GenericValue executeICMP_SLE(GenericValue Src1, GenericValue Src2,
                                    Type *Ty) {
  GenericValue Dest;
  switch (Ty->getTypeID()) {
    IMPLEMENT_INTEGER_ICMP(sle,Ty);
    IMPLEMENT_VECTOR_INTEGER_ICMP(sle,Ty);
    IMPLEMENT_POINTER_ICMP(<=);
  default:
    dbgs() << "Unhandled type for ICMP_SLE predicate: " << *Ty << "\n";
    llvm_unreachable(nullptr);
  }
  return Dest;
}

static GenericValue executeICMP_UGE(GenericValue Src1, GenericValue Src2,
                                    Type *Ty) {
  GenericValue Dest;
  switch (Ty->getTypeID()) {
    IMPLEMENT_INTEGER_ICMP(uge,Ty);
    IMPLEMENT_VECTOR_INTEGER_ICMP(uge,Ty);
    IMPLEMENT_POINTER_ICMP(>=);
  default:
    dbgs() << "Unhandled type for ICMP_UGE predicate: " << *Ty << "\n";
    llvm_unreachable(nullptr);
  }
  return Dest;
}

static GenericValue executeICMP_SGE(GenericValue Src1, GenericValue Src2,
                                    Type *Ty) {
  GenericValue Dest;
  switch (Ty->getTypeID()) {
    IMPLEMENT_INTEGER_ICMP(sge,Ty);
    IMPLEMENT_VECTOR_INTEGER_ICMP(sge,Ty);
    IMPLEMENT_POINTER_ICMP(>=);
  default:
    dbgs() << "Unhandled type for ICMP_SGE predicate: " << *Ty << "\n";
    llvm_unreachable(nullptr);
  }
  return Dest;
}

void Interpreter::visitICmpInst(ICmpInst &I) {
  ExecutionContext &SF = ECStack().back();
  Type *Ty    = I.getOperand(0)->getType();
  GenericValue Src1 = getOperandValue(I.getOperand(0), SF);
  GenericValue Src2 = getOperandValue(I.getOperand(1), SF);
  GenericValue R;   // Result

  updateDataDeps(getCurThr().id, &I, I.getOperand(0));
  updateDataDeps(getCurThr().id, &I, I.getOperand(1));

  switch (I.getPredicate()) {
  case ICmpInst::ICMP_EQ:  R = executeICMP_EQ(Src1,  Src2, Ty); break;
  case ICmpInst::ICMP_NE:  R = executeICMP_NE(Src1,  Src2, Ty); break;
  case ICmpInst::ICMP_ULT: R = executeICMP_ULT(Src1, Src2, Ty); break;
  case ICmpInst::ICMP_SLT: R = executeICMP_SLT(Src1, Src2, Ty); break;
  case ICmpInst::ICMP_UGT: R = executeICMP_UGT(Src1, Src2, Ty); break;
  case ICmpInst::ICMP_SGT: R = executeICMP_SGT(Src1, Src2, Ty); break;
  case ICmpInst::ICMP_ULE: R = executeICMP_ULE(Src1, Src2, Ty); break;
  case ICmpInst::ICMP_SLE: R = executeICMP_SLE(Src1, Src2, Ty); break;
  case ICmpInst::ICMP_UGE: R = executeICMP_UGE(Src1, Src2, Ty); break;
  case ICmpInst::ICMP_SGE: R = executeICMP_SGE(Src1, Src2, Ty); break;
  default:
    dbgs() << "Don't know how to handle this ICmp predicate!\n-->" << I;
    llvm_unreachable(nullptr);
  }

  SetValue(&I, R, SF);
}

#define IMPLEMENT_FCMP(OP, TY) \
   case Type::TY##TyID: \
     Dest.IntVal = APInt(1,Src1.TY##Val OP Src2.TY##Val); \
     break

#define IMPLEMENT_VECTOR_FCMP_T(OP, TY)                             \
  assert(Src1.AggregateVal.size() == Src2.AggregateVal.size());     \
  Dest.AggregateVal.resize( Src1.AggregateVal.size() );             \
  for( uint32_t _i=0;_i<Src1.AggregateVal.size();_i++)              \
    Dest.AggregateVal[_i].IntVal = APInt(1,                         \
    Src1.AggregateVal[_i].TY##Val OP Src2.AggregateVal[_i].TY##Val);\
  break;

#define IMPLEMENT_VECTOR_FCMP(OP)                                   \
  LLVM_VECTOR_TYPEID_CASES					    \
    if(dyn_cast<VectorType>(Ty)->getElementType()->isFloatTy()) {   \
      IMPLEMENT_VECTOR_FCMP_T(OP, Float);                           \
    } else {                                                        \
        IMPLEMENT_VECTOR_FCMP_T(OP, Double);                        \
    }

static GenericValue executeFCMP_OEQ(GenericValue Src1, GenericValue Src2,
                                   Type *Ty) {
  GenericValue Dest;
  switch (Ty->getTypeID()) {
    IMPLEMENT_FCMP(==, Float);
    IMPLEMENT_FCMP(==, Double);
    IMPLEMENT_VECTOR_FCMP(==);
  default:
    dbgs() << "Unhandled type for FCmp EQ instruction: " << *Ty << "\n";
    llvm_unreachable(nullptr);
  }
  return Dest;
}

#define IMPLEMENT_SCALAR_NANS(TY, X,Y)                                      \
  if (TY->isFloatTy()) {                                                    \
    if (X.FloatVal != X.FloatVal || Y.FloatVal != Y.FloatVal) {             \
      Dest.IntVal = APInt(1,false);                                         \
      return Dest;                                                          \
    }                                                                       \
  } else {                                                                  \
    if (X.DoubleVal != X.DoubleVal || Y.DoubleVal != Y.DoubleVal) {         \
      Dest.IntVal = APInt(1,false);                                         \
      return Dest;                                                          \
    }                                                                       \
  }

#define MASK_VECTOR_NANS_T(X,Y, TZ, FLAG)                                   \
  assert(X.AggregateVal.size() == Y.AggregateVal.size());                   \
  Dest.AggregateVal.resize( X.AggregateVal.size() );                        \
  for( uint32_t _i=0;_i<X.AggregateVal.size();_i++) {                       \
    if (X.AggregateVal[_i].TZ##Val != X.AggregateVal[_i].TZ##Val ||         \
        Y.AggregateVal[_i].TZ##Val != Y.AggregateVal[_i].TZ##Val)           \
      Dest.AggregateVal[_i].IntVal = APInt(1,FLAG);                         \
    else  {                                                                 \
      Dest.AggregateVal[_i].IntVal = APInt(1,!FLAG);                        \
    }                                                                       \
  }

#define MASK_VECTOR_NANS(TY, X,Y, FLAG)                                     \
  if (TY->isVectorTy()) {                                                   \
    if (dyn_cast<VectorType>(TY)->getElementType()->isFloatTy()) {          \
      MASK_VECTOR_NANS_T(X, Y, Float, FLAG)                                 \
    } else {                                                                \
      MASK_VECTOR_NANS_T(X, Y, Double, FLAG)                                \
    }                                                                       \
  }                                                                         \



static GenericValue executeFCMP_ONE(GenericValue Src1, GenericValue Src2,
                                    Type *Ty)
{
  GenericValue Dest;
  // if input is scalar value and Src1 or Src2 is NaN return false
  IMPLEMENT_SCALAR_NANS(Ty, Src1, Src2)
  // if vector input detect NaNs and fill mask
  MASK_VECTOR_NANS(Ty, Src1, Src2, false)
  GenericValue DestMask = Dest;
  switch (Ty->getTypeID()) {
    IMPLEMENT_FCMP(!=, Float);
    IMPLEMENT_FCMP(!=, Double);
    IMPLEMENT_VECTOR_FCMP(!=);
    default:
      dbgs() << "Unhandled type for FCmp NE instruction: " << *Ty << "\n";
      llvm_unreachable(nullptr);
  }
  // in vector case mask out NaN elements
  if (Ty->isVectorTy())
    for( size_t _i=0; _i<Src1.AggregateVal.size(); _i++)
      if (DestMask.AggregateVal[_i].IntVal == false)
        Dest.AggregateVal[_i].IntVal = APInt(1,false);

  return Dest;
}

static GenericValue executeFCMP_OLE(GenericValue Src1, GenericValue Src2,
                                   Type *Ty) {
  GenericValue Dest;
  switch (Ty->getTypeID()) {
    IMPLEMENT_FCMP(<=, Float);
    IMPLEMENT_FCMP(<=, Double);
    IMPLEMENT_VECTOR_FCMP(<=);
  default:
    dbgs() << "Unhandled type for FCmp LE instruction: " << *Ty << "\n";
    llvm_unreachable(nullptr);
  }
  return Dest;
}

static GenericValue executeFCMP_OGE(GenericValue Src1, GenericValue Src2,
                                   Type *Ty) {
  GenericValue Dest;
  switch (Ty->getTypeID()) {
    IMPLEMENT_FCMP(>=, Float);
    IMPLEMENT_FCMP(>=, Double);
    IMPLEMENT_VECTOR_FCMP(>=);
  default:
    dbgs() << "Unhandled type for FCmp GE instruction: " << *Ty << "\n";
    llvm_unreachable(nullptr);
  }
  return Dest;
}

static GenericValue executeFCMP_OLT(GenericValue Src1, GenericValue Src2,
                                   Type *Ty) {
  GenericValue Dest;
  switch (Ty->getTypeID()) {
    IMPLEMENT_FCMP(<, Float);
    IMPLEMENT_FCMP(<, Double);
    IMPLEMENT_VECTOR_FCMP(<);
  default:
    dbgs() << "Unhandled type for FCmp LT instruction: " << *Ty << "\n";
    llvm_unreachable(nullptr);
  }
  return Dest;
}

static GenericValue executeFCMP_OGT(GenericValue Src1, GenericValue Src2,
                                     Type *Ty) {
  GenericValue Dest;
  switch (Ty->getTypeID()) {
    IMPLEMENT_FCMP(>, Float);
    IMPLEMENT_FCMP(>, Double);
    IMPLEMENT_VECTOR_FCMP(>);
  default:
    dbgs() << "Unhandled type for FCmp GT instruction: " << *Ty << "\n";
    llvm_unreachable(nullptr);
  }
  return Dest;
}

#define IMPLEMENT_UNORDERED(TY, X,Y)                                     \
  if (TY->isFloatTy()) {                                                 \
    if (X.FloatVal != X.FloatVal || Y.FloatVal != Y.FloatVal) {          \
      Dest.IntVal = APInt(1,true);                                       \
      return Dest;                                                       \
    }                                                                    \
  } else if (X.DoubleVal != X.DoubleVal || Y.DoubleVal != Y.DoubleVal) { \
    Dest.IntVal = APInt(1,true);                                         \
    return Dest;                                                         \
  }

#define IMPLEMENT_VECTOR_UNORDERED(TY, X,Y, _FUNC)                       \
  if (TY->isVectorTy()) {                                                \
    GenericValue DestMask = Dest;                                        \
    Dest = _FUNC(Src1, Src2, Ty);                                        \
      for( size_t _i=0; _i<Src1.AggregateVal.size(); _i++)               \
        if (DestMask.AggregateVal[_i].IntVal == true)                    \
          Dest.AggregateVal[_i].IntVal = APInt(1,true);                  \
      return Dest;                                                       \
  }

static GenericValue executeFCMP_UEQ(GenericValue Src1, GenericValue Src2,
                                   Type *Ty) {
  GenericValue Dest;
  IMPLEMENT_UNORDERED(Ty, Src1, Src2)
  MASK_VECTOR_NANS(Ty, Src1, Src2, true)
  IMPLEMENT_VECTOR_UNORDERED(Ty, Src1, Src2, executeFCMP_OEQ)
  return executeFCMP_OEQ(Src1, Src2, Ty);

}

static GenericValue executeFCMP_UNE(GenericValue Src1, GenericValue Src2,
                                   Type *Ty) {
  GenericValue Dest;
  IMPLEMENT_UNORDERED(Ty, Src1, Src2)
  MASK_VECTOR_NANS(Ty, Src1, Src2, true)
  IMPLEMENT_VECTOR_UNORDERED(Ty, Src1, Src2, executeFCMP_ONE)
  return executeFCMP_ONE(Src1, Src2, Ty);
}

static GenericValue executeFCMP_ULE(GenericValue Src1, GenericValue Src2,
                                   Type *Ty) {
  GenericValue Dest;
  IMPLEMENT_UNORDERED(Ty, Src1, Src2)
  MASK_VECTOR_NANS(Ty, Src1, Src2, true)
  IMPLEMENT_VECTOR_UNORDERED(Ty, Src1, Src2, executeFCMP_OLE)
  return executeFCMP_OLE(Src1, Src2, Ty);
}

static GenericValue executeFCMP_UGE(GenericValue Src1, GenericValue Src2,
                                   Type *Ty) {
  GenericValue Dest;
  IMPLEMENT_UNORDERED(Ty, Src1, Src2)
  MASK_VECTOR_NANS(Ty, Src1, Src2, true)
  IMPLEMENT_VECTOR_UNORDERED(Ty, Src1, Src2, executeFCMP_OGE)
  return executeFCMP_OGE(Src1, Src2, Ty);
}

static GenericValue executeFCMP_ULT(GenericValue Src1, GenericValue Src2,
                                   Type *Ty) {
  GenericValue Dest;
  IMPLEMENT_UNORDERED(Ty, Src1, Src2)
  MASK_VECTOR_NANS(Ty, Src1, Src2, true)
  IMPLEMENT_VECTOR_UNORDERED(Ty, Src1, Src2, executeFCMP_OLT)
  return executeFCMP_OLT(Src1, Src2, Ty);
}

static GenericValue executeFCMP_UGT(GenericValue Src1, GenericValue Src2,
                                     Type *Ty) {
  GenericValue Dest;
  IMPLEMENT_UNORDERED(Ty, Src1, Src2)
  MASK_VECTOR_NANS(Ty, Src1, Src2, true)
  IMPLEMENT_VECTOR_UNORDERED(Ty, Src1, Src2, executeFCMP_OGT)
  return executeFCMP_OGT(Src1, Src2, Ty);
}

static GenericValue executeFCMP_ORD(GenericValue Src1, GenericValue Src2,
                                     Type *Ty) {
  GenericValue Dest;
  if(Ty->isVectorTy()) {
    assert(Src1.AggregateVal.size() == Src2.AggregateVal.size());
    Dest.AggregateVal.resize( Src1.AggregateVal.size() );
    if(dyn_cast<VectorType>(Ty)->getElementType()->isFloatTy()) {
      for( size_t _i=0;_i<Src1.AggregateVal.size();_i++)
        Dest.AggregateVal[_i].IntVal = APInt(1,
        ( (Src1.AggregateVal[_i].FloatVal ==
        Src1.AggregateVal[_i].FloatVal) &&
        (Src2.AggregateVal[_i].FloatVal ==
        Src2.AggregateVal[_i].FloatVal)));
    } else {
      for( size_t _i=0;_i<Src1.AggregateVal.size();_i++)
        Dest.AggregateVal[_i].IntVal = APInt(1,
        ( (Src1.AggregateVal[_i].DoubleVal ==
        Src1.AggregateVal[_i].DoubleVal) &&
        (Src2.AggregateVal[_i].DoubleVal ==
        Src2.AggregateVal[_i].DoubleVal)));
    }
  } else if (Ty->isFloatTy())
    Dest.IntVal = APInt(1,(Src1.FloatVal == Src1.FloatVal &&
                           Src2.FloatVal == Src2.FloatVal));
  else {
    Dest.IntVal = APInt(1,(Src1.DoubleVal == Src1.DoubleVal &&
                           Src2.DoubleVal == Src2.DoubleVal));
  }
  return Dest;
}

static GenericValue executeFCMP_UNO(GenericValue Src1, GenericValue Src2,
                                     Type *Ty) {
  GenericValue Dest;
  if(Ty->isVectorTy()) {
    assert(Src1.AggregateVal.size() == Src2.AggregateVal.size());
    Dest.AggregateVal.resize( Src1.AggregateVal.size() );
    if(dyn_cast<VectorType>(Ty)->getElementType()->isFloatTy()) {
      for( size_t _i=0;_i<Src1.AggregateVal.size();_i++)
        Dest.AggregateVal[_i].IntVal = APInt(1,
        ( (Src1.AggregateVal[_i].FloatVal !=
           Src1.AggregateVal[_i].FloatVal) ||
          (Src2.AggregateVal[_i].FloatVal !=
           Src2.AggregateVal[_i].FloatVal)));
      } else {
        for( size_t _i=0;_i<Src1.AggregateVal.size();_i++)
          Dest.AggregateVal[_i].IntVal = APInt(1,
          ( (Src1.AggregateVal[_i].DoubleVal !=
             Src1.AggregateVal[_i].DoubleVal) ||
            (Src2.AggregateVal[_i].DoubleVal !=
             Src2.AggregateVal[_i].DoubleVal)));
      }
  } else if (Ty->isFloatTy())
    Dest.IntVal = APInt(1,(Src1.FloatVal != Src1.FloatVal ||
                           Src2.FloatVal != Src2.FloatVal));
  else {
    Dest.IntVal = APInt(1,(Src1.DoubleVal != Src1.DoubleVal ||
                           Src2.DoubleVal != Src2.DoubleVal));
  }
  return Dest;
}

static GenericValue executeFCMP_BOOL(GenericValue Src1, GenericValue Src2,
                                    const Type *Ty, const bool val) {
  GenericValue Dest;
    if(Ty->isVectorTy()) {
      assert(Src1.AggregateVal.size() == Src2.AggregateVal.size());
      Dest.AggregateVal.resize( Src1.AggregateVal.size() );
      for( size_t _i=0; _i<Src1.AggregateVal.size(); _i++)
        Dest.AggregateVal[_i].IntVal = APInt(1,val);
    } else {
      Dest.IntVal = APInt(1, val);
    }

    return Dest;
}

void Interpreter::visitFCmpInst(FCmpInst &I) {
  ExecutionContext &SF = ECStack().back();
  Type *Ty    = I.getOperand(0)->getType();
  GenericValue Src1 = getOperandValue(I.getOperand(0), SF);
  GenericValue Src2 = getOperandValue(I.getOperand(1), SF);
  GenericValue R;   // Result

  switch (I.getPredicate()) {
  default:
    dbgs() << "Don't know how to handle this FCmp predicate!\n-->" << I;
    llvm_unreachable(nullptr);
  break;
  case FCmpInst::FCMP_FALSE: R = executeFCMP_BOOL(Src1, Src2, Ty, false);
  break;
  case FCmpInst::FCMP_TRUE:  R = executeFCMP_BOOL(Src1, Src2, Ty, true);
  break;
  case FCmpInst::FCMP_ORD:   R = executeFCMP_ORD(Src1, Src2, Ty); break;
  case FCmpInst::FCMP_UNO:   R = executeFCMP_UNO(Src1, Src2, Ty); break;
  case FCmpInst::FCMP_UEQ:   R = executeFCMP_UEQ(Src1, Src2, Ty); break;
  case FCmpInst::FCMP_OEQ:   R = executeFCMP_OEQ(Src1, Src2, Ty); break;
  case FCmpInst::FCMP_UNE:   R = executeFCMP_UNE(Src1, Src2, Ty); break;
  case FCmpInst::FCMP_ONE:   R = executeFCMP_ONE(Src1, Src2, Ty); break;
  case FCmpInst::FCMP_ULT:   R = executeFCMP_ULT(Src1, Src2, Ty); break;
  case FCmpInst::FCMP_OLT:   R = executeFCMP_OLT(Src1, Src2, Ty); break;
  case FCmpInst::FCMP_UGT:   R = executeFCMP_UGT(Src1, Src2, Ty); break;
  case FCmpInst::FCMP_OGT:   R = executeFCMP_OGT(Src1, Src2, Ty); break;
  case FCmpInst::FCMP_ULE:   R = executeFCMP_ULE(Src1, Src2, Ty); break;
  case FCmpInst::FCMP_OLE:   R = executeFCMP_OLE(Src1, Src2, Ty); break;
  case FCmpInst::FCMP_UGE:   R = executeFCMP_UGE(Src1, Src2, Ty); break;
  case FCmpInst::FCMP_OGE:   R = executeFCMP_OGE(Src1, Src2, Ty); break;
  }

  SetValue(&I, R, SF);
}

static GenericValue executeCmpInst(unsigned predicate, GenericValue Src1,
                                   GenericValue Src2, Type *Ty) {
  GenericValue Result;
  switch (predicate) {
  case ICmpInst::ICMP_EQ:    return executeICMP_EQ(Src1, Src2, Ty);
  case ICmpInst::ICMP_NE:    return executeICMP_NE(Src1, Src2, Ty);
  case ICmpInst::ICMP_UGT:   return executeICMP_UGT(Src1, Src2, Ty);
  case ICmpInst::ICMP_SGT:   return executeICMP_SGT(Src1, Src2, Ty);
  case ICmpInst::ICMP_ULT:   return executeICMP_ULT(Src1, Src2, Ty);
  case ICmpInst::ICMP_SLT:   return executeICMP_SLT(Src1, Src2, Ty);
  case ICmpInst::ICMP_UGE:   return executeICMP_UGE(Src1, Src2, Ty);
  case ICmpInst::ICMP_SGE:   return executeICMP_SGE(Src1, Src2, Ty);
  case ICmpInst::ICMP_ULE:   return executeICMP_ULE(Src1, Src2, Ty);
  case ICmpInst::ICMP_SLE:   return executeICMP_SLE(Src1, Src2, Ty);
  case FCmpInst::FCMP_ORD:   return executeFCMP_ORD(Src1, Src2, Ty);
  case FCmpInst::FCMP_UNO:   return executeFCMP_UNO(Src1, Src2, Ty);
  case FCmpInst::FCMP_OEQ:   return executeFCMP_OEQ(Src1, Src2, Ty);
  case FCmpInst::FCMP_UEQ:   return executeFCMP_UEQ(Src1, Src2, Ty);
  case FCmpInst::FCMP_ONE:   return executeFCMP_ONE(Src1, Src2, Ty);
  case FCmpInst::FCMP_UNE:   return executeFCMP_UNE(Src1, Src2, Ty);
  case FCmpInst::FCMP_OLT:   return executeFCMP_OLT(Src1, Src2, Ty);
  case FCmpInst::FCMP_ULT:   return executeFCMP_ULT(Src1, Src2, Ty);
  case FCmpInst::FCMP_OGT:   return executeFCMP_OGT(Src1, Src2, Ty);
  case FCmpInst::FCMP_UGT:   return executeFCMP_UGT(Src1, Src2, Ty);
  case FCmpInst::FCMP_OLE:   return executeFCMP_OLE(Src1, Src2, Ty);
  case FCmpInst::FCMP_ULE:   return executeFCMP_ULE(Src1, Src2, Ty);
  case FCmpInst::FCMP_OGE:   return executeFCMP_OGE(Src1, Src2, Ty);
  case FCmpInst::FCMP_UGE:   return executeFCMP_UGE(Src1, Src2, Ty);
  case FCmpInst::FCMP_FALSE: return executeFCMP_BOOL(Src1, Src2, Ty, false);
  case FCmpInst::FCMP_TRUE:  return executeFCMP_BOOL(Src1, Src2, Ty, true);
  default:
    dbgs() << "Unhandled Cmp predicate\n";
    llvm_unreachable(nullptr);
  }
}

void Interpreter::visitBinaryOperator(BinaryOperator &I) {
  ExecutionContext &SF = ECStack().back();
  Type *Ty    = I.getOperand(0)->getType();
  GenericValue Src1 = getOperandValue(I.getOperand(0), SF);
  GenericValue Src2 = getOperandValue(I.getOperand(1), SF);
  GenericValue R;   // Result

  /* Update dependencies */
  updateDataDeps(getCurThr().id, &I, I.getOperand(0));
  updateDataDeps(getCurThr().id, &I, I.getOperand(1));

  // First process vector operation
  if (Ty->isVectorTy()) {
    assert(Src1.AggregateVal.size() == Src2.AggregateVal.size());
    R.AggregateVal.resize(Src1.AggregateVal.size());

    // Macros to execute binary operation 'OP' over integer vectors
#define INTEGER_VECTOR_OPERATION(OP)                               \
    for (unsigned i = 0; i < R.AggregateVal.size(); ++i)           \
      R.AggregateVal[i].IntVal =                                   \
      Src1.AggregateVal[i].IntVal OP Src2.AggregateVal[i].IntVal;

    // Additional macros to execute binary operations udiv/sdiv/urem/srem since
    // they have different notation.
#define INTEGER_VECTOR_FUNCTION(OP)                                \
    for (unsigned i = 0; i < R.AggregateVal.size(); ++i)           \
      R.AggregateVal[i].IntVal =                                   \
      Src1.AggregateVal[i].IntVal.OP(Src2.AggregateVal[i].IntVal);

    // Macros to execute binary operation 'OP' over floating point type TY
    // (float or double) vectors
#define FLOAT_VECTOR_FUNCTION(OP, TY)                               \
      for (unsigned i = 0; i < R.AggregateVal.size(); ++i)          \
        R.AggregateVal[i].TY =                                      \
        Src1.AggregateVal[i].TY OP Src2.AggregateVal[i].TY;

    // Macros to choose appropriate TY: float or double and run operation
    // execution
#define FLOAT_VECTOR_OP(OP) {                                         \
  if (dyn_cast<VectorType>(Ty)->getElementType()->isFloatTy())        \
    FLOAT_VECTOR_FUNCTION(OP, FloatVal)                               \
  else {                                                              \
    if (dyn_cast<VectorType>(Ty)->getElementType()->isDoubleTy())     \
      FLOAT_VECTOR_FUNCTION(OP, DoubleVal)                            \
    else {                                                            \
      dbgs() << "Unhandled type for OP instruction: " << *Ty << "\n"; \
      llvm_unreachable(0);                                            \
    }                                                                 \
  }                                                                   \
}

    switch(I.getOpcode()){
    default:
      dbgs() << "Don't know how to handle this binary operator!\n-->" << I;
      llvm_unreachable(nullptr);
      break;
    case Instruction::Add:   INTEGER_VECTOR_OPERATION(+) break;
    case Instruction::Sub:   INTEGER_VECTOR_OPERATION(-) break;
    case Instruction::Mul:   INTEGER_VECTOR_OPERATION(*) break;
    case Instruction::UDiv:  INTEGER_VECTOR_FUNCTION(udiv) break;
    case Instruction::SDiv:  INTEGER_VECTOR_FUNCTION(sdiv) break;
    case Instruction::URem:  INTEGER_VECTOR_FUNCTION(urem) break;
    case Instruction::SRem:  INTEGER_VECTOR_FUNCTION(srem) break;
    case Instruction::And:   INTEGER_VECTOR_OPERATION(&) break;
    case Instruction::Or:    INTEGER_VECTOR_OPERATION(|) break;
    case Instruction::Xor:   INTEGER_VECTOR_OPERATION(^) break;
    case Instruction::FAdd:  FLOAT_VECTOR_OP(+) break;
    case Instruction::FSub:  FLOAT_VECTOR_OP(-) break;
    case Instruction::FMul:  FLOAT_VECTOR_OP(*) break;
    case Instruction::FDiv:  FLOAT_VECTOR_OP(/) break;
    case Instruction::FRem:
      if (dyn_cast<VectorType>(Ty)->getElementType()->isFloatTy())
        for (unsigned i = 0; i < R.AggregateVal.size(); ++i)
          R.AggregateVal[i].FloatVal =
          fmod(Src1.AggregateVal[i].FloatVal, Src2.AggregateVal[i].FloatVal);
      else {
        if (dyn_cast<VectorType>(Ty)->getElementType()->isDoubleTy())
          for (unsigned i = 0; i < R.AggregateVal.size(); ++i)
            R.AggregateVal[i].DoubleVal =
            fmod(Src1.AggregateVal[i].DoubleVal, Src2.AggregateVal[i].DoubleVal);
        else {
          dbgs() << "Unhandled type for Rem instruction: " << *Ty << "\n";
          llvm_unreachable(nullptr);
        }
      }
      break;
    }
  } else {
    switch (I.getOpcode()) {
    default:
      dbgs() << "Don't know how to handle this binary operator!\n-->" << I;
      llvm_unreachable(nullptr);
      break;
    case Instruction::Add:   R.IntVal = Src1.IntVal + Src2.IntVal; break;
    case Instruction::Sub:   R.IntVal = Src1.IntVal - Src2.IntVal; break;
    case Instruction::Mul:   R.IntVal = Src1.IntVal * Src2.IntVal; break;
    case Instruction::FAdd:  executeFAddInst(R, Src1, Src2, Ty); break;
    case Instruction::FSub:  executeFSubInst(R, Src1, Src2, Ty); break;
    case Instruction::FMul:  executeFMulInst(R, Src1, Src2, Ty); break;
    case Instruction::FDiv:  executeFDivInst(R, Src1, Src2, Ty); break;
    case Instruction::FRem:  executeFRemInst(R, Src1, Src2, Ty); break;
    case Instruction::UDiv:  R.IntVal = Src1.IntVal.udiv(Src2.IntVal); break;
    case Instruction::SDiv:  R.IntVal = Src1.IntVal.sdiv(Src2.IntVal); break;
    case Instruction::URem:  R.IntVal = Src1.IntVal.urem(Src2.IntVal); break;
    case Instruction::SRem:  R.IntVal = Src1.IntVal.srem(Src2.IntVal); break;
    case Instruction::And:   R.IntVal = Src1.IntVal & Src2.IntVal; break;
    case Instruction::Or:    R.IntVal = Src1.IntVal | Src2.IntVal; break;
    case Instruction::Xor:   R.IntVal = Src1.IntVal ^ Src2.IntVal; break;
    }
  }
  SetValue(&I, R, SF);
}

static GenericValue executeSelectInst(GenericValue Src1, GenericValue Src2,
                                      GenericValue Src3, const Type *Ty) {
    GenericValue Dest;
    if(Ty->isVectorTy()) {
      assert(Src1.AggregateVal.size() == Src2.AggregateVal.size());
      assert(Src2.AggregateVal.size() == Src3.AggregateVal.size());
      Dest.AggregateVal.resize( Src1.AggregateVal.size() );
      for (size_t i = 0; i < Src1.AggregateVal.size(); ++i)
        Dest.AggregateVal[i] = (Src1.AggregateVal[i].IntVal == 0) ?
          Src3.AggregateVal[i] : Src2.AggregateVal[i];
    } else {
      Dest = (Src1.IntVal == 0) ? Src3 : Src2;
    }
    return Dest;
}

void Interpreter::visitSelectInst(SelectInst &I) {
  ExecutionContext &SF = ECStack().back();
  const Type * Ty = I.getOperand(0)->getType();
  GenericValue Src1 = getOperandValue(I.getOperand(0), SF);
  GenericValue Src2 = getOperandValue(I.getOperand(1), SF);
  GenericValue Src3 = getOperandValue(I.getOperand(2), SF);
  GenericValue R = executeSelectInst(Src1, Src2, Src3, Ty);
  updateDataDeps(getCurThr().id, &I, I.getOperand(0));
  updateDataDeps(getCurThr().id, &I, I.getOperand(1));
  updateDataDeps(getCurThr().id, &I, I.getOperand(2));
  SetValue(&I, R, SF);
}

//===----------------------------------------------------------------------===//
//                     Terminator Instruction Implementations
//===----------------------------------------------------------------------===//

void Interpreter::freeAllocas(const AllocaHolder &allocas)
{
	auto deps = makeEventDeps(nullptr, nullptr, getCtrlDeps(getCurThr().id),
				  getAddrPoDeps(getCurThr().id), nullptr);
	for (auto it = allocas.get().begin(), ie = allocas.get().end(); it != ie; ++it)
		CALL_DRIVER(handleFree, FreeLabel::create(currPos(), *it, GET_DEPS(deps)));
}

void Interpreter::exitCalled(GenericValue GV) {
  // runAtExitHandlers() assumes there are no stack frames, but
  // if exit() was called, then it had a stack frame. Blow away
  // the stack before interpreting atexit handlers.
  WARN_ONCE("exit-called", "Usage of exit() is not thread-safe!\n");
  while (ECStack().size() > 0) {
    freeAllocas(ECStack().back().Allocas);
    ECStack().pop_back(); /* FIXME: Now assumes the user has properly used it */
  }
  runAtExitHandlers();
  // exit(GV.IntVal.zextOrTrunc(32).getZExtValue());
}

/// Pop the last stack frame off of ECStack and then copy the result
/// back into the result variable if we are not returning void. The
/// result variable may be the ExitValue, or the Value of the calling
/// CallInst if there was a previous stack frame. This method may
/// invalidate any ECStack iterators you have. This method also takes
/// care of switching to the normal destination BB, if we are returning
/// from an invoke.
///
void Interpreter::popStackAndReturnValueToCaller(Type *RetTy,
                                                 GenericValue Result,
						 ReturnInst *retI /* = nullptr */) {
  // Keep track of the ret inst to update deps if necessary:
  // We check whether there _was_ an instruction which caused the
  // stack frame to be popped, and that the instruction was a ret inst
  // (That's why we have an extra parameter.)

  // Pop the current stack frame.
  freeAllocas(ECStack().back().Allocas);
  ECStack().pop_back();

  // if (ECStack.empty()) {  // Finished main.  Put result into exit code...
  //   if (RetTy && !RetTy->isVoidTy()) {          // Nonvoid return type?
  //     ExitValue = Result;   // Capture the exit value of the program
  //   } else {
  //     memset(&ExitValue.Untyped, 0, sizeof(ExitValue.Untyped));
  //   }
  if (ECStack().empty()) {
    if (getCurThr().isMain() && getProgramState() == ProgramState::Main)
	    runAtExitHandlers();
    if (getProgramState() != ProgramState::Dtors)
	    CALL_DRIVER(handleThreadFinish, ThreadFinishLabel::create(
				currPos(), GV_TO_SVAL(Result, RetTy)));
  } else {
    // If we have a previous stack frame, and we have a previous call,
    // fill in the return value...
    ExecutionContext &CallingSF = ECStack().back();
    if (Instruction *I = &CallingSF.Caller) {
      // Save result...
      if (!(&CallingSF.Caller)->getType()->isVoidTy()) {
	if (retI) // if we are coming from a ret inst, update deps
	  updateDataDeps(getCurThr().id, I, retI->getReturnValue());
        SetValue(I, Result, CallingSF);
      }
      if (InvokeInst *II = dyn_cast<InvokeInst> (I))
        SwitchToNewBasicBlock (II->getNormalDest (), CallingSF);
      CallingSF.Caller = CallInstWrapper();          // We returned from the call...
    }
  }
}

void Interpreter::returnValueToCaller(Type *RetTy, GenericValue Result)
{
	assert(!ECStack().empty());
	// fill in the return value...
	ExecutionContext &CallingSF = ECStack().back();
	if (Instruction *I = &CallingSF.Caller) {
		// Save result...
		if (!(&CallingSF.Caller)->getType()->isVoidTy())
			SetValue(I, Result, CallingSF);
		if (InvokeInst *II = dyn_cast<InvokeInst> (I))
			SwitchToNewBasicBlock (II->getNormalDest (), CallingSF);
		CallingSF.Caller = CallInstWrapper();          // We returned from the call...
	}
}

void Interpreter::visitReturnInst(ReturnInst &I) {
  ExecutionContext &SF = ECStack().back();
  Type *RetTy = Type::getVoidTy(I.getContext());
  GenericValue Result;

  // Save away the return value... (if we are not 'ret void')
  if (I.getNumOperands()) {
    RetTy  = I.getReturnValue()->getType();
    Result = getOperandValue(I.getReturnValue(), SF);
  }

  popStackAndReturnValueToCaller(RetTy, Result, &I);
}

void Interpreter::visitUnreachableInst(UnreachableInst &I) {
  report_fatal_error("Program executed an 'unreachable' instruction!");
}

void Interpreter::visitBranchInst(BranchInst &I) {
  ExecutionContext &SF = ECStack().back();
  BasicBlock *Dest;

  Dest = I.getSuccessor(0);          // Uncond branches have a fixed dest...
  if (!I.isUnconditional()) {
    Value *Cond = I.getCondition();
    if (getOperandValue(Cond, SF).IntVal == 0) // If false cond...
      Dest = I.getSuccessor(1);
    updateCtrlDeps(getCurThr().id, Cond);
  }
  SwitchToNewBasicBlock(Dest, SF);
}

void Interpreter::visitSwitchInst(SwitchInst &I) {
  ExecutionContext &SF = ECStack().back();
  Value* Cond = I.getCondition();
  Type *ElTy = Cond->getType();
  GenericValue CondVal = getOperandValue(Cond, SF);

  // Check to see if any of the cases match...
  BasicBlock *Dest = nullptr;
  for (SwitchInst::CaseIt i = I.case_begin(), e = I.case_end(); i != e; ++i) {
    GenericValue CaseVal = getOperandValue(i->getCaseValue(), SF);
    if (executeICMP_EQ(CondVal, CaseVal, ElTy).IntVal != 0) {
      Dest = cast<BasicBlock>(i->getCaseSuccessor());
      break;
    }
  }
  if (!Dest) Dest = I.getDefaultDest();   // No cases matched: use default
  updateCtrlDeps(getCurThr().id, Cond);
  SwitchToNewBasicBlock(Dest, SF);
}

void Interpreter::visitIndirectBrInst(IndirectBrInst &I) {
  ExecutionContext &SF = ECStack().back();
  void *Dest = GVTOP(getOperandValue(I.getAddress(), SF));
  updateCtrlDeps(getCurThr().id, I.getAddress());
  SwitchToNewBasicBlock((BasicBlock*)Dest, SF);
}


// SwitchToNewBasicBlock - This method is used to jump to a new basic block.
// This function handles the actual updating of block and instruction iterators
// as well as execution of all of the PHI nodes in the destination block.
//
// This method does this because all of the PHI nodes must be executed
// atomically, reading their inputs before any of the results are updated.  Not
// doing this can cause problems if the PHI nodes depend on other PHI nodes for
// their inputs.  If the input PHI node is updated before it is read, incorrect
// results can happen.  Thus we use a two phase approach.
//
void Interpreter::SwitchToNewBasicBlock(BasicBlock *Dest, ExecutionContext &SF){
  BasicBlock *PrevBB = SF.CurBB;      // Remember where we came from...
  SF.CurBB   = Dest;                  // Update CurBB to branch destination
  SF.CurInst = SF.CurBB->begin();     // Update new instruction ptr...

  if (!isa<PHINode>(SF.CurInst)) return;  // Nothing fancy to do

  // Loop over all of the PHI nodes in the current block, reading their inputs.
  std::vector<GenericValue> ResultValues;

  for (; PHINode *PN = dyn_cast<PHINode>(SF.CurInst); ++SF.CurInst) {
    // Search for the value corresponding to this previous bb...
    int i = PN->getBasicBlockIndex(PrevBB);
    assert(i != -1 && "PHINode doesn't contain entry for predecessor??");
    Value *IncomingValue = PN->getIncomingValue(i);

    // Save the incoming value for this PHI node...
    ResultValues.push_back(getOperandValue(IncomingValue, SF));
    updateDataDeps(getCurThr().id, PN, IncomingValue);
  }

  // Now loop over all of the PHI nodes setting their values...
  SF.CurInst = SF.CurBB->begin();
  for (unsigned i = 0; isa<PHINode>(SF.CurInst); ++SF.CurInst, ++i) {
    PHINode *PN = cast<PHINode>(SF.CurInst);
    SetValue(PN, ResultValues[i], SF);
  }
}

//===----------------------------------------------------------------------===//
//                     Memory Instruction Implementations
//===----------------------------------------------------------------------===//

void Interpreter::visitAllocaInst(AllocaInst &I) {
  ExecutionContext &SF = ECStack().back();

  Type *Ty = I.getAllocatedType();  // Type to be allocated

  // Get the number of elements being allocated by the array...
  unsigned NumElements =
    getOperandValue(I.getOperand(0), SF).IntVal.getZExtValue();

  unsigned TypeSize = (size_t)getDataLayout().getTypeAllocSize(Ty);

  // Avoid malloc-ing zero bytes, use max()...
  unsigned MemToAlloc = std::max(1U, NumElements * TypeSize);

  /* The driver will provide the address this alloca returns */
  auto deps = makeEventDeps(nullptr, nullptr, getCtrlDeps(getCurThr().id),
			    getAddrPoDeps(getCurThr().id), nullptr);

<<<<<<< HEAD
  auto *info = getVarNameInfo(&I, Storage::ST_Automatic, AddressSpace::AS_User);
  SVal result = driver->visitMalloc(MallocLabel::create(nextPos(), MemToAlloc, info, I.getName().str()), &*deps,
#if LLVM_VERSION_MAJOR >= 11
				    I.getAlign().value(),
#else
				    I.getAlignment(),
#endif
				    Storage::ST_Automatic, AddressSpace::AS_User);
=======
  auto *info = getVarNameInfo(&I, StorageDuration::SD_Automatic, AddressSpace::AS_User);
  SVal result = CALL_DRIVER(handleMalloc,
			   MallocLabel::create(currPos(), MemToAlloc, I.getAlignment(),
					       StorageDuration::SD_Automatic,
					       StorageType::ST_Volatile, AddressSpace::AS_User,
					       info, I.getName().str(), GET_DEPS(deps)));
>>>>>>> 8092b18f

  ECStack().back().Allocas.add((void *) result.get());

  updateDataDeps(getCurThr().id, &I, Event(getCurThr().id, getCurThr().globalInstructions));
  SetValue(&I, SVAL_TO_GV(result, I.getType()), SF);
}

// getElementOffset - The workhorse for getelementptr.
//
GenericValue Interpreter::executeGEPOperation(Value *Ptr, gep_type_iterator I,
                                              gep_type_iterator E,
                                              ExecutionContext &SF) {
  assert(Ptr->getType()->isPointerTy() &&
         "Cannot getElementOffset of a nonpointer type!");

  updateDataDeps(getCurThr().id, SF.CurInst->getPrevNode(), Ptr);

  uint64_t Total = 0;
  for (; I != E; ++I) {
    updateDataDeps(getCurThr().id, SF.CurInst->getPrevNode(), I.getOperand());
    if (StructType *STy = I.getStructTypeOrNull()) {
      const StructLayout *SLO = getDataLayout().getStructLayout(STy);

      const ConstantInt *CPU = cast<ConstantInt>(I.getOperand());
      unsigned Index = unsigned(CPU->getZExtValue());

      Total += SLO->getElementOffset(Index);
    } else {
      // Get the index number for the array... which must be long type...
      GenericValue IdxGV = getOperandValue(I.getOperand(), SF);

      int64_t Idx;
      unsigned BitWidth =
        cast<IntegerType>(I.getOperand()->getType())->getBitWidth();
      if (BitWidth == 32)
        Idx = (int64_t)(int32_t)IdxGV.IntVal.getZExtValue();
      else {
        assert(BitWidth == 64 && "Invalid index type for getelementptr");
        Idx = (int64_t)IdxGV.IntVal.getZExtValue();
      }
      Total += getDataLayout().getTypeAllocSize(I.getIndexedType()) * Idx;
    }
  }

  GenericValue Result;
  Result.PointerVal = ((char*)getOperandValue(Ptr, SF).PointerVal) + Total;
  // DEBUG(dbgs() << "GEP Index " << Total << " bytes.\n");
  return Result;
}

void Interpreter::visitGetElementPtrInst(GetElementPtrInst &I) {
  ExecutionContext &SF = ECStack().back();
  SetValue(&I, executeGEPOperation(I.getPointerOperand(),
				    gep_type_begin(I), gep_type_end(I), SF), SF);
}

void Interpreter::visitLoadInst(LoadInst &I)
{
	Thread &thr = getCurThr();
	GenericValue src = getOperandValue(I.getPointerOperand(), ECStack().back());
	GenericValue *ptr = (GenericValue *) GVTOP(src);
	Type *typ = I.getType();
	auto size = getTypeSize(typ);
	auto atyp = TYPE_TO_ATYPE(typ);

	/* If this is a thread-local access it is not recorded in the graph,
	 * so just perform the load. */
	if (thr.tls.count(ptr)) {
		SetValue(&I, thr.tls[ptr], ECStack().back());
		return;
	}

	/* Otherwise, set the dependencies for this instruction.. */
	auto deps = makeEventDeps(getDataDeps(thr.id, I.getPointerOperand()), nullptr,
				  getCtrlDeps(thr.id), getAddrPoDeps(thr.id), nullptr);

	/* ... and then the driver will provide the appropriate value */
#define IMPLEMENT_READ_VISIT(__kind)					\
	case EventLabel::EventLabelKind::EL_ ## __kind: {		\
		val = CALL_DRIVER_RESET_IF_NONE(handleLoad,		\
				 __kind ## Label::create(		\
					 currPos(), I.getOrdering(), ptr, \
					 size, atyp, GET_DEPS(deps)));		\
		break;							\
	}

	std::optional<SVal> val;
	switch (getReadKind(I)) {
		IMPLEMENT_READ_VISIT(Read);
		IMPLEMENT_READ_VISIT(SpeculativeRead);
		IMPLEMENT_READ_VISIT(ConfirmingRead);
	default:
		BUG();
	}
	if (!val.has_value())
		return;

	updateDataDeps(thr.id, &I, currPos());
	updateAddrPoDeps(thr.id, I.getPointerOperand());

	/* Last, set the return value for this instruction */
	SetValue(&I, SVAL_TO_GV(val.value(), typ), ECStack().back());
	return;
}

void Interpreter::visitStoreInst(StoreInst &I)
{
	Thread &thr = getCurThr();
	ExecutionContext &SF = ECStack().back();
	Type *typ = I.getOperand(0)->getType();
	GenericValue val = getOperandValue(I.getOperand(0), SF);
	auto src = getOperandValue(I.getPointerOperand(), SF);
	auto *ptr = (GenericValue *) GVTOP(src);
	auto asize = getTypeSize(typ);
	auto atyp = TYPE_TO_ATYPE(typ);

	/* Do not bother with thread-local accesses */
	if (thr.tls.count(ptr)) {
		thr.tls[ptr] = val;
		return;
	}

	/* First, record the dependencies for this instruction */
	auto deps = makeEventDeps(getDataDeps(thr.id, I.getPointerOperand()),
				  getDataDeps(thr.id, I.getOperand(0)), getCtrlDeps(thr.id),
				  getAddrPoDeps(thr.id), nullptr);

	/* Inform the Driver about the newly interpreter store */
	CALL_DRIVER(handleStore,
		    WriteLabel::create(currPos(), I.getOrdering(), ptr, asize, atyp,
				       GV_TO_SVAL(val, typ), getWriteAttr(I), GET_DEPS(deps)));
	updateAddrPoDeps(getCurThr().id, I.getPointerOperand());
	return;
}

void Interpreter::visitFenceInst(FenceInst &I)
{
	auto deps = makeEventDeps(nullptr, nullptr, getCtrlDeps(getCurThr().id), nullptr, nullptr);
	CALL_DRIVER(handleFence, FenceLabel::create(currPos(), I.getOrdering(), GET_DEPS(deps)));
	return;
}

void Interpreter::visitAtomicCmpXchgInst(AtomicCmpXchgInst &I)
{
	Thread &thr = getCurThr();
	ExecutionContext &SF = ECStack().back();
	Type *typ = I.getCompareOperand()->getType();
	GenericValue cmpVal = getOperandValue(I.getCompareOperand(), SF);
	GenericValue newVal = getOperandValue(I.getNewValOperand(), SF);
	GenericValue src = getOperandValue(I.getPointerOperand(), SF);
	auto *ptr = (GenericValue *) GVTOP(src);
	auto size = getTypeSize(typ);
	auto atyp = TYPE_TO_ATYPE(typ);
	GenericValue result;

	if (thr.tls.count(ptr)) {
		GenericValue oldVal = thr.tls[ptr];
		GenericValue cmpRes = executeICMP_EQ(oldVal, cmpVal, typ);
		if (cmpRes.IntVal.getBoolValue())
			thr.tls[ptr] = newVal;
		result.AggregateVal.push_back(oldVal);
		result.AggregateVal.push_back(cmpRes);
		SetValue(&I, result, SF);
		return;
	}

	auto lDeps = makeEventDeps(getDataDeps(thr.id, I.getPointerOperand()),
				  getDataDeps(thr.id, I.getNewValOperand()),
				  getCtrlDeps(thr.id), getAddrPoDeps(thr.id),
				  getDataDeps(thr.id, I.getCompareOperand()));

#define IMPLEMENT_CAS_VISIT(nameR, nameW)				\
	case switchPair(EventLabel::EventLabelKind::EL_ ## nameR, EventLabel::EventLabelKind::EL_ ## nameW): { \
		ret = CALL_DRIVER_RESET_IF_NONE(handleLoad, nameR ## Label::create( \
			currPos(), I.getSuccessOrdering(), ptr, 	\
			size, atyp, GV_TO_SVAL(cmpVal, typ),		\
			GV_TO_SVAL(newVal, typ), getWriteAttr(I), GET_DEPS(lDeps))); \
		if (!ret.has_value())					\
			return;						\
		cmpRes = *ret == GV_TO_SVAL(cmpVal, typ);		\
		updateDataDeps(getCurThr().id, &I, currPos());		\
		updateAddrPoDeps(getCurThr().id, I.getPointerOperand());\
		if (!getCurThr().isBlocked() && cmpRes) {	\
			auto sDeps = makeEventDeps(getDataDeps(getCurThr().id, I.getPointerOperand()), \
						   getDataDeps(getCurThr().id, I.getNewValOperand()), \
						   getCtrlDeps(getCurThr().id), getAddrPoDeps(thr.id), nullptr); \
			CALL_DRIVER(handleStore, nameW ## Label::create( \
				currPos(), I.getSuccessOrdering(), ptr, size, \
				atyp, GV_TO_SVAL(newVal, typ), getWriteAttr(I), GET_DEPS(sDeps))); \
		}							\
		break;							\
	}

	/* Check whether this is some special CAS; in such cases we also need a snapshot */
        std::optional<SVal> ret;
	int cmpRes;
	switch (switchPair(getCasKinds(I))) {
		IMPLEMENT_CAS_VISIT(CasRead, CasWrite);
		IMPLEMENT_CAS_VISIT(HelpedCasRead, HelpedCasWrite);
		IMPLEMENT_CAS_VISIT(ConfirmingCasRead, ConfirmingCasWrite);
		case switchPair(EventLabel::EL_HelpingCas, EventLabel::EL_HelpingCas):
			if (!CALL_DRIVER_RESET_IF_FALSE(handleHelpingCas, HelpingCasLabel::create(
								currPos(), I.getSuccessOrdering(), ptr,
								size, atyp, GV_TO_SVAL(cmpVal, typ),
								GV_TO_SVAL(newVal, typ), GET_DEPS(lDeps))))
				return;
			break;
	default:
		BUG();
	}

	result.AggregateVal.push_back(SVAL_TO_GV(*ret, typ));
	result.AggregateVal.push_back(INT_TO_GV(Type::getInt1Ty(I.getContext()), cmpRes));
	SetValue(&I, result, ECStack().back());
	return;
}

SVal Interpreter::executeAtomicRMWOperation(SVal oldVal, SVal val, ASize size, AtomicRMWInst::BinOp op)
{
	switch (op) {
	case AtomicRMWInst::Xchg:
		WARN_ON_ONCE(getDepTracker(), "unsupported-xchg-deps",
			     "Atomic xchg support is experimental under dependency-tracking models!\n");
		return val;
	case AtomicRMWInst::Add:
		return (oldVal + val);
	case AtomicRMWInst::Sub:
		return (oldVal - val);
	case AtomicRMWInst::And:
		return oldVal & val;
	case AtomicRMWInst::Nand:
		return ~(oldVal & val);
	case AtomicRMWInst::Or:
		return oldVal | val;
	case AtomicRMWInst::Xor:
		return oldVal ^ val;
	case AtomicRMWInst::Max:
		return SVal(oldVal).signExtendBottom(size.getBits()).sgt(SVal(val).signExtendBottom(size.getBits())) ? oldVal : val;
	case AtomicRMWInst::Min:
		return SVal(oldVal).signExtendBottom(size.getBits()).slt(SVal(val).signExtendBottom(size.getBits())) ? oldVal : val;
	case AtomicRMWInst::UMax:
		return oldVal.ugt(val) ? oldVal : val;
	case AtomicRMWInst::UMin:
		return oldVal.ult(val) ? oldVal : val;
	default:
		WARN_ONCE("invalid-rmw-op",
			  "Unsupported operation in RMW instruction!\n");
		return val;
	}
}

void Interpreter::visitAtomicRMWInst(AtomicRMWInst &I)
{
	Thread &thr = getCurThr();
	ExecutionContext &SF = ECStack().back();
	GenericValue src = getOperandValue(I.getPointerOperand(), SF);
	auto *ptr = (GenericValue *) GVTOP(src);
	Type *typ = I.getType();
	auto val = GV_TO_SVAL(getOperandValue(I.getValOperand(), SF), typ);
	auto size = getTypeSize(typ);
	auto atyp = TYPE_TO_ATYPE(typ);

	BUG_ON(!typ->isIntegerTy());

	if (thr.tls.count(ptr)) {
		GenericValue oldVal = thr.tls[ptr];
		auto newVal = executeAtomicRMWOperation(GV_TO_SVAL(oldVal, typ),
							val, size, I.getOperation());
		thr.tls[ptr] = SVAL_TO_GV(newVal, typ);
		SetValue(&I, oldVal, SF);
		return;
	}

	auto deps = makeEventDeps(getDataDeps(thr.id, I.getPointerOperand()),
				  getDataDeps(thr.id, I.getValOperand()),
				  getCtrlDeps(thr.id), getAddrPoDeps(thr.id), nullptr);

#define IMPLEMENT_FAI_VISIT(nameR, nameW)				\
	case switchPair(EventLabel::EventLabelKind::EL_ ## nameR, EventLabel::EventLabelKind::EL_ ## nameW): { \
		ret = CALL_DRIVER_RESET_IF_NONE(handleLoad, nameR ## Label::create( \
					  currPos(), I.getOrdering(), ptr, size, atyp, \
					  I.getOperation(), val, getWriteAttr(I), GET_DEPS(deps))); \
		if (!ret.has_value())					\
			return;						\
		updateDataDeps(getCurThr().id, &I, currPos());		\
		updateAddrPoDeps(getCurThr().id, I.getPointerOperand()); \
		auto newVal = executeAtomicRMWOperation(*ret, val, size, I.getOperation()); \
		if (!getCurThr().isBlocked())	{			\
			CALL_DRIVER(handleStore, 		\
				    nameW ## Label::create(currPos(), I.getOrdering(), ptr, size, \
							   atyp, newVal, getWriteAttr(I), GET_DEPS(deps))); \
		}							\
		break;							\
	}

	/* Check whether this is a special FAI */
	std::optional<SVal> ret;
	switch (switchPair(getFaiKinds(I))) {
		IMPLEMENT_FAI_VISIT(FaiRead, FaiWrite);
		IMPLEMENT_FAI_VISIT(NoRetFaiRead, NoRetFaiWrite);
	default:
		BUG();
	}

	SetValue(&I, SVAL_TO_GV(*ret, typ), ECStack().back());
	return;
}

bool Interpreter::isInlineAsm(CallInstWrapper CIW, std::string *asmStr)
{
	llvm::CallInst *CI = dyn_cast<CallInst>(&CIW);
	if (!CI || !CI->isInlineAsm())
		return false;

	llvm::InlineAsm *IA = llvm::dyn_cast<llvm::InlineAsm>(CIW.getCalledOperand());
	*asmStr = IA->getAsmString();
	asmStr->erase(asmStr->begin(), std::find_if(asmStr->begin(), asmStr->end(),
						    [](int c){ return !std::isspace(c); }));
	asmStr->erase(std::find_if(asmStr->rbegin(), asmStr->rend(),
				   [](int c){ return !std::isspace(c); }).base(), asmStr->end());
	return true;
}

void Interpreter::visitInlineAsm(CallInstWrapper CIW, const std::string &asmStr)
{
	if (asmStr == "")
		; /* Plain compiler fence */
	else
		WARN_ONCE("invalid-inline-asm",
			  "Arbitrary inline assembly not supported: " +
			  asmStr + "! Skipping...\n");
	return;
}

//===----------------------------------------------------------------------===//
//                 Miscellaneous Instruction Implementations
//===----------------------------------------------------------------------===//

void Interpreter::visitCallInstWrapper(CallInstWrapper CS) {

  std::string asmStr;
  if (isInlineAsm(CS, &asmStr)) {
	  visitInlineAsm(CS, asmStr);
	  return;
  }

  ExecutionContext &SF = ECStack().back();

  // Check to see if this is an intrinsic function call...
  Function *F = CS.getCalledFunction();
  if (F && F->isDeclaration())
    switch (F->getIntrinsicID()) {
    case Intrinsic::not_intrinsic:
      break;
    case Intrinsic::vastart: { // va_start
      GenericValue ArgIndex;
      ArgIndex.UIntPairVal.first = ECStack().size() - 1;
      ArgIndex.UIntPairVal.second = 0;
      SetValue(&CS, ArgIndex, SF);
      return;
    }
    case Intrinsic::vaend:    // va_end is a noop for the interpreter
      return;
    case Intrinsic::vacopy:   // va_copy: dest = src
      SetValue(&CS, getOperandValue(*CS.arg_begin(), SF), SF);
      return;
    default:
	    WARN_ONCE("unknown-intrinsic", "Unknown intrinstic function" \
		      "encountered. Attempting to lower it...\n");
      // If it is an unknown intrinsic function, use the intrinsic lowering
      // class to transform it into hopefully tasty LLVM code.
      //
      BasicBlock::iterator me(&CS);
      BasicBlock *Parent = (&CS)->getParent();
      bool atBegin(Parent->begin() == me);
      if (!atBegin)
        --me;
      IL->LowerIntrinsicCall(cast<CallInst>(&CS));

      // Restore the CurInst pointer to the first instruction newly inserted, if
      // any.
      if (atBegin) {
        SF.CurInst = Parent->begin();
      } else {
        SF.CurInst = me;
        ++SF.CurInst;
      }
      return;
    }


  SF.Caller = CS;
  std::vector<GenericValue> ArgVals;
  const unsigned NumArgs = SF.Caller.arg_size();
  ArgVals.reserve(NumArgs);
  uint16_t pNum = 1;
  for (auto i = SF.Caller.arg_begin(),
       e = SF.Caller.arg_end(); i != e; ++i, ++pNum) {
    Value *V = *i;
    ArgVals.push_back(getOperandValue(V, SF));
  }

  // To handle indirect calls, we must get the pointer value from the argument
  // and treat it as a function pointer.
  GenericValue SRC = getOperandValue(SF.Caller.getCalledOperand(), SF);
  auto specialDeps = updateFunArgDeps(getCurThr().id, (Function *) GVTOP(SRC));
  callFunction((Function*)GVTOP(SRC), ArgVals, specialDeps);
  updateInternalFunRetDeps(getCurThr().id, (Function *) GVTOP(SRC), &CS);
}

// auxiliary function for shift operations
static unsigned getShiftAmount(uint64_t orgShiftAmount,
                               llvm::APInt valueToShift) {
  unsigned valueWidth = valueToShift.getBitWidth();
  if (orgShiftAmount < (uint64_t)valueWidth)
    return orgShiftAmount;
  // according to the llvm documentation, if orgShiftAmount > valueWidth,
  // the result is undfeined. but we do shift by this rule:
  return (NextPowerOf2(valueWidth-1) - 1) & orgShiftAmount;
}


void Interpreter::visitShl(BinaryOperator &I) {
  ExecutionContext &SF = ECStack().back();
  GenericValue Src1 = getOperandValue(I.getOperand(0), SF);
  GenericValue Src2 = getOperandValue(I.getOperand(1), SF);
  GenericValue Dest;
  const Type *Ty = I.getType();

  if (Ty->isVectorTy()) {
    uint32_t src1Size = uint32_t(Src1.AggregateVal.size());
    assert(src1Size == Src2.AggregateVal.size());
    for (unsigned i = 0; i < src1Size; i++) {
      GenericValue Result;
      uint64_t shiftAmount = Src2.AggregateVal[i].IntVal.getZExtValue();
      llvm::APInt valueToShift = Src1.AggregateVal[i].IntVal;
      Result.IntVal = valueToShift.shl(getShiftAmount(shiftAmount, valueToShift));
      Dest.AggregateVal.push_back(Result);
    }
  } else {
    // scalar
    uint64_t shiftAmount = Src2.IntVal.getZExtValue();
    llvm::APInt valueToShift = Src1.IntVal;
    Dest.IntVal = valueToShift.shl(getShiftAmount(shiftAmount, valueToShift));
  }

  updateDataDeps(getCurThr().id, &I, I.getOperand(0));
  updateDataDeps(getCurThr().id, &I, I.getOperand(1));
  SetValue(&I, Dest, SF);
}

void Interpreter::visitLShr(BinaryOperator &I) {
  ExecutionContext &SF = ECStack().back();
  GenericValue Src1 = getOperandValue(I.getOperand(0), SF);
  GenericValue Src2 = getOperandValue(I.getOperand(1), SF);
  GenericValue Dest;
  const Type *Ty = I.getType();

  if (Ty->isVectorTy()) {
    uint32_t src1Size = uint32_t(Src1.AggregateVal.size());
    assert(src1Size == Src2.AggregateVal.size());
    for (unsigned i = 0; i < src1Size; i++) {
      GenericValue Result;
      uint64_t shiftAmount = Src2.AggregateVal[i].IntVal.getZExtValue();
      llvm::APInt valueToShift = Src1.AggregateVal[i].IntVal;
      Result.IntVal = valueToShift.lshr(getShiftAmount(shiftAmount, valueToShift));
      Dest.AggregateVal.push_back(Result);
    }
  } else {
    // scalar
    uint64_t shiftAmount = Src2.IntVal.getZExtValue();
    llvm::APInt valueToShift = Src1.IntVal;
    Dest.IntVal = valueToShift.lshr(getShiftAmount(shiftAmount, valueToShift));
  }

  updateDataDeps(getCurThr().id, &I, I.getOperand(0));
  updateDataDeps(getCurThr().id, &I, I.getOperand(1));
  SetValue(&I, Dest, SF);
}

void Interpreter::visitAShr(BinaryOperator &I) {
  ExecutionContext &SF = ECStack().back();
  GenericValue Src1 = getOperandValue(I.getOperand(0), SF);
  GenericValue Src2 = getOperandValue(I.getOperand(1), SF);
  GenericValue Dest;
  const Type *Ty = I.getType();

  if (Ty->isVectorTy()) {
    size_t src1Size = Src1.AggregateVal.size();
    assert(src1Size == Src2.AggregateVal.size());
    for (unsigned i = 0; i < src1Size; i++) {
      GenericValue Result;
      uint64_t shiftAmount = Src2.AggregateVal[i].IntVal.getZExtValue();
      llvm::APInt valueToShift = Src1.AggregateVal[i].IntVal;
      Result.IntVal = valueToShift.ashr(getShiftAmount(shiftAmount, valueToShift));
      Dest.AggregateVal.push_back(Result);
    }
  } else {
    // scalar
    uint64_t shiftAmount = Src2.IntVal.getZExtValue();
    llvm::APInt valueToShift = Src1.IntVal;
    Dest.IntVal = valueToShift.ashr(getShiftAmount(shiftAmount, valueToShift));
  }

  updateDataDeps(getCurThr().id, &I, I.getOperand(0));
  updateDataDeps(getCurThr().id, &I, I.getOperand(1));
  SetValue(&I, Dest, SF);
}

GenericValue Interpreter::executeTruncInst(Value *SrcVal, Type *DstTy,
                                           ExecutionContext &SF) {
  GenericValue Dest, Src = getOperandValue(SrcVal, SF);
  Type *SrcTy = SrcVal->getType();
  if (SrcTy->isVectorTy()) {
    Type *DstVecTy = DstTy->getScalarType();
    unsigned DBitWidth = cast<IntegerType>(DstVecTy)->getBitWidth();
    unsigned NumElts = Src.AggregateVal.size();
    // the sizes of src and dst vectors must be equal
    Dest.AggregateVal.resize(NumElts);
    for (unsigned i = 0; i < NumElts; i++)
      Dest.AggregateVal[i].IntVal = Src.AggregateVal[i].IntVal.trunc(DBitWidth);
  } else {
    IntegerType *DITy = cast<IntegerType>(DstTy);
    unsigned DBitWidth = DITy->getBitWidth();
    Dest.IntVal = Src.IntVal.trunc(DBitWidth);
  }
  return Dest;
}

GenericValue Interpreter::executeSExtInst(Value *SrcVal, Type *DstTy,
                                          ExecutionContext &SF) {
  const Type *SrcTy = SrcVal->getType();
  GenericValue Dest, Src = getOperandValue(SrcVal, SF);
  if (SrcTy->isVectorTy()) {
    const Type *DstVecTy = DstTy->getScalarType();
    unsigned DBitWidth = cast<IntegerType>(DstVecTy)->getBitWidth();
    unsigned size = Src.AggregateVal.size();
    // the sizes of src and dst vectors must be equal.
    Dest.AggregateVal.resize(size);
    for (unsigned i = 0; i < size; i++)
      Dest.AggregateVal[i].IntVal = Src.AggregateVal[i].IntVal.sext(DBitWidth);
  } else {
    const IntegerType *DITy = cast<IntegerType>(DstTy);
    unsigned DBitWidth = DITy->getBitWidth();
    Dest.IntVal = Src.IntVal.sext(DBitWidth);
  }
  return Dest;
}

GenericValue Interpreter::executeZExtInst(Value *SrcVal, Type *DstTy,
                                          ExecutionContext &SF) {
  const Type *SrcTy = SrcVal->getType();
  GenericValue Dest, Src = getOperandValue(SrcVal, SF);
  if (SrcTy->isVectorTy()) {
    const Type *DstVecTy = DstTy->getScalarType();
    unsigned DBitWidth = cast<IntegerType>(DstVecTy)->getBitWidth();

    unsigned size = Src.AggregateVal.size();
    // the sizes of src and dst vectors must be equal.
    Dest.AggregateVal.resize(size);
    for (unsigned i = 0; i < size; i++)
      Dest.AggregateVal[i].IntVal = Src.AggregateVal[i].IntVal.zext(DBitWidth);
  } else {
    const IntegerType *DITy = cast<IntegerType>(DstTy);
    unsigned DBitWidth = DITy->getBitWidth();
    Dest.IntVal = Src.IntVal.zext(DBitWidth);
  }
  return Dest;
}

GenericValue Interpreter::executeFPTruncInst(Value *SrcVal, Type *DstTy,
                                             ExecutionContext &SF) {
  GenericValue Dest, Src = getOperandValue(SrcVal, SF);

  if (isa<VectorType>(SrcVal->getType())) {
    assert(SrcVal->getType()->getScalarType()->isDoubleTy() &&
           DstTy->getScalarType()->isFloatTy() &&
           "Invalid FPTrunc instruction");

    unsigned size = Src.AggregateVal.size();
    // the sizes of src and dst vectors must be equal.
    Dest.AggregateVal.resize(size);
    for (unsigned i = 0; i < size; i++)
      Dest.AggregateVal[i].FloatVal = (float)Src.AggregateVal[i].DoubleVal;
  } else {
    assert(SrcVal->getType()->isDoubleTy() && DstTy->isFloatTy() &&
           "Invalid FPTrunc instruction");
    Dest.FloatVal = (float)Src.DoubleVal;
  }

  return Dest;
}

GenericValue Interpreter::executeFPExtInst(Value *SrcVal, Type *DstTy,
                                           ExecutionContext &SF) {
  GenericValue Dest, Src = getOperandValue(SrcVal, SF);

  if (isa<VectorType>(SrcVal->getType())) {
    assert(SrcVal->getType()->getScalarType()->isFloatTy() &&
           DstTy->getScalarType()->isDoubleTy() && "Invalid FPExt instruction");

    unsigned size = Src.AggregateVal.size();
    // the sizes of src and dst vectors must be equal.
    Dest.AggregateVal.resize(size);
    for (unsigned i = 0; i < size; i++)
      Dest.AggregateVal[i].DoubleVal = (double)Src.AggregateVal[i].FloatVal;
  } else {
    assert(SrcVal->getType()->isFloatTy() && DstTy->isDoubleTy() &&
           "Invalid FPExt instruction");
    Dest.DoubleVal = (double)Src.FloatVal;
  }

  return Dest;
}

GenericValue Interpreter::executeFPToUIInst(Value *SrcVal, Type *DstTy,
                                            ExecutionContext &SF) {
  Type *SrcTy = SrcVal->getType();
  GenericValue Dest, Src = getOperandValue(SrcVal, SF);

  if (isa<VectorType>(SrcTy)) {
    const Type *DstVecTy = DstTy->getScalarType();
    const Type *SrcVecTy = SrcTy->getScalarType();
    uint32_t DBitWidth = cast<IntegerType>(DstVecTy)->getBitWidth();
    unsigned size = Src.AggregateVal.size();
    // the sizes of src and dst vectors must be equal.
    Dest.AggregateVal.resize(size);

    if (SrcVecTy->getTypeID() == Type::FloatTyID) {
      assert(SrcVecTy->isFloatingPointTy() && "Invalid FPToUI instruction");
      for (unsigned i = 0; i < size; i++)
        Dest.AggregateVal[i].IntVal = APIntOps::RoundFloatToAPInt(
            Src.AggregateVal[i].FloatVal, DBitWidth);
    } else {
      for (unsigned i = 0; i < size; i++)
        Dest.AggregateVal[i].IntVal = APIntOps::RoundDoubleToAPInt(
            Src.AggregateVal[i].DoubleVal, DBitWidth);
    }
  } else {
    // scalar
    uint32_t DBitWidth = cast<IntegerType>(DstTy)->getBitWidth();
    assert(SrcTy->isFloatingPointTy() && "Invalid FPToUI instruction");

    if (SrcTy->getTypeID() == Type::FloatTyID)
      Dest.IntVal = APIntOps::RoundFloatToAPInt(Src.FloatVal, DBitWidth);
    else {
      Dest.IntVal = APIntOps::RoundDoubleToAPInt(Src.DoubleVal, DBitWidth);
    }
  }

  return Dest;
}

GenericValue Interpreter::executeFPToSIInst(Value *SrcVal, Type *DstTy,
                                            ExecutionContext &SF) {
  Type *SrcTy = SrcVal->getType();
  GenericValue Dest, Src = getOperandValue(SrcVal, SF);

  if (isa<VectorType>(SrcTy)) {
    const Type *DstVecTy = DstTy->getScalarType();
    const Type *SrcVecTy = SrcTy->getScalarType();
    uint32_t DBitWidth = cast<IntegerType>(DstVecTy)->getBitWidth();
    unsigned size = Src.AggregateVal.size();
    // the sizes of src and dst vectors must be equal
    Dest.AggregateVal.resize(size);

    if (SrcVecTy->getTypeID() == Type::FloatTyID) {
      assert(SrcVecTy->isFloatingPointTy() && "Invalid FPToSI instruction");
      for (unsigned i = 0; i < size; i++)
        Dest.AggregateVal[i].IntVal = APIntOps::RoundFloatToAPInt(
            Src.AggregateVal[i].FloatVal, DBitWidth);
    } else {
      for (unsigned i = 0; i < size; i++)
        Dest.AggregateVal[i].IntVal = APIntOps::RoundDoubleToAPInt(
            Src.AggregateVal[i].DoubleVal, DBitWidth);
    }
  } else {
    // scalar
    unsigned DBitWidth = cast<IntegerType>(DstTy)->getBitWidth();
    assert(SrcTy->isFloatingPointTy() && "Invalid FPToSI instruction");

    if (SrcTy->getTypeID() == Type::FloatTyID)
      Dest.IntVal = APIntOps::RoundFloatToAPInt(Src.FloatVal, DBitWidth);
    else {
      Dest.IntVal = APIntOps::RoundDoubleToAPInt(Src.DoubleVal, DBitWidth);
    }
  }
  return Dest;
}

GenericValue Interpreter::executeUIToFPInst(Value *SrcVal, Type *DstTy,
                                            ExecutionContext &SF) {
  GenericValue Dest, Src = getOperandValue(SrcVal, SF);

  if (isa<VectorType>(SrcVal->getType())) {
    const Type *DstVecTy = DstTy->getScalarType();
    unsigned size = Src.AggregateVal.size();
    // the sizes of src and dst vectors must be equal
    Dest.AggregateVal.resize(size);

    if (DstVecTy->getTypeID() == Type::FloatTyID) {
      assert(DstVecTy->isFloatingPointTy() && "Invalid UIToFP instruction");
      for (unsigned i = 0; i < size; i++)
        Dest.AggregateVal[i].FloatVal =
            APIntOps::RoundAPIntToFloat(Src.AggregateVal[i].IntVal);
    } else {
      for (unsigned i = 0; i < size; i++)
        Dest.AggregateVal[i].DoubleVal =
            APIntOps::RoundAPIntToDouble(Src.AggregateVal[i].IntVal);
    }
  } else {
    // scalar
    assert(DstTy->isFloatingPointTy() && "Invalid UIToFP instruction");
    if (DstTy->getTypeID() == Type::FloatTyID)
      Dest.FloatVal = APIntOps::RoundAPIntToFloat(Src.IntVal);
    else {
      Dest.DoubleVal = APIntOps::RoundAPIntToDouble(Src.IntVal);
    }
  }
  return Dest;
}

GenericValue Interpreter::executeSIToFPInst(Value *SrcVal, Type *DstTy,
                                            ExecutionContext &SF) {
  GenericValue Dest, Src = getOperandValue(SrcVal, SF);

  if (isa<VectorType>(SrcVal->getType())) {
    const Type *DstVecTy = DstTy->getScalarType();
    unsigned size = Src.AggregateVal.size();
    // the sizes of src and dst vectors must be equal
    Dest.AggregateVal.resize(size);

    if (DstVecTy->getTypeID() == Type::FloatTyID) {
      assert(DstVecTy->isFloatingPointTy() && "Invalid SIToFP instruction");
      for (unsigned i = 0; i < size; i++)
        Dest.AggregateVal[i].FloatVal =
            APIntOps::RoundSignedAPIntToFloat(Src.AggregateVal[i].IntVal);
    } else {
      for (unsigned i = 0; i < size; i++)
        Dest.AggregateVal[i].DoubleVal =
            APIntOps::RoundSignedAPIntToDouble(Src.AggregateVal[i].IntVal);
    }
  } else {
    // scalar
    assert(DstTy->isFloatingPointTy() && "Invalid SIToFP instruction");

    if (DstTy->getTypeID() == Type::FloatTyID)
      Dest.FloatVal = APIntOps::RoundSignedAPIntToFloat(Src.IntVal);
    else {
      Dest.DoubleVal = APIntOps::RoundSignedAPIntToDouble(Src.IntVal);
    }
  }

  return Dest;
}

GenericValue Interpreter::executePtrToIntInst(Value *SrcVal, Type *DstTy,
                                              ExecutionContext &SF) {
  uint32_t DBitWidth = cast<IntegerType>(DstTy)->getBitWidth();
  GenericValue Dest, Src = getOperandValue(SrcVal, SF);
  assert(SrcVal->getType()->isPointerTy() && "Invalid PtrToInt instruction");

  Dest.IntVal = APInt(DBitWidth, (intptr_t) Src.PointerVal);
  return Dest;
}

GenericValue Interpreter::executeIntToPtrInst(Value *SrcVal, Type *DstTy,
                                              ExecutionContext &SF) {
  GenericValue Dest, Src = getOperandValue(SrcVal, SF);
  assert(DstTy->isPointerTy() && "Invalid PtrToInt instruction");

  uint32_t PtrSize = getDataLayout().getPointerSizeInBits();
  if (PtrSize != Src.IntVal.getBitWidth())
    Src.IntVal = Src.IntVal.zextOrTrunc(PtrSize);

  Dest.PointerVal = PointerTy(intptr_t(Src.IntVal.getZExtValue()));
  return Dest;
}

GenericValue Interpreter::executeBitCastInst(Value *SrcVal, Type *DstTy,
                                             ExecutionContext &SF) {

  // This instruction supports bitwise conversion of vectors to integers and
  // to vectors of other types (as long as they have the same size)
  Type *SrcTy = SrcVal->getType();
  GenericValue Dest, Src = getOperandValue(SrcVal, SF);

  if (isa<VectorType>(SrcTy) || isa<VectorType>(DstTy)) {
    // vector src bitcast to vector dst or vector src bitcast to scalar dst or
    // scalar src bitcast to vector dst
    bool isLittleEndian = getDataLayout().isLittleEndian();
    GenericValue TempDst, TempSrc, SrcVec;
    const Type *SrcElemTy;
    const Type *DstElemTy;
    unsigned SrcBitSize;
    unsigned DstBitSize;
    unsigned SrcNum;
    unsigned DstNum;

    if (isa<VectorType>(SrcTy)) {
      SrcElemTy = SrcTy->getScalarType();
      SrcBitSize = SrcTy->getScalarSizeInBits();
      SrcNum = Src.AggregateVal.size();
      SrcVec = Src;
    } else {
      // if src is scalar value, make it vector <1 x type>
      SrcElemTy = SrcTy;
      SrcBitSize = SrcTy->getPrimitiveSizeInBits();
      SrcNum = 1;
      SrcVec.AggregateVal.push_back(Src);
    }

    if (isa<VectorType>(DstTy)) {
      DstElemTy = DstTy->getScalarType();
      DstBitSize = DstTy->getScalarSizeInBits();
      DstNum = (SrcNum * SrcBitSize) / DstBitSize;
    } else {
      DstElemTy = DstTy;
      DstBitSize = DstTy->getPrimitiveSizeInBits();
      DstNum = 1;
    }

    if (SrcNum * SrcBitSize != DstNum * DstBitSize)
      llvm_unreachable("Invalid BitCast");

    // If src is floating point, cast to integer first.
    TempSrc.AggregateVal.resize(SrcNum);
    if (SrcElemTy->isFloatTy()) {
      for (unsigned i = 0; i < SrcNum; i++)
        TempSrc.AggregateVal[i].IntVal =
            APInt::floatToBits(SrcVec.AggregateVal[i].FloatVal);

    } else if (SrcElemTy->isDoubleTy()) {
      for (unsigned i = 0; i < SrcNum; i++)
        TempSrc.AggregateVal[i].IntVal =
            APInt::doubleToBits(SrcVec.AggregateVal[i].DoubleVal);
    } else if (SrcElemTy->isIntegerTy()) {
      for (unsigned i = 0; i < SrcNum; i++)
        TempSrc.AggregateVal[i].IntVal = SrcVec.AggregateVal[i].IntVal;
    } else {
      // Pointers are not allowed as the element type of vector.
      llvm_unreachable("Invalid Bitcast");
    }

    // now TempSrc is integer type vector
    if (DstNum < SrcNum) {
      // Example: bitcast <4 x i32> <i32 0, i32 1, i32 2, i32 3> to <2 x i64>
      unsigned Ratio = SrcNum / DstNum;
      unsigned SrcElt = 0;
      for (unsigned i = 0; i < DstNum; i++) {
        GenericValue Elt;
        Elt.IntVal = 0;
        Elt.IntVal = Elt.IntVal.zext(DstBitSize);
        unsigned ShiftAmt = isLittleEndian ? 0 : SrcBitSize * (Ratio - 1);
        for (unsigned j = 0; j < Ratio; j++) {
          APInt Tmp;
          Tmp = Tmp.zext(SrcBitSize);
          Tmp = TempSrc.AggregateVal[SrcElt++].IntVal;
          Tmp = Tmp.zext(DstBitSize);
          Tmp = Tmp.shl(ShiftAmt);
          ShiftAmt += isLittleEndian ? SrcBitSize : -SrcBitSize;
          Elt.IntVal |= Tmp;
        }
        TempDst.AggregateVal.push_back(Elt);
      }
    } else {
      // Example: bitcast <2 x i64> <i64 0, i64 1> to <4 x i32>
      unsigned Ratio = DstNum / SrcNum;
      for (unsigned i = 0; i < SrcNum; i++) {
        unsigned ShiftAmt = isLittleEndian ? 0 : DstBitSize * (Ratio - 1);
        for (unsigned j = 0; j < Ratio; j++) {
          GenericValue Elt;
          Elt.IntVal = Elt.IntVal.zext(SrcBitSize);
          Elt.IntVal = TempSrc.AggregateVal[i].IntVal;
          Elt.IntVal = Elt.IntVal.lshr(ShiftAmt);
          // it could be DstBitSize == SrcBitSize, so check it
          if (DstBitSize < SrcBitSize)
            Elt.IntVal = Elt.IntVal.trunc(DstBitSize);
          ShiftAmt += isLittleEndian ? DstBitSize : -DstBitSize;
          TempDst.AggregateVal.push_back(Elt);
        }
      }
    }

    // convert result from integer to specified type
    if (isa<VectorType>(DstTy)) {
      if (DstElemTy->isDoubleTy()) {
        Dest.AggregateVal.resize(DstNum);
        for (unsigned i = 0; i < DstNum; i++)
          Dest.AggregateVal[i].DoubleVal =
              TempDst.AggregateVal[i].IntVal.bitsToDouble();
      } else if (DstElemTy->isFloatTy()) {
        Dest.AggregateVal.resize(DstNum);
        for (unsigned i = 0; i < DstNum; i++)
          Dest.AggregateVal[i].FloatVal =
              TempDst.AggregateVal[i].IntVal.bitsToFloat();
      } else {
        Dest = TempDst;
      }
    } else {
      if (DstElemTy->isDoubleTy())
        Dest.DoubleVal = TempDst.AggregateVal[0].IntVal.bitsToDouble();
      else if (DstElemTy->isFloatTy()) {
        Dest.FloatVal = TempDst.AggregateVal[0].IntVal.bitsToFloat();
      } else {
        Dest.IntVal = TempDst.AggregateVal[0].IntVal;
      }
    }
  } else { //  if ((SrcTy->getTypeID() == Type::VectorTyID) ||
           //     (DstTy->getTypeID() == Type::VectorTyID))

    // scalar src bitcast to scalar dst
    if (DstTy->isPointerTy()) {
      assert(SrcTy->isPointerTy() && "Invalid BitCast");
      Dest.PointerVal = Src.PointerVal;
    } else if (DstTy->isIntegerTy()) {
      if (SrcTy->isFloatTy())
        Dest.IntVal = APInt::floatToBits(Src.FloatVal);
      else if (SrcTy->isDoubleTy()) {
        Dest.IntVal = APInt::doubleToBits(Src.DoubleVal);
      } else if (SrcTy->isIntegerTy()) {
        Dest.IntVal = Src.IntVal;
      } else {
        llvm_unreachable("Invalid BitCast");
      }
    } else if (DstTy->isFloatTy()) {
      if (SrcTy->isIntegerTy())
        Dest.FloatVal = Src.IntVal.bitsToFloat();
      else {
        Dest.FloatVal = Src.FloatVal;
      }
    } else if (DstTy->isDoubleTy()) {
      if (SrcTy->isIntegerTy())
        Dest.DoubleVal = Src.IntVal.bitsToDouble();
      else {
        Dest.DoubleVal = Src.DoubleVal;
      }
    } else {
      llvm_unreachable("Invalid Bitcast");
    }
  }

  return Dest;
}

void Interpreter::visitTruncInst(TruncInst &I) {
  ExecutionContext &SF = ECStack().back();
  updateDataDeps(getCurThr().id, &I, I.getOperand(0)),
  SetValue(&I, executeTruncInst(I.getOperand(0), I.getType(), SF), SF);
}

void Interpreter::visitSExtInst(SExtInst &I) {
  ExecutionContext &SF = ECStack().back();
  updateDataDeps(getCurThr().id, &I, I.getOperand(0)),
  SetValue(&I, executeSExtInst(I.getOperand(0), I.getType(), SF), SF);
}

void Interpreter::visitZExtInst(ZExtInst &I) {
  ExecutionContext &SF = ECStack().back();
  updateDataDeps(getCurThr().id, &I, I.getOperand(0)),
  SetValue(&I, executeZExtInst(I.getOperand(0), I.getType(), SF), SF);
}

void Interpreter::visitFPTruncInst(FPTruncInst &I) {
  ExecutionContext &SF = ECStack().back();
  SetValue(&I, executeFPTruncInst(I.getOperand(0), I.getType(), SF), SF);
}

void Interpreter::visitFPExtInst(FPExtInst &I) {
  ExecutionContext &SF = ECStack().back();
  SetValue(&I, executeFPExtInst(I.getOperand(0), I.getType(), SF), SF);
}

void Interpreter::visitUIToFPInst(UIToFPInst &I) {
  ExecutionContext &SF = ECStack().back();
  SetValue(&I, executeUIToFPInst(I.getOperand(0), I.getType(), SF), SF);
}

void Interpreter::visitSIToFPInst(SIToFPInst &I) {
  ExecutionContext &SF = ECStack().back();
  SetValue(&I, executeSIToFPInst(I.getOperand(0), I.getType(), SF), SF);
}

void Interpreter::visitFPToUIInst(FPToUIInst &I) {
  ExecutionContext &SF = ECStack().back();
  SetValue(&I, executeFPToUIInst(I.getOperand(0), I.getType(), SF), SF);
}

void Interpreter::visitFPToSIInst(FPToSIInst &I) {
  ExecutionContext &SF = ECStack().back();
  SetValue(&I, executeFPToSIInst(I.getOperand(0), I.getType(), SF), SF);
}

void Interpreter::visitPtrToIntInst(PtrToIntInst &I) {
  ExecutionContext &SF = ECStack().back();
  updateDataDeps(getCurThr().id, &I, I.getOperand(0));
  SetValue(&I, executePtrToIntInst(I.getOperand(0), I.getType(), SF), SF);
}

void Interpreter::visitIntToPtrInst(IntToPtrInst &I) {
  ExecutionContext &SF = ECStack().back();
  updateDataDeps(getCurThr().id, &I, I.getOperand(0));
  SetValue(&I, executeIntToPtrInst(I.getOperand(0), I.getType(), SF), SF);
}

void Interpreter::visitBitCastInst(BitCastInst &I) {
  ExecutionContext &SF = ECStack().back();
  updateDataDeps(getCurThr().id, &I, I.getOperand(0));
  SetValue(&I, executeBitCastInst(I.getOperand(0), I.getType(), SF), SF);
}

#define IMPLEMENT_VAARG(TY) \
   case Type::TY##TyID: Dest.TY##Val = Src.TY##Val; break

void Interpreter::visitVAArgInst(VAArgInst &I) {
  ExecutionContext &SF = ECStack().back();

  // Get the incoming valist parameter.  LLI treats the valist as a
  // (ec-stack-depth var-arg-index) pair.
  GenericValue VAList = getOperandValue(I.getOperand(0), SF);
  GenericValue Dest;
  GenericValue Src = ECStack()[VAList.UIntPairVal.first]
                      .VarArgs[VAList.UIntPairVal.second];
  Type *Ty = I.getType();
  switch (Ty->getTypeID()) {
  case Type::IntegerTyID:
    Dest.IntVal = Src.IntVal;
    break;
  IMPLEMENT_VAARG(Pointer);
  IMPLEMENT_VAARG(Float);
  IMPLEMENT_VAARG(Double);
  default:
    dbgs() << "Unhandled dest type for vaarg instruction: " << *Ty << "\n";
    llvm_unreachable(nullptr);
  }

  // Set the Value of this Instruction.
  updateDataDeps(getCurThr().id, &I, I.getOperand(0));
  SetValue(&I, Dest, SF);

  // Move the pointer to the next vararg.
  ++VAList.UIntPairVal.second;
}

void Interpreter::visitExtractElementInst(ExtractElementInst &I) {
  ExecutionContext &SF = ECStack().back();
  GenericValue Src1 = getOperandValue(I.getOperand(0), SF);
  GenericValue Src2 = getOperandValue(I.getOperand(1), SF);
  GenericValue Dest;

  Type *Ty = I.getType();
  const unsigned indx = unsigned(Src2.IntVal.getZExtValue());

  if(Src1.AggregateVal.size() > indx) {
    switch (Ty->getTypeID()) {
    default:
      dbgs() << "Unhandled destination type for extractelement instruction: "
      << *Ty << "\n";
      llvm_unreachable(nullptr);
      break;
    case Type::IntegerTyID:
      Dest.IntVal = Src1.AggregateVal[indx].IntVal;
      break;
    case Type::FloatTyID:
      Dest.FloatVal = Src1.AggregateVal[indx].FloatVal;
      break;
    case Type::DoubleTyID:
      Dest.DoubleVal = Src1.AggregateVal[indx].DoubleVal;
      break;
    }
  } else {
    dbgs() << "Invalid index in extractelement instruction\n";
  }

  SetValue(&I, Dest, SF);
}

void Interpreter::visitInsertElementInst(InsertElementInst &I) {
  ExecutionContext &SF = ECStack().back();
  Type *Ty = I.getType();

  if(!(Ty->isVectorTy()) )
    llvm_unreachable("Unhandled dest type for insertelement instruction");

  GenericValue Src1 = getOperandValue(I.getOperand(0), SF);
  GenericValue Src2 = getOperandValue(I.getOperand(1), SF);
  GenericValue Src3 = getOperandValue(I.getOperand(2), SF);
  GenericValue Dest;

  Type *TyContained = Ty->getContainedType(0);

  const unsigned indx = unsigned(Src3.IntVal.getZExtValue());
  Dest.AggregateVal = Src1.AggregateVal;

  if(Src1.AggregateVal.size() <= indx)
      llvm_unreachable("Invalid index in insertelement instruction");
  switch (TyContained->getTypeID()) {
    default:
      llvm_unreachable("Unhandled dest type for insertelement instruction");
    case Type::IntegerTyID:
      Dest.AggregateVal[indx].IntVal = Src2.IntVal;
      break;
    case Type::FloatTyID:
      Dest.AggregateVal[indx].FloatVal = Src2.FloatVal;
      break;
    case Type::DoubleTyID:
      Dest.AggregateVal[indx].DoubleVal = Src2.DoubleVal;
      break;
  }
  SetValue(&I, Dest, SF);
}

void Interpreter::visitShuffleVectorInst(ShuffleVectorInst &I){
  ExecutionContext &SF = ECStack().back();

  Type *Ty = I.getType();
  if(!(Ty->isVectorTy()))
    llvm_unreachable("Unhandled dest type for shufflevector instruction");

  GenericValue Src1 = getOperandValue(I.getOperand(0), SF);
  GenericValue Src2 = getOperandValue(I.getOperand(1), SF);
  GenericValue Src3 = getOperandValue(I.getOperand(2), SF);
  GenericValue Dest;

  // There is no need to check types of src1 and src2, because the compiled
  // bytecode can't contain different types for src1 and src2 for a
  // shufflevector instruction.

  Type *TyContained = Ty->getContainedType(0);
  unsigned src1Size = (unsigned)Src1.AggregateVal.size();
  unsigned src2Size = (unsigned)Src2.AggregateVal.size();
  unsigned src3Size = (unsigned)Src3.AggregateVal.size();

  Dest.AggregateVal.resize(src3Size);

  switch (TyContained->getTypeID()) {
    default:
      llvm_unreachable("Unhandled dest type for insertelement instruction");
      break;
    case Type::IntegerTyID:
      for( unsigned i=0; i<src3Size; i++) {
        unsigned j = Src3.AggregateVal[i].IntVal.getZExtValue();
        if(j < src1Size)
          Dest.AggregateVal[i].IntVal = Src1.AggregateVal[j].IntVal;
        else if(j < src1Size + src2Size)
          Dest.AggregateVal[i].IntVal = Src2.AggregateVal[j-src1Size].IntVal;
        else
          // The selector may not be greater than sum of lengths of first and
          // second operands and llasm should not allow situation like
          // %tmp = shufflevector <2 x i32> <i32 3, i32 4>, <2 x i32> undef,
          //                      <2 x i32> < i32 0, i32 5 >,
          // where i32 5 is invalid, but let it be additional check here:
          llvm_unreachable("Invalid mask in shufflevector instruction");
      }
      break;
    case Type::FloatTyID:
      for( unsigned i=0; i<src3Size; i++) {
        unsigned j = Src3.AggregateVal[i].IntVal.getZExtValue();
        if(j < src1Size)
          Dest.AggregateVal[i].FloatVal = Src1.AggregateVal[j].FloatVal;
        else if(j < src1Size + src2Size)
          Dest.AggregateVal[i].FloatVal = Src2.AggregateVal[j-src1Size].FloatVal;
        else
          llvm_unreachable("Invalid mask in shufflevector instruction");
        }
      break;
    case Type::DoubleTyID:
      for( unsigned i=0; i<src3Size; i++) {
        unsigned j = Src3.AggregateVal[i].IntVal.getZExtValue();
        if(j < src1Size)
          Dest.AggregateVal[i].DoubleVal = Src1.AggregateVal[j].DoubleVal;
        else if(j < src1Size + src2Size)
          Dest.AggregateVal[i].DoubleVal =
            Src2.AggregateVal[j-src1Size].DoubleVal;
        else
          llvm_unreachable("Invalid mask in shufflevector instruction");
      }
      break;
  }
  SetValue(&I, Dest, SF);
}

void Interpreter::visitExtractValueInst(ExtractValueInst &I) {
  ExecutionContext &SF =  ECStack().back();
  Value *Agg = I.getAggregateOperand();
  GenericValue Dest;
  GenericValue Src = getOperandValue(Agg, SF);

  ExtractValueInst::idx_iterator IdxBegin = I.idx_begin();
  unsigned Num = I.getNumIndices();
  GenericValue *pSrc = &Src;

  for (unsigned i = 0 ; i < Num; ++i) {
    pSrc = &pSrc->AggregateVal[*IdxBegin];
    ++IdxBegin;
  }

  updateDataDeps(getCurThr().id, &I, getDataDeps(getCurThr().id, Agg));

  Type *IndexedType = ExtractValueInst::getIndexedType(Agg->getType(), I.getIndices());
  switch (IndexedType->getTypeID()) {
    default:
      llvm_unreachable("Unhandled dest type for extractelement instruction");
    break;
    case Type::IntegerTyID:
      Dest.IntVal = pSrc->IntVal;
    break;
    case Type::FloatTyID:
      Dest.FloatVal = pSrc->FloatVal;
    break;
    case Type::DoubleTyID:
      Dest.DoubleVal = pSrc->DoubleVal;
    break;
    case Type::ArrayTyID:
    case Type::StructTyID:
    LLVM_VECTOR_TYPEID_CASES
      Dest.AggregateVal = pSrc->AggregateVal;
    break;
    case Type::PointerTyID:
      Dest.PointerVal = pSrc->PointerVal;
    break;
  }

  SetValue(&I, Dest, SF);
}

void Interpreter::visitInsertValueInst(InsertValueInst &I) {

  ExecutionContext &SF = ECStack().back();
  Value *Agg = I.getAggregateOperand();

  GenericValue Src1 = getOperandValue(Agg, SF);
  GenericValue Src2 = getOperandValue(I.getOperand(1), SF);
  GenericValue Dest = Src1; // Dest is a slightly changed Src1

  ExtractValueInst::idx_iterator IdxBegin = I.idx_begin();
  unsigned Num = I.getNumIndices();

  GenericValue *pDest = &Dest;
  for (unsigned i = 0 ; i < Num; ++i) {
    pDest = &pDest->AggregateVal[*IdxBegin];
    ++IdxBegin;
  }
  // pDest points to the target value in the Dest now

  updateDataDeps(getCurThr().id, &I, getDataDeps(getCurThr().id, Agg));

  Type *IndexedType = ExtractValueInst::getIndexedType(Agg->getType(), I.getIndices());

  switch (IndexedType->getTypeID()) {
    default:
      llvm_unreachable("Unhandled dest type for insertelement instruction");
    break;
    case Type::IntegerTyID:
      pDest->IntVal = Src2.IntVal;
    break;
    case Type::FloatTyID:
      pDest->FloatVal = Src2.FloatVal;
    break;
    case Type::DoubleTyID:
      pDest->DoubleVal = Src2.DoubleVal;
    break;
    case Type::ArrayTyID:
    case Type::StructTyID:
    LLVM_VECTOR_TYPEID_CASES
      pDest->AggregateVal = Src2.AggregateVal;
    break;
    case Type::PointerTyID:
      pDest->PointerVal = Src2.PointerVal;
    break;
  }

  SetValue(&I, Dest, SF);
}

GenericValue Interpreter::getConstantExprValue (ConstantExpr *CE,
                                                ExecutionContext &SF) {
  switch (CE->getOpcode()) {
  case Instruction::Trunc:
      return executeTruncInst(CE->getOperand(0), CE->getType(), SF);
  case Instruction::ZExt:
      return executeZExtInst(CE->getOperand(0), CE->getType(), SF);
  case Instruction::SExt:
      return executeSExtInst(CE->getOperand(0), CE->getType(), SF);
  case Instruction::FPTrunc:
      return executeFPTruncInst(CE->getOperand(0), CE->getType(), SF);
  case Instruction::FPExt:
      return executeFPExtInst(CE->getOperand(0), CE->getType(), SF);
  case Instruction::UIToFP:
      return executeUIToFPInst(CE->getOperand(0), CE->getType(), SF);
  case Instruction::SIToFP:
      return executeSIToFPInst(CE->getOperand(0), CE->getType(), SF);
  case Instruction::FPToUI:
      return executeFPToUIInst(CE->getOperand(0), CE->getType(), SF);
  case Instruction::FPToSI:
      return executeFPToSIInst(CE->getOperand(0), CE->getType(), SF);
  case Instruction::PtrToInt:
      return executePtrToIntInst(CE->getOperand(0), CE->getType(), SF);
  case Instruction::IntToPtr:
      return executeIntToPtrInst(CE->getOperand(0), CE->getType(), SF);
  case Instruction::BitCast:
      return executeBitCastInst(CE->getOperand(0), CE->getType(), SF);
  case Instruction::GetElementPtr:
    return executeGEPOperation(CE->getOperand(0), gep_type_begin(CE),
                               gep_type_end(CE), SF);
  case Instruction::FCmp:
  case Instruction::ICmp:
    return executeCmpInst(CE->getPredicate(),
                          getOperandValue(CE->getOperand(0), SF),
                          getOperandValue(CE->getOperand(1), SF),
                          CE->getOperand(0)->getType());
  case Instruction::Select:
    return executeSelectInst(getOperandValue(CE->getOperand(0), SF),
                             getOperandValue(CE->getOperand(1), SF),
                             getOperandValue(CE->getOperand(2), SF),
                             CE->getOperand(0)->getType());
  default :
    break;
  }

  // The cases below here require a GenericValue parameter for the result
  // so we initialize one, compute it and then return it.
  GenericValue Op0 = getOperandValue(CE->getOperand(0), SF);
  GenericValue Op1 = getOperandValue(CE->getOperand(1), SF);
  GenericValue Dest;
  Type * Ty = CE->getOperand(0)->getType();
  switch (CE->getOpcode()) {
  case Instruction::Add:  Dest.IntVal = Op0.IntVal + Op1.IntVal; break;
  case Instruction::Sub:  Dest.IntVal = Op0.IntVal - Op1.IntVal; break;
  case Instruction::Mul:  Dest.IntVal = Op0.IntVal * Op1.IntVal; break;
  case Instruction::FAdd: executeFAddInst(Dest, Op0, Op1, Ty); break;
  case Instruction::FSub: executeFSubInst(Dest, Op0, Op1, Ty); break;
  case Instruction::FMul: executeFMulInst(Dest, Op0, Op1, Ty); break;
  case Instruction::FDiv: executeFDivInst(Dest, Op0, Op1, Ty); break;
  case Instruction::FRem: executeFRemInst(Dest, Op0, Op1, Ty); break;
  case Instruction::SDiv: Dest.IntVal = Op0.IntVal.sdiv(Op1.IntVal); break;
  case Instruction::UDiv: Dest.IntVal = Op0.IntVal.udiv(Op1.IntVal); break;
  case Instruction::URem: Dest.IntVal = Op0.IntVal.urem(Op1.IntVal); break;
  case Instruction::SRem: Dest.IntVal = Op0.IntVal.srem(Op1.IntVal); break;
  case Instruction::And:  Dest.IntVal = Op0.IntVal & Op1.IntVal; break;
  case Instruction::Or:   Dest.IntVal = Op0.IntVal | Op1.IntVal; break;
  case Instruction::Xor:  Dest.IntVal = Op0.IntVal ^ Op1.IntVal; break;
  case Instruction::Shl:
    Dest.IntVal = Op0.IntVal.shl(Op1.IntVal.getZExtValue());
    break;
  case Instruction::LShr:
    Dest.IntVal = Op0.IntVal.lshr(Op1.IntVal.getZExtValue());
    break;
  case Instruction::AShr:
    Dest.IntVal = Op0.IntVal.ashr(Op1.IntVal.getZExtValue());
    break;
  default:
    dbgs() << "Unhandled ConstantExpr: " << *CE << "\n";
    llvm_unreachable("Unhandled ConstantExpr");
  }
  return Dest;
}

GenericValue Interpreter::getOperandValue(Value *V, ExecutionContext &SF) {
  if (ConstantExpr *CE = dyn_cast<ConstantExpr>(V)) {
    return getConstantExprValue(CE, SF);
  } else if (Constant *CPV = dyn_cast<Constant>(V)) {
    return getConstantValue(CPV);
  } else if (GlobalValue *GV = dyn_cast<GlobalValue>(V)) {
    return PTOGV(getPointerToGlobal(GV));
  } else {
    return SF.Values[V];
  }
}

//===----------------------------------------------------------------------===//
//                        Dispatch and Execution Code
//===----------------------------------------------------------------------===//

void Interpreter::handleSystemError(SystemError code, const std::string &msg)
{
	if (stopOnSystemErrors) {
		systemErrorNumber = code;
		driver->reportError(currPos(), VerificationError::VE_SystemError, msg);
	} else {
		WARN_ONCE(errorList.at(code), msg + "\n");
		CALL_DRIVER(handleStore,
			    WriteLabel::create(currPos(), AtomicOrdering::Monotonic,
					       errnoAddr, getTypeSize(errnoTyp),
					       AType::Signed, static_cast<int>(code)));
	}
}

void Interpreter::handleLock(SAddr addr, ASize size, const EventDeps *deps)
{
	/* No locking when running the recovery routine */
	if (getProgramState() == ProgramState::Recovery)
		return;

	// /* Treatment of locks based on whether LAPOR is enabled */
	// if (getConf()->LAPOR) {
	// 	handleLockLAPOR(LockLabelLAPOR::create(pos, addr), deps);
	// 	return;
	// }

	auto ret = CALL_DRIVER_RESET_IF_NONE(handleLoad,
					     LockCasReadLabel::create(currPos(), addr, size, GET_DEPS(deps)));
	if (!ret.has_value())
		return;

	if (!getCurThr().isBlocked()) {
		if (ret == SVal(0))
			CALL_DRIVER(handleStore,
				    LockCasWriteLabel::create(currPos(), addr, size, GET_DEPS(deps)));
		else
			CALL_DRIVER(handleBlock,
				    BlockLabel::create(currPos(), BlockageType::LockNotAcq));
	}
}

void Interpreter::handleUnlock(SAddr addr, ASize size, const EventDeps *deps)
{
	/* No locking when running the recovery routine */
	if (getProgramState() == ProgramState::Recovery)
		return;

	// /* Treatment of unlocks based on whether LAPOR is enabled */
	// if (getConf()->LAPOR) {
	// 	handleUnlockLAPOR(UnlockLabelLAPOR::create(pos, addr), deps);
	// 	return;
	// }

	CALL_DRIVER(handleStore, UnlockWriteLabel::create(currPos(), addr, size, GET_DEPS(deps)));
	return;
}

void Interpreter::callAssertFail(Function *F, const std::vector<GenericValue> &ArgVals,
				 const std::unique_ptr<EventDeps> &specialDeps)
{
	auto errT = (getProgramState() == ProgramState::Recovery) ?
		VerificationError::VE_Recovery : VerificationError::VE_Safety;
	std::string err = (ArgVals.size()) ? std::string("Assertion violation: ") +
		std::string((char *) getStaticAddr(GVTOP(ArgVals[0])))	: "Unknown";

	driver->reportError(currPos(), errT, err);
}

void Interpreter::callOptBegin(Function *F, const std::vector<GenericValue> &ArgVals,
			       const std::unique_ptr<EventDeps> &specialDeps)
{
	auto expand = CALL_DRIVER(handleOptional, OptionalLabel::create(currPos()));

	GenericValue result;
	result.IntVal = APInt(F->getReturnType()->getIntegerBitWidth(), expand, true); // signed
	returnValueToCaller(F->getReturnType(), result);
	return;
}

void Interpreter::callLoopBegin(Function *F, const std::vector<GenericValue> &ArgVals,
				const std::unique_ptr<EventDeps> &specialDeps)
{
	CALL_DRIVER(handleLoopBegin, LoopBeginLabel::create(currPos()));
}

void Interpreter::callSpinStart(Function *F, const std::vector<GenericValue> &ArgVals,
				const std::unique_ptr<EventDeps> &specialDeps)
{
	CALL_DRIVER(handleSpinStart, SpinStartLabel::create(currPos()));
}

void Interpreter::callSpinEnd(Function *F, const std::vector<GenericValue> &ArgVals,
			      const std::unique_ptr<EventDeps> &specialDeps)
{
	/* XXX: If we ever remove EE blocking, account for blocked events in liveness */
	if (!ArgVals[0].IntVal.getBoolValue())
		CALL_DRIVER(handleBlock, BlockLabel::create(currPos(), BlockageType::Spinloop));
}

void Interpreter::callFaiZNESpinEnd(Function *F, const std::vector<GenericValue> &ArgVals,
				    const std::unique_ptr<EventDeps> &specialDeps)
{
	CALL_DRIVER(handleFaiZNESpinEnd, FaiZNESpinEndLabel::create(currPos()));
}

void Interpreter::callLockZNESpinEnd(Function *F, const std::vector<GenericValue> &ArgVals,
				     const std::unique_ptr<EventDeps> &specialDeps)
{
	CALL_DRIVER(handleLockZNESpinEnd, LockZNESpinEndLabel::create(currPos()));
}

void Interpreter::callKillThread(Function *F, const std::vector<GenericValue> &ArgVals,
				 const std::unique_ptr<EventDeps> &specialDeps)
{
	if (ArgVals[0].IntVal.getBoolValue())
		ECStack().clear();
}

void Interpreter::callAssume(Function *F, const std::vector<GenericValue> &ArgVals,
			     const std::unique_ptr<EventDeps> &specialDeps)
{
	if (!ArgVals[0].IntVal.getBoolValue())
		CALL_DRIVER(handleBlock, BlockLabel::create(currPos(), BlockageType::User));
}

void Interpreter::callNondetInt(Function *F, const std::vector<GenericValue> &ArgVals,
				const std::unique_ptr<EventDeps> &specialDeps)
{
	Thread::MyDist dist(std::numeric_limits<int>::min(),
			    std::numeric_limits<int>::max());

	GenericValue result;
	result.IntVal = APInt(F->getReturnType()->getIntegerBitWidth(),
			      dist(getCurThr().rng), true); // signed
	returnValueToCaller(F->getReturnType(), result);
	return;
}

void Interpreter::callMalloc(Function *F, const std::vector<GenericValue> &ArgVals,
			     const std::unique_ptr<EventDeps> &specialDeps)
{
	if (!ArgVals[0].IntVal.isStrictlyPositive()) {
		driver->reportError(currPos(),
			   VerificationError::VE_Allocation, "Invalid size in malloc()");
		return;
	}

	auto size = ArgVals[0].IntVal.getLimitedValue();

	auto deps = makeEventDeps(nullptr, nullptr, getCtrlDeps(getCurThr().id),
				  getAddrPoDeps(getCurThr().id), nullptr);
	auto address = CALL_DRIVER(handleMalloc,
				  MallocLabel::create(currPos(), size,
						      alignof(std::max_align_t),
						      StorageDuration::SD_Heap,
						      StorageType::ST_Volatile, AddressSpace::AS_User,
						      GET_DEPS(deps)));
	returnValueToCaller(F->getReturnType(), SVAL_TO_GV(address, F->getReturnType()));
	return;
}

void Interpreter::callMallocAligned(Function *F, const std::vector<GenericValue> &ArgVals,
				    const std::unique_ptr<EventDeps> &specialDeps)
{
	auto align = ArgVals[0].IntVal.getLimitedValue();
	auto size = ArgVals[1].IntVal.getLimitedValue();

	if (!ArgVals[0].IntVal.isStrictlyPositive() || (align & (align - 1))) {
		driver->reportError(currPos(), VerificationError::VE_Allocation,
				    "Invalid alignment in aligned_alloc()");
		return;
	}
	if (!ArgVals[1].IntVal.isStrictlyPositive() || (size % align)) {
		driver->reportError(currPos(), VerificationError::VE_Allocation,
				    "Invalid size in aligned_alloc()");
		return;
	}

	auto deps = makeEventDeps(nullptr, nullptr, getCtrlDeps(getCurThr().id),
				  getAddrPoDeps(getCurThr().id), nullptr);
	auto address = CALL_DRIVER(handleMalloc,
				  MallocLabel::create(currPos(), size, align, StorageDuration::SD_Heap,
						      StorageType::ST_Volatile, AddressSpace::AS_User,
						      GET_DEPS(deps)));
	returnValueToCaller(F->getReturnType(), SVAL_TO_GV(address, F->getReturnType()));
	return;
}

void Interpreter::callPMalloc(Function *F, const std::vector<GenericValue> &ArgVals,
			      const std::unique_ptr<EventDeps> &specialDeps)
{
	if (!ArgVals[0].IntVal.isStrictlyPositive()) {
		driver->reportError(currPos(), VerificationError::VE_Allocation,
			   "Invalid size in malloc()");
		return;
	}

	auto size = ArgVals[0].IntVal.getLimitedValue();

	auto deps = makeEventDeps(nullptr, nullptr, getCtrlDeps(getCurThr().id),
				  getAddrPoDeps(getCurThr().id), nullptr);
	auto address = CALL_DRIVER(handleMalloc,
				  MallocLabel::create(currPos(), size, alignof(std::max_align_t),
						      StorageDuration::SD_Heap,
						      StorageType::ST_Durable, AddressSpace::AS_User,
						      GET_DEPS(deps)));
	returnValueToCaller(F->getReturnType(), SVAL_TO_GV(address, F->getReturnType()));
	return;
}

void Interpreter::callFree(Function *F, const std::vector<GenericValue> &ArgVals,
			   const std::unique_ptr<EventDeps> &specialDeps)
{
	GenericValue *ptr = (GenericValue *) GVTOP(ArgVals[0]);

	auto deps = makeEventDeps(nullptr, nullptr, getCtrlDeps(getCurThr().id),
				  getAddrPoDeps(getCurThr().id), nullptr);

	/* When attempting to free a NULL pointer, don't increase counters */
	if (ptr)
		CALL_DRIVER(handleFree, FreeLabel::create(currPos(), ptr, GET_DEPS(deps)));
	return;
}

void Interpreter::callThreadSelf(Function *F, const std::vector<GenericValue> &ArgVals,
				 const std::unique_ptr<EventDeps> &specialDeps)
{
	llvm::Type *typ = F->getReturnType();

	auto deps = makeEventDeps(nullptr, nullptr, getCtrlDeps(getCurThr().id), nullptr, nullptr);
	auto result = SVal(getCurThr().id);
	returnValueToCaller(typ, SVAL_TO_GV(result, typ));
	return;
}

void Interpreter::callThreadCreate(Function *F, const std::vector<GenericValue> &ArgVals,
				   const std::unique_ptr<EventDeps> &specialDeps)
{
	Function *calledFun = (Function*) GVTOP(ArgVals[1]);
	ExecutionContext SF;
	GenericValue val, result;

	/* First, set up the stack frame for the new function.
	 * Calling function needs to take only one argument ... */
	SF.CurFunction = calledFun;
	SF.CurBB = &calledFun->front();
	SF.CurInst = SF.CurBB->begin();

	SetValue(&*calledFun->arg_begin(), ArgVals[2], SF);

	/* Then, inform the driver about the thread creation */
	auto deps = makeEventDeps(nullptr, nullptr, getCtrlDeps(getCurThr().id),
				  getAddrPoDeps(getCurThr().id), nullptr);
	auto info = ThreadInfo(-1, currPos().thread, MI->idInfo.VID.at(calledFun),
			       (uintptr_t) ArgVals[2].PointerVal);
	auto tid = CALL_DRIVER(handleThreadCreate,
			       ThreadCreateLabel::create(currPos(), info, GET_DEPS(deps)));

	/* ... and return the TID of the created thread to the caller */
	Type *typ = F->getReturnType();
	returnValueToCaller(typ, INT_TO_GV(typ, tid));
}

/* callPthreadJoin - Call to pthread_join() function */
void Interpreter::callThreadJoin(Function *F, const std::vector<GenericValue> &ArgVals,
				 const std::unique_ptr<EventDeps> &specialDeps)
{
	auto deps = makeEventDeps(nullptr, nullptr, getCtrlDeps(getCurThr().id),
				  getAddrPoDeps(getCurThr().id), nullptr);
	auto result = CALL_DRIVER_RESET_IF_NONE(
		handleThreadJoin,
		ThreadJoinLabel::create(currPos(), ArgVals[0].IntVal.getLimitedValue(), GET_DEPS(deps)));
	if (!result.has_value())
		return;
	returnValueToCaller(F->getReturnType(), SVAL_TO_GV(result.value(), F->getReturnType()));
}

void Interpreter::callThreadExit(Function *F, const std::vector<GenericValue> &ArgVals,
				 const std::unique_ptr<EventDeps> &specialDeps)
{
	while (ECStack().size() > 1) {
		freeAllocas(ECStack().back().Allocas);
		ECStack().pop_back();
	}
	popStackAndReturnValueToCaller(Type::getInt8PtrTy(F->getContext()), ArgVals[0]);
}

void Interpreter::callAtExit(Function *F, const std::vector<GenericValue> &ArgVals,
			     const std::unique_ptr<EventDeps> &specialDeps)
{
	addAtExitHandler((Function*)GVTOP(ArgVals[0]));
	returnValueToCaller(F->getReturnType(), INT_TO_GV(F->getReturnType(), 0));
}

void Interpreter::callMutexInit(Function *F, const std::vector<GenericValue> &ArgVals,
				const std::unique_ptr<EventDeps> &specialDeps)
{
	GenericValue *lock = (GenericValue *) GVTOP(ArgVals[0]);
	GenericValue *attr = (GenericValue *) GVTOP(ArgVals[1]);
	auto *typ = F->getReturnType();
	auto size = getTypeSize(typ);
	auto atyp = TYPE_TO_ATYPE(typ);

	if (attr)
		WARN_ONCE("pthread-mutex-init-arg",
			  "Ignoring non-null argument given to pthread_mutex_init.\n");

	CALL_DRIVER(handleStore,
		    WriteLabel::create(currPos(), AtomicOrdering::NotAtomic,
				       lock, size, atyp, SVal(0), GET_DEPS(specialDeps)));

	GenericValue result;
	result.IntVal = APInt(typ->getIntegerBitWidth(), 0);
	returnValueToCaller(typ, result);
}

void Interpreter::callMutexLock(Function *F, const std::vector<GenericValue> &ArgVals,
				const std::unique_ptr<EventDeps> &specialDeps)
{
	GenericValue *ptr = (GenericValue *) GVTOP(ArgVals[0]);
	Type *typ = F->getReturnType();
	GenericValue result;

	handleLock(ptr, getTypeSize(typ), &*specialDeps);

	/*
	 * We need to return a result anyway, because even if the current thread
	 * blocked, it might become unblocked at some point in the future by another
	 * thread
	 */
	result.IntVal = APInt(typ->getIntegerBitWidth(), 0); /* Success */
	returnValueToCaller(F->getReturnType(), result);
	return;
}

void Interpreter::callMutexUnlock(Function *F, const std::vector<GenericValue> &ArgVals,
				  const std::unique_ptr<EventDeps> &specialDeps)
{
	GenericValue *ptr = (GenericValue *) GVTOP(ArgVals[0]);
	Type *typ = F->getReturnType();
	GenericValue result;

	handleUnlock(ptr, getTypeSize(typ), &*specialDeps);

	result.IntVal = APInt(typ->getIntegerBitWidth(), 0); /* Success */
	returnValueToCaller(F->getReturnType(), result);
	return;
}

void Interpreter::callMutexTrylock(Function *F, const std::vector<GenericValue> &ArgVals,
				   const std::unique_ptr<EventDeps> &specialDeps)
{
	GenericValue *ptr = (GenericValue *) GVTOP(ArgVals[0]);
	Type *typ = F->getReturnType();
	auto size = getTypeSize(typ);
	auto atyp = TYPE_TO_ATYPE(typ);
	GenericValue result;

	/* Dependencies already set by the EE */
	auto ret = CALL_DRIVER(handleLoad,
			       TrylockCasReadLabel::create(currPos(), ptr, size, GET_DEPS(specialDeps))).value();

	auto cmpRes = ret == SVal(0);
	if (cmpRes)
		CALL_DRIVER(handleStore,
			    TrylockCasWriteLabel::create(currPos(), ptr, size, GET_DEPS(specialDeps)));

	result.IntVal = APInt(typ->getIntegerBitWidth(), !cmpRes);
	returnValueToCaller(F->getReturnType(), result);
	return;
}

void Interpreter::callMutexDestroy(Function *F, const std::vector<GenericValue> &ArgVals,
				   const std::unique_ptr<EventDeps> &specialDeps)
{
	GenericValue *lock = (GenericValue *) GVTOP(ArgVals[0]);
	auto *typ = F->getReturnType();
	auto size = getTypeSize(typ);
	auto atyp = TYPE_TO_ATYPE(typ);

	CALL_DRIVER(handleStore,
		    WriteLabel::create(currPos(), AtomicOrdering::NotAtomic,
				       lock, size, atyp, SVal(-1), GET_DEPS(specialDeps)));

	GenericValue result;
	result.IntVal = APInt(typ->getIntegerBitWidth(), 0);
	returnValueToCaller(typ, result);
	return;
}

void Interpreter::callBarrierInit(Function *F, const std::vector<GenericValue> &ArgVals,
				  const std::unique_ptr<EventDeps> &specialDeps)
{
	auto *barrier = (GenericValue *) GVTOP(ArgVals[0]);
	auto *attr = (GenericValue *) GVTOP(ArgVals[1]);
	auto *typ = F->getReturnType();
	auto value = GV_TO_SVAL(ArgVals[2], typ);
	auto size = getTypeSize(typ);
	auto atyp = TYPE_TO_ATYPE(typ);

	if (attr)
		WARN_ONCE("pthread-barrier-init-arg",
			  "Ignoring non-null argument given to pthread_barrier_init.\n");
	CALL_DRIVER(handleStore,
		    BInitWriteLabel::create(currPos(), AtomicOrdering::NotAtomic,
					    barrier, size, atyp, value, GET_DEPS(specialDeps)));

	/* Just return 0 */
	GenericValue result;
	result.IntVal = APInt(typ->getIntegerBitWidth(), 0);
	returnValueToCaller(typ, result);
	return;
}

void Interpreter::callBarrierWait(Function *F, const std::vector<GenericValue> &ArgVals,
				  const std::unique_ptr<EventDeps> &specialDeps)
{
	auto *barrier = (GenericValue *) GVTOP(ArgVals[0]);
	auto *typ = F->getReturnType();
	auto asize = getTypeSize(typ);
	auto atyp = TYPE_TO_ATYPE(typ);

	auto oldVal = CALL_DRIVER(handleLoad,
				  BIncFaiReadLabel::create(currPos(), AtomicOrdering::AcquireRelease,
							   barrier, asize, atyp, AtomicRMWInst::BinOp::Sub,
							   SVal(1), GET_DEPS(specialDeps))).value();

	/* If the barrier was uninitialized and we blocked, abort */
	if (oldVal.getSigned() <= 0 || getCurThr().isBlocked())
		return;

	auto newVal = executeAtomicRMWOperation(oldVal, SVal(1), asize, AtomicRMWInst::BinOp::Sub);

	CALL_DRIVER(handleStore,
		    BIncFaiWriteLabel::create(currPos(), AtomicOrdering::AcquireRelease,
					      barrier, asize, atyp, newVal, GET_DEPS(specialDeps)));

	CALL_DRIVER(handleLoad,
		    BWaitReadLabel::create(currPos(), AtomicOrdering::Acquire,
					   barrier, asize, atyp, GET_DEPS(specialDeps))).value();

	auto result = (newVal != SVal(0)) ? INT_TO_GV(typ, 0)
		: INT_TO_GV(typ, GENMC_PTHREAD_BARRIER_SERIAL_THREAD);
	returnValueToCaller(typ, result);
	return;
}

void Interpreter::callBarrierDestroy(Function *F, const std::vector<GenericValue> &ArgVals,
				     const std::unique_ptr<EventDeps> &specialDeps)
{
	auto *barrier = (GenericValue *) GVTOP(ArgVals[0]);
	auto *typ = F->getReturnType();
	auto size = getTypeSize(typ);
	auto atyp = TYPE_TO_ATYPE(typ);

	CALL_DRIVER(handleStore,
		    BDestroyWriteLabel::create(currPos(), AtomicOrdering::NotAtomic,
					       barrier, size, atyp, SVal(0), GET_DEPS(specialDeps)));

	/* Just return 0 */
	GenericValue result;
	result.IntVal = APInt(typ->getIntegerBitWidth(), 0);
	returnValueToCaller(typ, result);
	return;
}

void Interpreter::callHazptrAlloc(Function *F, const std::vector<GenericValue> &ArgVals,
				  const std::unique_ptr<EventDeps> &specialDeps)
{
	auto deps = makeEventDeps(nullptr, nullptr, getCtrlDeps(getCurThr().id),
				  getAddrPoDeps(getCurThr().id), nullptr);
	auto address = CALL_DRIVER(handleMalloc,
				  MallocLabel::create(currPos(), getTypeSize(F->getReturnType()),
						      alignof(std::max_align_t), StorageDuration::SD_Heap,
						      StorageType::ST_Volatile, AddressSpace::AS_Internal,
						      GET_DEPS(deps)));
	returnValueToCaller(F->getReturnType(), SVAL_TO_GV(address, F->getReturnType()));
	return;
}

void Interpreter::callHazptrProtect(Function *F, const std::vector<GenericValue> &ArgVals,
				    const std::unique_ptr<EventDeps> &specialDeps)
{
	auto *hp = GVTOP(ArgVals[0]);
	auto *ptr = GVTOP(ArgVals[1]);

	CALL_DRIVER(handleHpProtect, HpProtectLabel::create(currPos(), hp, ptr));
	return;
}

void Interpreter::callHazptrClear(Function *F, const std::vector<GenericValue> &ArgVals,
				  const std::unique_ptr<EventDeps> &specialDeps)
{
	auto *typ = Type::getVoidTy(F->getParent()->getContext())->getPointerTo();
	auto asize = getTypeSize(typ);
	auto atyp = TYPE_TO_ATYPE(typ);
	auto *hp = GVTOP(ArgVals[0]);

	/* FIXME: Should this be an internal null? */
	CALL_DRIVER(handleStore,
		    WriteLabel::create(currPos(), AtomicOrdering::Release, hp, asize, atyp, SVal()));
	return;
}

void Interpreter::callHazptrFree(Function *F, const std::vector<GenericValue> &ArgVals,
				 const std::unique_ptr<EventDeps> &specialDeps)
{
	auto deps = makeEventDeps(nullptr, nullptr, getCtrlDeps(getCurThr().id),
				  getAddrPoDeps(getCurThr().id), nullptr);
	CALL_DRIVER(handleFree,
		    FreeLabel::create(currPos(), GVTOP(ArgVals[0]), GET_DEPS(deps)));
}

void Interpreter::callHazptrRetire(Function *F, const std::vector<GenericValue> &ArgVals,
				   const std::unique_ptr<EventDeps> &specialDeps)
{
	auto deps = makeEventDeps(nullptr, nullptr, getCtrlDeps(getCurThr().id),
				  getAddrPoDeps(getCurThr().id), nullptr);
	CALL_DRIVER(handleFree,
		    HpRetireLabel::create(currPos(), GVTOP(ArgVals[0]), GET_DEPS(deps)));
}

static const std::unordered_map<std::string, SmpFenceType> smpFenceTypes = {
	{"mb", SmpFenceType::MB},
	{"rmb", SmpFenceType::RMB},
	{"wmb", SmpFenceType::WMB},
	{"ba", SmpFenceType::MBBA},
	{"aa", SmpFenceType::MBAA},
	{"as", SmpFenceType::MBAS},
	{"aul", SmpFenceType::MBAUL},
};

void Interpreter::callSmpFenceLKMM(Function *F, const std::vector<GenericValue> &ArgVals,
				   const std::unique_ptr<EventDeps> &specialDeps)
{
	auto ft = smpFenceTypes.at((const char *) getStaticAddr(GVTOP(ArgVals[0])));
	auto deps = makeEventDeps(nullptr, nullptr, getCtrlDeps(getCurThr().id), nullptr, nullptr);
	CALL_DRIVER(handleFence,
		    SmpFenceLabelLKMM::create(currPos(), llvm::AtomicOrdering::Monotonic, ft, GET_DEPS(deps)));
	return;
}

void Interpreter::callRCUReadLockLKMM(Function *F, const std::vector<GenericValue> &ArgVals,
				      const std::unique_ptr<EventDeps> &specialDeps)
{
	CALL_DRIVER(handleRCULockLKMM,
		   RCULockLabelLKMM::create(currPos()));
	return;
}

void Interpreter::callRCUReadUnlockLKMM(Function *F, const std::vector<GenericValue> &ArgVals,
					const std::unique_ptr<EventDeps> &specialDeps)
{
	CALL_DRIVER(handleRCUUnlockLKMM, RCUUnlockLabelLKMM::create(currPos()));
	return;
}

void Interpreter::callSynchronizeRCULKMM(Function *F, const std::vector<GenericValue> &ArgVals,
					 const std::unique_ptr<EventDeps> &specialDeps)
{
	CALL_DRIVER(handleRCUSyncLKMM, RCUSyncLabelLKMM::create(currPos()));
	return;
}

void Interpreter::callCLFlush(Function *F, const std::vector<GenericValue> &ArgVals,
			      const std::unique_ptr<EventDeps> &specialDeps)
{
	auto deps = makeEventDeps(nullptr, nullptr, getCtrlDeps(getCurThr().id),
				  getAddrPoDeps(getCurThr().id), nullptr);
	CALL_DRIVER(handleCLFlush, CLFlushLabel::create(currPos(), GVTOP(ArgVals[0]), GET_DEPS(deps)));
	return;
}

SVal Interpreter::getInodeTransStatus(void *inode, Type *intTyp)
{
	auto inodeItrans = GET_INODE_ITRANSACTION_ADDR(inode);
	return CALL_DRIVER(handleDskRead,
			  DskReadLabel::create(currPos(), inodeItrans, getTypeSize(intTyp),
					       TYPE_TO_ATYPE(intTyp)));
}

void Interpreter::setInodeTransStatus(void *inode, Type *intTyp, SVal val)
{
	/* Transaction status modifications do not have any mapping (journal only) */
	auto inodeItrans = GET_INODE_ITRANSACTION_ADDR(inode);
	CALL_DRIVER(handleDskWrite,
		   DskJnlWriteLabel::create(currPos(), inodeItrans, getTypeSize(intTyp),
					    TYPE_TO_ATYPE(intTyp), val, GET_JOURNAL_MAPPING(inode), inode));
	return;
}

SVal Interpreter::readInodeSizeFS(void *inode, Type *intTyp, const std::unique_ptr<EventDeps> &deps)
{
	auto asize = getTypeSize(intTyp);
	auto atyp = TYPE_TO_ATYPE(intTyp);

	if (getProgramState() == ProgramState::Recovery) {
		auto inodeIdisksize = GET_INODE_IDISKSIZE_ADDR(inode);
		return CALL_DRIVER(handleDskRead,
				  DskReadLabel::create(currPos(), inodeIdisksize, asize, atyp));
	}

	auto inodeIsize = GET_INODE_ISIZE_ADDR(inode);
	return CALL_DRIVER(handleLoad,
			   ReadLabel::create(currPos(), AtomicOrdering::Acquire, inodeIsize,
					     asize, atyp, GET_DEPS(deps))).value();
}

void Interpreter::updateInodeSizeFS(void *inode, Type *intTyp, SVal newSize,
				    const std::unique_ptr<EventDeps> &deps)
{
	auto inodeIsize = GET_INODE_ISIZE_ADDR(inode);
	CALL_DRIVER(handleStore,
		    WriteLabel::create(currPos(), AtomicOrdering::Release, inodeIsize,
				       getTypeSize(intTyp), TYPE_TO_ATYPE(intTyp), newSize, GET_DEPS(deps)));
	return;
}

void Interpreter::updateInodeDisksizeFS(void *inode, Type *intTyp, SVal newSize,
					SVal ordDataBegin, SVal ordDataEnd)
{
	auto inodeIdisksize = GET_INODE_IDISKSIZE_ADDR(inode);
	auto ordDataRange = std::make_pair((void *) nullptr, (void *) nullptr);

	/* In data=ordered mode, metadata are journaled after data are written */
	if (MI->fsInfo.journalData == JournalDataFS::ordered) {
		auto *inodeData = (char *) GET_INODE_DATA_ADDR(inode);
		ordDataRange.first = inodeData + ordDataBegin.get();
		ordDataRange.second = inodeData + ordDataEnd.get();
	}

	/* Update disksize*/
	CALL_DRIVER(handleDskWrite,
		   DskMdWriteLabel::create(currPos(), inodeIdisksize, getTypeSize(intTyp),
					   TYPE_TO_ATYPE(intTyp), newSize,
					   GET_METADATA_MAPPING(inode), ordDataRange));

	/* If there is no delayed allocation, we actually _wait_ for the write */
	if (MI->fsInfo.journalData == JournalDataFS::ordered && !MI->fsInfo.delalloc)
		executeFsyncFS(inode, intTyp);
	return;
}

void Interpreter::writeDataToDisk(void *buf, int bufOffset, void *inode, int inodeOffset, int count,
				  Type *dataTyp, const std::unique_ptr<EventDeps> &deps)
{
	auto *inodeData = GET_INODE_DATA_ADDR(inode);
	auto size = getTypeSize(dataTyp);
	auto atyp = TYPE_TO_ATYPE(dataTyp);

	for (auto i = 0u; i < count; i++) {
		auto loadAddr = (char *) buf + bufOffset + i;
		auto val = CALL_DRIVER(handleLoad,
				       ReadLabel::create(currPos(), AtomicOrdering::NotAtomic,
							 loadAddr, size, atyp, GET_DEPS(deps))).value();

		auto writeAddr = (char *) inodeData + inodeOffset + i;
		CALL_DRIVER(handleDskWrite,
			   DskWriteLabel::create(currPos(), writeAddr, size, atyp, val,
						 GET_DATA_MAPPING(inode)));
	}
	return;
}

void Interpreter::readDataFromDisk(void *inode, int inodeOffset, void *buf, int bufOffset, int count,
				   Type *dataTyp, const std::unique_ptr<EventDeps> &deps)
{
	auto *inodeData = GET_INODE_DATA_ADDR(inode);
	auto asize = getTypeSize(dataTyp);
	auto atyp = TYPE_TO_ATYPE(dataTyp);

	for (auto i = 0u; i < count; i++) {
		auto readAddr = (char *) inodeData + inodeOffset + i;
		auto val = CALL_DRIVER(handleDskRead,
				      DskReadLabel::create(currPos(), readAddr, asize, atyp));

		auto storeAddr = (char *) buf + bufOffset + i;
		CALL_DRIVER(handleStore,
			    WriteLabel::create(currPos(), AtomicOrdering::NotAtomic,
					       storeAddr, asize, atyp, val, GET_DEPS(deps)));
	}
	return;
}

void Interpreter::updateDirNameInode(const std::string &name, Type *intTyp, SVal inode)
{
	auto *dirInode = getDirInode();
	auto inodeAddr = getInodeAddrFromName(name);

	executeFsyncFS(dirInode, intTyp); //   \/ relies on inode layout
	CALL_DRIVER(handleDskWrite,
		   DskDirWriteLabel::create(currPos(), inodeAddr, getTypeSize(intTyp->getPointerTo()),
					    AType::Pointer, inode, GET_DATA_MAPPING(dirInode)));
	if (MI->fsInfo.journalData == JournalDataFS::journal)
		executeFsyncFS(dirInode, intTyp);
	return;
}

/* We may have to manipulate the flags at some point (depending on the model) */
SVal Interpreter::checkOpenFlagsFS(SVal &flags, Type *intTyp)
{
	if (flags.get() & ~GENMC_VALID_OPEN_FLAGS) {
		handleSystemError(SystemError::SE_EINVAL, "Invalid flags used for open()");
		return SVal(-1);
	}

	if (flags.get() & GENMC_O_DSYNC)
		WARN_ONCE("open-dsync-osync", "O_DSYNC encountered. Assuming O_SYNC...\n");

	return SVal(0);
}

SVal Interpreter::executeInodeLookupFS(const std::string &filename, Type *intTyp)
{
	auto inTrans = getInodeTransStatus(getDirInode(), intTyp);
	if (inTrans == SVal(1)) {
		getCurThr().rollToSnapshot();
		getCurThr().block(BlockageType::Cons);
		return SVal(42); /* propagate block */
	}

	/* Fetch the address where the inode should be and read the contents */
	auto inodeAddr = getInodeAddrFromName(filename);
	return CALL_DRIVER(handleDskRead,
			  DskReadLabel::create(currPos(), inodeAddr, getTypeSize(intTyp->getPointerTo()),
					       AType::Pointer));
}

SVal Interpreter::executeInodeCreateFS(const std::string &filename, Type *intTyp,
				       const std::unique_ptr<EventDeps> &deps)
{
	/* Allocate enough space for the inode... */
	unsigned int inodeSize = getTypeSize(MI->fsInfo.inodeTyp);
	auto *info = getVarNameInfo(nullptr, StorageDuration::SD_Heap, AddressSpace::AS_Internal, "inode");
	auto *inode = (void *) CALL_DRIVER(handleMalloc,
					  MallocLabel::create(currPos(), inodeSize, alignof(std::max_align_t),
							      StorageDuration::SD_Heap, StorageType::ST_Durable,
							      AddressSpace::AS_Internal, info,
							      std::string("__inode_") + filename, GET_DEPS(deps))).get();

	/* ... properly initialize its fields... */
	auto inodeLock = GET_INODE_LOCK_ADDR(inode);
	auto inodeIsize = GET_INODE_ISIZE_ADDR(inode);

	auto zero = SVal(0);
	auto asize = getTypeSize(intTyp);
	auto atyp = TYPE_TO_ATYPE(intTyp);
	CALL_DRIVER(handleStore,
		    WriteLabel::create(currPos(), AtomicOrdering::Release, inodeLock,
				       asize, atyp, zero, GET_DEPS(deps)));
	CALL_DRIVER(handleStore,
		    WriteLabel::create(currPos(), AtomicOrdering::Release, inodeIsize,
				       asize, atyp, zero, GET_DEPS(deps)));
	setInodeTransStatus(inode, intTyp, zero);
	updateInodeDisksizeFS(inode, intTyp, zero, zero, zero);

	/* ... set the newly allocated inode to the appropriate address */
	updateDirNameInode(filename, intTyp, SVal((uintptr_t) inode));

	return SVal((uintptr_t) inode);
}

/* On success, returns a non-null pointer value that corresponds
 * to the address of FILE's inode. Success: either if the inode was
 * already created, or flags contain O_CREAT and the inode was
 * created. */
SVal Interpreter::executeLookupOpenFS(const std::string &file, SVal &flags, Type *intTyp,
				      const std::unique_ptr<EventDeps> &deps)
{
	/* If O_CREAT was not specified, just do the lookup */
	if (!(flags.get() & GENMC_O_CREAT))
		return executeInodeLookupFS(file, intTyp);

	/* Otherwise, we need to take the dir inode's lock */
	auto dirLock = GET_INODE_LOCK_ADDR(getDirInode());
	handleLock(dirLock, getTypeSize(intTyp), &*deps);
	if (getCurThr().isBlocked()) {
		getCurThr().rollToSnapshot();
		return SVal(42);
	}

	/* Check if the corresponding inode already exists */
	auto inode = executeInodeLookupFS(file, intTyp);
	if (getCurThr().isBlocked())
		return inode; /* propagate the block */

	/* Return the inode, if it already exists */
	if ((void *) inode.get() != nullptr)
		goto unlock;

	/* Otherwise, we create an inode */
	inode = executeInodeCreateFS(file, intTyp, deps);

	/* If we created the inode, we will not truncate it
	 * (This should not happen here, but since we only model ext4 it doesn't matter) */
	flags &= SVal(~GENMC_O_TRUNC); /* Compatible with LLVM <= 4 */

unlock:
	handleUnlock(dirLock, getTypeSize(intTyp), &*deps);
	return inode;
}

SVal Interpreter::executeOpenFS(const std::string &filename, SVal flags, SVal inode, Type *intTyp,
				const std::unique_ptr<EventDeps> &deps)
{
	Type *intPtrType = intTyp->getPointerTo();

	/* Get a fresh fd */
	auto fd = CALL_DRIVER(handleDskOpen, DskOpenLabel::create(currPos(), filename, getTypeSize(intTyp)));

	/* Also a name for the description */
	std::string varname("__file_");
	raw_string_ostream sname(varname);
	sname << filename << "_" << getCurThr().id << "_" << getCurThr().globalInstructions;

	/* We allocate space for the file description... */
	auto fileSize = getTypeSize(MI->fsInfo.fileTyp);
	auto *info = getVarNameInfo(nullptr, StorageDuration::SD_Heap, AddressSpace::AS_Internal, "file");
	auto *file = (void *) CALL_DRIVER(handleMalloc,
					 MallocLabel::create(currPos(), fileSize, alignof(std::max_align_t),
							     StorageDuration::SD_Heap, StorageType::ST_Volatile,
							     AddressSpace::AS_Internal, info, sname.str(),
							     GET_DEPS(deps))).get();

	/* ... and initialize its fields */
	auto fileInode = GET_FILE_INODE_ADDR(file);
	auto fileCount = GET_FILE_COUNT_ADDR(file);
	auto fileFlags = GET_FILE_FLAGS_ADDR(file);
	auto filePosLock = GET_FILE_POS_LOCK_ADDR(file);
	auto fileOffset = GET_FILE_OFFSET_ADDR(file);
	auto atyp = TYPE_TO_ATYPE(intTyp);

	CALL_DRIVER(handleStore,
		    WriteLabel::create(currPos(), llvm::AtomicOrdering::NotAtomic,
				       fileInode, getTypeSize(intPtrType), AType::Pointer, inode,
				       GET_DEPS(deps)));
	CALL_DRIVER(handleStore,
		    WriteLabel::create(currPos(), llvm::AtomicOrdering::NotAtomic,
				       fileFlags, getTypeSize(intTyp), atyp, flags,
				       GET_DEPS(deps)));
	CALL_DRIVER(handleStore,
		    WriteLabel::create(currPos(), llvm::AtomicOrdering::NotAtomic,
				       fileOffset, getTypeSize(intTyp), atyp, SVal(0),
				       GET_DEPS(deps)));
	CALL_DRIVER(handleStore,
		    WriteLabel::create(currPos(), llvm::AtomicOrdering::Release,
				       filePosLock, getTypeSize(intTyp), atyp, SVal(0),
				       GET_DEPS(deps)));
	CALL_DRIVER(handleStore,
		    WriteLabel::create(currPos(), llvm::AtomicOrdering::Release,
				       fileCount, getTypeSize(intTyp), atyp, SVal(1),
				       GET_DEPS(deps)));
	setFdToFile(fd.get(), file);
	return fd;
}

SVal Interpreter::executeTruncateFS(SVal inode, SVal length, Type *intTyp,
				    const std::unique_ptr<EventDeps> &deps)
{
	/* length is a signed integer -- careful because it's long */
	if (length.getSigned() < 0) {
		handleSystemError(SystemError::SE_EINVAL, "Invalid length for truncate()");
		return SVal(-1);
	}

	/* Get inode's lock (as in do_truncate()) */
	auto inodeLock = GET_INODE_LOCK_ADDR((void *) inode.get());
	handleLock(inodeLock, getTypeSize(intTyp), &*deps);
	if (getCurThr().isBlocked()) {
		getCurThr().rollToSnapshot();
		return SVal(42);
	}

	SVal ret = SVal(0);
	SVal ordRangeBegin = SVal(0), ordRangeEnd = SVal(0);

	/* Check if we are actually extending the file */
	auto oldIsize = readInodeSizeFS((void *) inode.get(), intTyp, deps);
	if (length.getSigned() > oldIsize.getSigned()) {
		if (length.getSigned() >= MI->fsInfo.maxFileSize) {
			handleSystemError(SystemError::SE_EFBIG, "Length too big in truncate()");
			ret = SVal(-1);
			goto out;
		}
		zeroDskRangeFS((void *) inode.get(), oldIsize, length, Type::getInt8Ty(intTyp->getContext()));
		ordRangeBegin = oldIsize;
		ordRangeEnd = length;
	}

	/* Update inode's size (ext4_setattr()) */
	updateInodeDisksizeFS((void *) inode.get(), intTyp, length, ordRangeBegin, ordRangeEnd);
	updateInodeSizeFS((void *) inode.get(), intTyp, length, deps);

	if (MI->fsInfo.journalData >= JournalDataFS::ordered)
		executeFsyncFS((void *) inode.get(), intTyp);

out:
	/* Release inode's lock */
	handleUnlock(inodeLock, getTypeSize(intTyp), &*deps);
	return ret;
}

void Interpreter::callOpenFS(Function *F, const std::vector<GenericValue> &ArgVals,
			     const std::unique_ptr<EventDeps> &specialDeps)
{
	std::string filename = (const char *) getStaticAddr(GVTOP(ArgVals[0]));
	SVal flags = ArgVals[1].IntVal.getLimitedValue();
	Type *intTyp = F->getReturnType();

	getCurThr().takeSnapshot();
	auto deps = makeEventDeps(nullptr, nullptr, getCtrlDeps(getCurThr().id),
				  getAddrPoDeps(getCurThr().id), nullptr);

	/* Check the flags passed -- we ignore mode_t for the time being */
	auto retO = checkOpenFlagsFS(flags, intTyp);
	if (retO == SVal(-1)) {
		returnValueToCaller(F->getReturnType(), SVAL_TO_GV(retO, F->getReturnType()));
		return;
	}

	/* Try and find the requested inode */
	auto inode = executeLookupOpenFS(filename, flags, intTyp, deps);
	if (getCurThr().isBlocked())
		return;

	/* Inode not found -- cannot open file */
	if ((void *) inode.get() == nullptr) {
		handleSystemError(SystemError::SE_ENOENT, "File does not exist in open()");
		returnValueToCaller(F->getReturnType(), INT_TO_GV(intTyp, -1));
		return;
	}

	/* We allocate a new file description pointing to the file's inode... */
	auto fd = executeOpenFS(filename, flags, inode, intTyp, deps);

	/* ... and truncate if necessary */
	if (flags.get() & GENMC_O_TRUNC) {
		if (!(GENMC_OPEN_FMODE(flags.get()) & GENMC_FMODE_WRITE)) {
			driver->reportError(currPos(), VerificationError::VE_InvalidTruncate,
					   "File is not open for writing");
			returnValueToCaller(F->getReturnType(), INT_TO_GV(F->getReturnType(), -1));
			return;
		}
		auto ret = executeTruncateFS(inode, SVal(0), intTyp, deps);
		if (ret == SVal(42))
			return; /* Failed to acquire inode's lock... */
		if (ret == SVal(-1)) {
			returnValueToCaller(F->getReturnType(), INT_TO_GV(F->getReturnType(), -1));
			return; /* Something went really wrong (negative length?) */
		}
	}

	returnValueToCaller(F->getReturnType(), SVAL_TO_GV(fd, F->getReturnType()));
	return;
}

void Interpreter::callCreatFS(Function *F, const std::vector<GenericValue> &ArgVals,
			      const std::unique_ptr<EventDeps> &specialDeps)
{
	Type *intTyp = F->getReturnType();
	auto flags = INT_TO_GV(intTyp, GENMC_O_CREAT|GENMC_O_WRONLY|GENMC_O_TRUNC);
	callOpenFS(F, {ArgVals[0], flags, ArgVals[1]}, specialDeps);
	return;
}

void Interpreter::executeReleaseFileFS(void *fileDesc, Type *intTyp,
				       const std::unique_ptr<EventDeps> &deps)
{
	/* Nothing for auto_da_alloc_close */

	/* Free file description */
	CALL_DRIVER(handleFree, FreeLabel::create(currPos(), fileDesc, GET_DEPS(deps)));
	return;
}

SVal Interpreter::executeCloseFS(SVal fd, Type *intTyp, const std::unique_ptr<EventDeps> &deps)
{
	/* If it's not a valid open fd, report the error */
	auto *fileDesc = getFileFromFd(fd.get());
	if (!fileDesc) {
		handleSystemError(SystemError::SE_EBADF, "Invalid fd used in close()");
		return SVal(-1);
	}

	/* Decrease the count for this file */
	auto fileCount = GET_FILE_COUNT_ADDR(fileDesc);
	auto asize = getTypeSize(intTyp);
	auto atyp = TYPE_TO_ATYPE(intTyp);
	auto ret = CALL_DRIVER(handleLoad,
			       FaiReadLabel::create(currPos(), AtomicOrdering::AcquireRelease,
						    fileCount, asize, atyp, AtomicRMWInst::Sub, SVal(1),
						    GET_DEPS(deps))).value();

	auto newVal = executeAtomicRMWOperation(ret, SVal(1), asize, AtomicRMWInst::Sub);

	CALL_DRIVER(handleStore,
		    FaiWriteLabel::create(currPos(), AtomicOrdering::AcquireRelease,
					  fileCount, asize, atyp, newVal, GET_DEPS(deps)));

	/* Check if it is the last reference to a file description */
	if (newVal == SVal(0))
		executeReleaseFileFS(fileDesc, intTyp, deps);

	return SVal(0);
}

void Interpreter::callCloseFS(Function *F, const std::vector<GenericValue> &ArgVals,
			      const std::unique_ptr<EventDeps> &specialDeps)
{
	SVal fd = ArgVals[0].IntVal.getLimitedValue();
	Type *intTyp = F->getReturnType();

	getCurThr().takeSnapshot();
	auto deps = makeEventDeps(nullptr, nullptr, getCtrlDeps(getCurThr().id),
				  getAddrPoDeps(getCurThr().id), nullptr);

	/* Close the file and return result to user */
	auto result = executeCloseFS(fd, intTyp, deps);
	returnValueToCaller(intTyp, SVAL_TO_GV(result, intTyp));
	return;
}

SVal Interpreter::executeLinkFS(const std::string &newpath, SVal oldInode, Type *intTyp)
{
	updateDirNameInode(newpath, intTyp, oldInode);
	return SVal(0);
}

void Interpreter::callLinkFS(Function *F, const std::vector<GenericValue> &ArgVals,
			     const std::unique_ptr<EventDeps> &specialDeps)
{
	std::string oldpath = (const char *) getStaticAddr(GVTOP(ArgVals[0]));
	std::string newpath = (const char *) getStaticAddr(GVTOP(ArgVals[1]));
	Type *intTyp = F->getReturnType();
	GenericValue result;

	getCurThr().takeSnapshot();
	auto deps = makeEventDeps(nullptr, nullptr, getCtrlDeps(getCurThr().id),
				  getAddrPoDeps(getCurThr().id), nullptr);

	auto dirLock = GET_INODE_LOCK_ADDR(getDirInode());
	SVal source, target;

	/* Since we have a single-directory structure, link boils down to a simple cs */
	handleLock(dirLock, getTypeSize(intTyp), &*deps);
	if (getCurThr().isBlocked()) {
		getCurThr().rollToSnapshot();
		return;
	}

	source = executeInodeLookupFS(oldpath, intTyp);
	if (getCurThr().isBlocked())
		return;

	/* If no such entry found, exit */
	if ((void *) source.get() == nullptr) {
		handleSystemError(SystemError::SE_ENOENT, "No entry found for oldpath at link()");
		result = INT_TO_GV(intTyp, -1);
		goto exit;
	}

	/* Otherwise, check if newpath exists */
	target = executeInodeLookupFS(newpath, intTyp);
	if (target.get()) {
		handleSystemError(SystemError::SE_EEXIST, "The entry for newpath exists at link()");
		result = INT_TO_GV(intTyp, -1);
		goto exit;
	}

	result = SVAL_TO_GV(executeLinkFS(newpath, source, intTyp), F->getReturnType());

exit:
	handleUnlock(dirLock, getTypeSize(intTyp), &*deps);
	returnValueToCaller(F->getReturnType(), result);
	return;
}

SVal Interpreter::executeUnlinkFS(const std::string &pathname, Type *intTyp)
{
	/* Unlink inode */
	updateDirNameInode(pathname, intTyp, SVal(0));
	return SVal(0);
}

void Interpreter::callUnlinkFS(Function *F, const std::vector<GenericValue> &ArgVals,
			       const std::unique_ptr<EventDeps> &specialDeps)
{
	std::string pathname = (const char *) getStaticAddr(GVTOP(ArgVals[0]));
	Type *intTyp = F->getReturnType();
	GenericValue result;

	getCurThr().takeSnapshot();
	auto deps = makeEventDeps(nullptr, nullptr, getCtrlDeps(getCurThr().id),
				  getAddrPoDeps(getCurThr().id), nullptr);

	auto dirLock = GET_INODE_LOCK_ADDR(getDirInode());
	handleLock(dirLock, getTypeSize(intTyp), &*deps);
	if (getCurThr().isBlocked()) {
		getCurThr().rollToSnapshot();
		return;
	}

	auto inode = executeInodeLookupFS(pathname, intTyp);
	if (getCurThr().isBlocked())
		return;

	/* Check if component exists */
	if ((void *) inode.get() == nullptr) {
		handleSystemError(SystemError::SE_ENOENT, "Component does not exist for unlink()");
		result = INT_TO_GV(intTyp, -1);
		goto exit;
	}

	result = SVAL_TO_GV(executeUnlinkFS(pathname, intTyp), F->getReturnType());

exit:
	handleUnlock(dirLock, getTypeSize(intTyp), &*deps);

	returnValueToCaller(F->getReturnType(), result);
	return;
}

SVal Interpreter::executeRenameFS(const std::string &oldpath, SVal oldInode,
				  const std::string &newpath, SVal newInode,
				  Type *intTyp)
{
	Type *intPtrTyp = intTyp->getPointerTo();

	/* If hard links referring on the same file */
	if (oldInode == newInode)
		return SVal(0);

	/*
	 * Do the actual rename operation within a transaction
	 * We don't have to do actual locking, since i_transaction
	 * is protected by the inode's lock
	 */
	setInodeTransStatus(getDirInode(), intTyp, SVal(1));

	/* Make new name point to old name's inode and delete old name */
	auto result = executeLinkFS(newpath, oldInode, intTyp);
	BUG_ON(result.getSigned() == -1);
	result = executeUnlinkFS(oldpath, intTyp);

	setInodeTransStatus(getDirInode(), intTyp, SVal(0));

	return result;
}

void Interpreter::callRenameFS(Function *F, const std::vector<GenericValue> &ArgVals,
			       const std::unique_ptr<EventDeps> &specialDeps)
{
	std::string oldpath = (const char *) getStaticAddr(GVTOP(ArgVals[0]));
	std::string newpath = (const char *) getStaticAddr(GVTOP(ArgVals[1]));
	Type *intTyp = F->getReturnType();
	GenericValue result;

	getCurThr().takeSnapshot();
	auto deps = makeEventDeps(nullptr, nullptr, getCtrlDeps(getCurThr().id),
				  getAddrPoDeps(getCurThr().id), nullptr);

	auto dirLock = GET_INODE_LOCK_ADDR(getDirInode());
	handleLock(dirLock, getTypeSize(intTyp), &*deps);
	if (getCurThr().isBlocked()) {
		getCurThr().rollToSnapshot();
		return;
	}

	/* Try to find source inode */
	SVal source, target;
	source = executeInodeLookupFS(oldpath, intTyp);
	if (getCurThr().isBlocked())
		return;
	if ((void *) source.get() == nullptr) {
		handleSystemError(SystemError::SE_ENOENT, "Oldpath does not exist for rename()");
		result = INT_TO_GV(intTyp, -1);
		goto exit; /* Use gotos since we might add support for more flags/error checks */
	}

	/* Try to find target inode */
	target = executeInodeLookupFS(newpath, intTyp);
	if (getCurThr().isBlocked())
		return;

	result = SVAL_TO_GV(executeRenameFS(oldpath, source, newpath, target, intTyp), F->getReturnType());

exit:
	handleUnlock(dirLock, getTypeSize(intTyp), &*deps);

	returnValueToCaller(F->getReturnType(), result);
	return;
}

void Interpreter::callTruncateFS(Function *F, const std::vector<GenericValue> &ArgVals,
				 const std::unique_ptr<EventDeps> &specialDeps)
{
	std::string filename = (const char *) getStaticAddr(GVTOP(ArgVals[0]));
	auto length  = ArgVals[1].IntVal.getLimitedValue();
	Type *intTyp = F->getReturnType();

	getCurThr().takeSnapshot();
	auto deps = makeEventDeps(nullptr, nullptr, getCtrlDeps(getCurThr().id),
				  getAddrPoDeps(getCurThr().id), nullptr);

	auto dirLock = GET_INODE_LOCK_ADDR(getDirInode());
	handleLock(dirLock, getTypeSize(intTyp), &*deps);
	if (getCurThr().isBlocked()) {
		getCurThr().rollToSnapshot();
		return;
	}

	/* Try and find the requested inode */
	auto inode = executeInodeLookupFS(filename, intTyp);
	if (getCurThr().isBlocked())
		return;

	handleUnlock(dirLock, getTypeSize(intTyp), &*deps);

	/* Inode not found -- cannot truncate file */
	if ((void *) inode.get() == nullptr) {
		handleSystemError(SystemError::SE_ENOENT, "File does not exist in truncate()");
		returnValueToCaller(F->getReturnType(), INT_TO_GV(intTyp, -1));
		return;
	}

	auto ret = executeTruncateFS(inode, length, intTyp, deps);
	if (ret == SVal(42))
		return; /* Failed to acquire inode's lock... */

	returnValueToCaller(F->getReturnType(), SVAL_TO_GV(ret, F->getReturnType()));
	return;
}

bool Interpreter::shouldUpdateInodeDisksizeFS(void *inode, Type *intTyp, SVal iSize,
					      SVal wOffset, SVal countVal, SVal &dSize)
{
	/* ugly hack for comparing different length APInts... */
	auto size = iSize.get();
	auto offset = wOffset.get();
	auto count = countVal.get();

	/* We should update if we are appending in the same (pre-allocated) block  */
	auto bi = size % MI->fsInfo.blockSize;
	auto rb = MI->fsInfo.blockSize - bi;
	auto be = size + rb;
	bool shouldUpdate = ((offset <= size && size < offset + count) ||
			     (offset < be   && be <= offset + count)  ||
			     (size <= offset  && offset + count <= be)) && bi > 0;
	if (!shouldUpdate)
		return false;

	/* Calculate the new disksize */
	dSize = SVal(std::min(be, offset + count));
	return true;
}

SVal Interpreter::executeReadFS(void *file, Type *intTyp, void *buf, Type *bufElemTyp, SVal offset,
				SVal count, const std::unique_ptr<EventDeps> &deps)
{
	Type *intPtrType = intTyp->getPointerTo();
	auto asize = getTypeSize(intTyp);
	auto atyp = TYPE_TO_ATYPE(intTyp);
	SVal nr = SVal(-1);

	/* Check if we can read from the file */
	auto flagsOffset = GET_FILE_FLAGS_ADDR(file);
	auto flags = CALL_DRIVER(handleLoad,
				 ReadLabel::create(currPos(), AtomicOrdering::NotAtomic,
						   flagsOffset, asize, atyp, GET_DEPS(deps))).value();
	if (!(GENMC_OPEN_FMODE(flags.get()) & GENMC_FMODE_READ)) {
		handleSystemError(SystemError::SE_EBADF, "File not opened for reading in read()");
		return nr;
	}

	/* Fetch the address of the inode */
	auto fileInode = GET_FILE_INODE_ADDR(file);
	auto *inode = (void *) CALL_DRIVER(handleLoad,
					  ReadLabel::create(currPos(), llvm::AtomicOrdering::Monotonic,
							    fileInode, getTypeSize(intPtrType),
							    AType::Pointer, GET_DEPS(deps))).value().get();

	/* Read the inode size and check whether we are reading past EOF */
	auto iSize = readInodeSizeFS(inode, intTyp, deps);
	if (offset.sge(iSize)) {
		nr = SVal(0);
		return nr;
	}

	/* Calculate how many bytes we can actually read from the file... */
	nr = iSize - offset;
	nr = (nr.getSigned() >= count.getSigned()) ? count : nr;

	/* ... and go ahead and read them one by one. (Here we cheat and not make
	 * the read buffered, since it doesn't make a difference.)  */
	readDataFromDisk(inode, offset.getSigned(), buf, 0, nr.getSigned(), bufElemTyp, deps);

	if (MI->fsInfo.journalData == JournalDataFS::journal) {
		auto inTrans = getInodeTransStatus(inode, intTyp);
		if (inTrans == SVal(1)) {
			getCurThr().rollToSnapshot();
			getCurThr().block(BlockageType::Cons);
			return SVal(42); /* propagate block */
		}
	}
	return nr;
}

void Interpreter::callReadFS(Function *F, const std::vector<GenericValue> &ArgVals,
			     const std::unique_ptr<EventDeps> &specialDeps)
{
	GenericValue fd = ArgVals[0];
	GenericValue *buf = (GenericValue *) GVTOP(ArgVals[1]);
	SVal count = ArgVals[2].IntVal.getLimitedValue();
	Type *bufElemTyp = Type::getInt8Ty(F->getContext());
	Type *intTyp = F->getFunctionType()->getParamType(0);
	auto asize = getTypeSize(intTyp);
	auto atyp = TYPE_TO_ATYPE(intTyp);
	Type *retTyp = F->getReturnType();

	getCurThr().takeSnapshot();
	auto deps = makeEventDeps(nullptr, nullptr, getCtrlDeps(getCurThr().id),
				  getAddrPoDeps(getCurThr().id), nullptr);

	/* We get the address of the file description, from which we will get
	 * the reading offset, as well as the address of the inode. */
	auto *file = getFileFromFd(fd.IntVal.getLimitedValue());
	if (!file) {
		handleSystemError(SystemError::SE_EBADF, "File is not open in read()");
		returnValueToCaller(retTyp, INT_TO_GV(intTyp, -1));
		return;
	}

	/* First, we must get the file's lock. If we fail to acquire the lock,
	 * we reset the EE to this instruction */
	auto fileLock = GET_FILE_POS_LOCK_ADDR(file);
	handleLock(fileLock, asize, &*deps);
	if (getCurThr().isBlocked()) {
		getCurThr().rollToSnapshot();
		return;
	}

	/* Now we can read the offset at which we will try to read... */
	auto fileOffset = GET_FILE_OFFSET_ADDR(file);
	auto offset = CALL_DRIVER(handleLoad,
				 ReadLabel::create(currPos(), llvm::AtomicOrdering::NotAtomic,
						   fileOffset, asize, atyp, GET_DEPS(deps))).value();

	auto nr = executeReadFS(file, intTyp, buf, bufElemTyp, offset, count, deps);
	if (getCurThr().isBlocked())
		return;

	/* If the read succeeded, update the offset in the file description... */
	if (nr.getSigned() >= 0) {
		offset += nr;
		CALL_DRIVER(handleStore,
			   WriteLabel::create(currPos(), llvm::AtomicOrdering::NotAtomic,
					      fileOffset, asize, atyp, offset, GET_DEPS(deps)));
	}

	/* ...and then release the description's lock */
	handleUnlock(fileLock, asize, &*deps);

	/* Return #bytes read -- if successful, fullfills the read request in full */
	returnValueToCaller(retTyp, SVAL_TO_GV(nr, retTyp));
	return;
}

void Interpreter::zeroDskRangeFS(void *inode, SVal start, SVal end, Type *writeIntTyp)
{
	auto *dataOffset = (char *) GET_INODE_DATA_ADDR(inode);
	auto asize = getTypeSize(writeIntTyp);
	auto atyp = TYPE_TO_ATYPE(writeIntTyp);
	for (auto i = start.get(); i < end.get(); i++) {
		auto addr = dataOffset + i;
		CALL_DRIVER(handleDskWrite,
			   DskWriteLabel::create(currPos(), addr, asize, atyp, SVal(0),
						 GET_DATA_MAPPING(inode)));
	}
	return;
}

SVal Interpreter::executeWriteChecksFS(void *inode, Type *intTyp, SVal flags, SVal offset, SVal count,
				       SVal &wOffset, const std::unique_ptr<EventDeps> &deps)
{
	if (count.getSigned() <= 0)
		return count;

	/* Non-POSIX-compliant behavior for pwrite() -- see ext4_write_checks() */
	wOffset = offset;
	if (flags.get() & GENMC_O_APPEND)
		wOffset = readInodeSizeFS(inode, intTyp, deps);

	/* Check if the maximum file size is going to be exceeded */
	if (wOffset.getSigned() >= MI->fsInfo.maxFileSize) {
		handleSystemError(SystemError::SE_EFBIG, "Offset too big in write()");
		return SVal(-1);
	}
	return SVal(std::min(count.getSigned(), (int64_t) MI->fsInfo.maxFileSize - wOffset.getSigned()));
}

SVal Interpreter::executeBufferedWriteFS(void *inode, Type *intTyp, void *buf, Type *bufElemTyp,
					 SVal wOffset, SVal count, const std::unique_ptr<EventDeps> &deps)
{
	auto *inodeData = GET_INODE_DATA_ADDR(inode);

	/* Special care for appends and past-EOF writes (we zero ranges lazily) */
	SVal dSize, ordRangeBegin;
	auto iSize = readInodeSizeFS(inode, intTyp, deps);
	if (MI->fsInfo.delalloc && shouldUpdateInodeDisksizeFS(inode, intTyp, iSize, wOffset, count, dSize)) {
		zeroDskRangeFS(inode, iSize, dSize, bufElemTyp);
		updateInodeDisksizeFS(inode, intTyp, dSize, iSize, dSize);
	}
	if (wOffset.getSigned() > iSize.getSigned())
		zeroDskRangeFS(inode, iSize, wOffset, bufElemTyp);

	/* Block-wise write (we know that count > 0 at this point) */
	ordRangeBegin = 0;
	auto dataCount = count.get();
	auto bufOffset = 0;
	auto inodeOffset = wOffset.get();
	do {
		/* Calculate amount to write and align write */
		auto bytes = std::min<unsigned long>(MI->fsInfo.blockSize, dataCount); /* should be small enough */
		auto blockIndex = inodeOffset % MI->fsInfo.blockSize;
		auto blockRem = MI->fsInfo.blockSize - blockIndex;
		if (blockIndex != 0 && bytes > blockRem)
			bytes = blockRem;

		if (MI->fsInfo.journalData == JournalDataFS::journal)
			setInodeTransStatus(inode, intTyp, SVal(1));

		/* Write data */
		writeDataToDisk(buf, bufOffset, inode, inodeOffset, bytes, bufElemTyp, deps);

		/* Update the inode's size, if necessary */
		SVal newSize = SVal(inodeOffset + bytes);
		if (newSize.getSigned() > readInodeSizeFS(inode, intTyp, deps).getSigned()) {
			updateInodeDisksizeFS(inode, intTyp, newSize, ordRangeBegin, newSize);
			updateInodeSizeFS(inode, intTyp, newSize, deps);
			ordRangeBegin = newSize;
		}

		if (MI->fsInfo.journalData == JournalDataFS::journal) {
			setInodeTransStatus(inode, intTyp, SVal(0));
			executeFsyncFS(inode, intTyp);
		}

		bufOffset += bytes;
		inodeOffset += bytes;
		dataCount -= bytes;
	} while (dataCount);

	return count;
}

SVal Interpreter::executeWriteFS(void *file, Type *intTyp, void *buf, Type *bufElemTyp,
				 SVal offset, SVal count, const std::unique_ptr<EventDeps> &deps)
{
	Type *intPtrType = intTyp->getPointerTo();
	auto asize = getTypeSize(intTyp);
	auto atyp = TYPE_TO_ATYPE(intTyp);

	/* Check if we can write to the file */
	auto flagsOffset = GET_FILE_FLAGS_ADDR(file);
	auto flags = CALL_DRIVER(handleLoad,
				 ReadLabel::create(currPos(), AtomicOrdering::NotAtomic,
						   flagsOffset, asize, atyp, GET_DEPS(deps))).value();
	if (!(GENMC_OPEN_FMODE(flags.get()) & GENMC_FMODE_WRITE)) {
		handleSystemError(SystemError::SE_EBADF, "File not open for writing in write()");
		return SVal(-1);
	}

	/* Fetch the inode */
	auto fileInode = GET_FILE_INODE_ADDR(file);
	auto *inode = (void *) CALL_DRIVER(handleLoad,
					  ReadLabel::create(currPos(), llvm::AtomicOrdering::Monotonic,
							    fileInode, getTypeSize(intPtrType),
							    AType::Pointer, GET_DEPS(deps))).value().get();

	/* Since we are writing, we need to lock of the inode */
	auto inodeLock = GET_INODE_LOCK_ADDR(inode);
	handleLock(inodeLock, asize, &*deps);
	if (getCurThr().isBlocked()) {
		getCurThr().rollToSnapshot();
		return SVal(42); // lock acquisition failed
	}

	SVal ret = SVal(0);
	SVal wOffset, wCount;

	wCount = executeWriteChecksFS(inode, intTyp, flags, offset, count, wOffset, deps);
	if (wCount.getSigned() <= 0)
		goto out;

	ret = executeBufferedWriteFS(inode, intTyp, buf, bufElemTyp, wOffset, wCount, deps);

out:
	/* Release inode's lock */
	handleUnlock(inodeLock, asize, &*deps);

	/* Check for O_DSYNC/O_SYNC if write was performed */
	if (ret.getSigned() > 0) {
		if (flags.get() & GENMC_O_SYNC)
			executeFsyncFS(inode, intTyp);
	}
	return ret;
}

void Interpreter::callWriteFS(Function *F, const std::vector<GenericValue> &ArgVals,
			      const std::unique_ptr<EventDeps> &specialDeps)
{
	GenericValue fd = ArgVals[0];
	GenericValue *buf = (GenericValue *) GVTOP(ArgVals[1]);
	SVal count = ArgVals[2].IntVal.getLimitedValue();
	Type *bufElemTyp = Type::getInt8Ty(F->getContext());
	Type *intTyp = F->getFunctionType()->getParamType(0);
	auto asize = getTypeSize(intTyp);
	auto atyp = TYPE_TO_ATYPE(intTyp);
	Type *retTyp = F->getReturnType();

	getCurThr().takeSnapshot();
	auto deps = makeEventDeps(nullptr, nullptr, getCtrlDeps(getCurThr().id),
				  getAddrPoDeps(getCurThr().id), nullptr);

	/* We get the address of the file description, from which we will get
	 * the writing offset, as well as the address of the inode. */
	auto *file = getFileFromFd(fd.IntVal.getLimitedValue());
	if (!file) {
		handleSystemError(SystemError::SE_EBADF, "File is not open in write()");
		returnValueToCaller(retTyp, INT_TO_GV(retTyp, -1));
		return;
	}

	/* First, we must get the file's lock. If we fail to acquire the lock,
	 * we reset the EE to this instruction */
	auto fileLock = GET_FILE_POS_LOCK_ADDR(file);
	handleLock(fileLock, asize, &*deps);
	if (getCurThr().isBlocked()) {
		getCurThr().rollToSnapshot();
		return;
	}

	/* Now we can read the offset at which we will try to write... */
	auto fileOffset = GET_FILE_OFFSET_ADDR(file);
	auto offset = CALL_DRIVER(handleLoad,
				 ReadLabel::create(currPos(), llvm::AtomicOrdering::NotAtomic,
						   fileOffset, asize, atyp, GET_DEPS(deps))).value();

	/* Perform the disk write operation -- may not succeed
	 * (If we failed to acquire the node's lock, block without returning anything) */
	auto nw = executeWriteFS(file, intTyp, buf, bufElemTyp, offset, count, deps);
	if (nw.getSigned() == 42)
		return; // SPECIAL CASE: lock acquisition failed

	/* If the write succeeded, we update the offset in the file description... */
	if (nw.getSigned() >= 0) {
		offset += nw;
		CALL_DRIVER(handleStore,
			   WriteLabel::create(currPos(), llvm::AtomicOrdering::NotAtomic,
					      fileOffset, asize, atyp, offset, GET_DEPS(deps)));
	}

	/* We release the file description's lock */
	handleUnlock(fileLock, asize, &*deps);

	/* Return #bytes written -- if successful, fulfills the request in full  */
	returnValueToCaller(retTyp, SVAL_TO_GV(nw, retTyp));
	return;
}

void Interpreter::executeFsyncFS(void *inode, Type *intTyp)
{
	/* No need to clear reserved blocks */

	/* do the fsync() */
	CALL_DRIVER(handleDskFsync, DskFsyncLabel::create(currPos(), inode, getTypeSize(MI->fsInfo.inodeTyp)));
	return;
}

void Interpreter::callFsyncFS(Function *F, const std::vector<GenericValue> &ArgVals,
			      const std::unique_ptr<EventDeps> &specialDeps)
{
	GenericValue fd = ArgVals[0];
	Type *retTyp = F->getReturnType();

	getCurThr().takeSnapshot();
	auto deps = makeEventDeps(nullptr, nullptr, getCtrlDeps(getCurThr().id),
				  getAddrPoDeps(getCurThr().id), nullptr);

	auto *file = getFileFromFd(fd.IntVal.getLimitedValue());
	if (!file) {
		handleSystemError(SystemError::SE_EBADF, "File is not open in fsync()");
		returnValueToCaller(retTyp, INT_TO_GV(retTyp, -1));
		return;
	}

	auto fileInode = GET_FILE_INODE_ADDR(file);
	auto *inode = (void *) CALL_DRIVER(handleLoad,
					  ReadLabel::create(currPos(), llvm::AtomicOrdering::Monotonic, fileInode,
							    getTypeSize(retTyp->getPointerTo()),
							    AType::Pointer, GET_DEPS(deps))).value().get();
	executeFsyncFS(inode, retTyp);

	returnValueToCaller(retTyp, INT_TO_GV(retTyp, 0));
	return;
}

void Interpreter::callSyncFS(Function *F, const std::vector<GenericValue> &ArgVals,
			     const std::unique_ptr<EventDeps> &specialDeps)
{
	CALL_DRIVER(handleDskSync, DskSyncLabel::create(currPos()));
	return;
}

void Interpreter::callPreadFS(Function *F, const std::vector<GenericValue> &ArgVals,
			      const std::unique_ptr<EventDeps> &specialDeps)
{
	GenericValue fd = ArgVals[0];
	GenericValue *buf = (GenericValue *) GVTOP(ArgVals[1]);
	SVal count = ArgVals[2].IntVal.getLimitedValue();
	SVal offset = ArgVals[3].IntVal.getLimitedValue();
	Type *bufElemTyp = Type::getInt8Ty(F->getContext());
	Type *intTyp = F->getFunctionType()->getParamType(0);
	Type *retTyp = F->getReturnType();

	getCurThr().takeSnapshot();
	auto deps = makeEventDeps(nullptr, nullptr, getCtrlDeps(getCurThr().id),
				  getAddrPoDeps(getCurThr().id), nullptr);

	/* Check if the given offset is valid */
	if (offset.getSigned() < 0) {
		handleSystemError(SystemError::SE_EINVAL, "Invalid offset in pread()");
		returnValueToCaller(retTyp, INT_TO_GV(retTyp, -1));
		return;
	}

	/* We get the address of the file description, from which we will get
	 * the reading offset. In contrast to read(), we do not get the offset's lock */
	auto *file = getFileFromFd(fd.IntVal.getLimitedValue());
	if (!file) {
		handleSystemError(SystemError::SE_EBADF, "File is not open in pread()");
		returnValueToCaller(retTyp, INT_TO_GV(retTyp, -1));
		return;
	}

	/* Execute the read in the specified offset */
	auto nr = executeReadFS(file, intTyp, buf, bufElemTyp, offset, count, deps);
	if (getCurThr().isBlocked())
		return;

	/* Return the number of bytes read (similar to read()) */
	returnValueToCaller(retTyp, SVAL_TO_GV(nr, retTyp));
	return;
}

void Interpreter::callPwriteFS(Function *F, const std::vector<GenericValue> &ArgVals,
			       const std::unique_ptr<EventDeps> &specialDeps)
{
	GenericValue fd = ArgVals[0];
	GenericValue *buf = (GenericValue *) GVTOP(ArgVals[1]);
	SVal count = ArgVals[2].IntVal.getLimitedValue();
	SVal offset = ArgVals[3].IntVal.getLimitedValue();
	Type *bufElemTyp = Type::getInt8Ty(F->getContext());
	Type *intTyp = F->getFunctionType()->getParamType(0);
	Type *retTyp = F->getReturnType();

	getCurThr().takeSnapshot();
	auto deps = makeEventDeps(nullptr, nullptr, getCtrlDeps(getCurThr().id),
				  getAddrPoDeps(getCurThr().id), nullptr);

	/* Check if the given offset is valid */
	if (offset.getSigned() < 0) {
		handleSystemError(SystemError::SE_EINVAL, "Invalid offset in pwrite()");
		returnValueToCaller(retTyp, INT_TO_GV(retTyp, -1));
		return;
	}

	/* We get the address of the file description, from which we will get
	 * the reading offset. In contrast to write(), we do not get the offset's lock */
	auto *file = getFileFromFd(fd.IntVal.getLimitedValue());
	if (!file) {
		handleSystemError(SystemError::SE_EBADF, "File is not open in pwrite()");
		returnValueToCaller(retTyp, INT_TO_GV(retTyp, -1));
		return;
	}

	/* Execute the write in the specified offset */
	auto nw = executeWriteFS(file, intTyp, buf, bufElemTyp, offset, count, deps);

	/* Return the number of bytes written */
	returnValueToCaller(retTyp, SVAL_TO_GV(nw, retTyp));
	return;
}

SVal Interpreter::executeLseekFS(void *file, Type *intTyp, SVal offset, SVal whence,
				 const std::unique_ptr<EventDeps> &deps)
{
	Type *intPtrType = intTyp->getPointerTo();
	auto asize = getTypeSize(intTyp);
	auto atyp = TYPE_TO_ATYPE(intTyp);

	/* We get the address of the inode (to read isize, as in ext4_llseek) */
	auto fileInode = GET_FILE_INODE_ADDR(file);
	auto *inode = (void*) CALL_DRIVER(handleLoad,
					 ReadLabel::create(currPos(), llvm::AtomicOrdering::Monotonic, fileInode,
							   getTypeSize(intPtrType), AType::Pointer,
							   GET_DEPS(deps))).value().get();

	/* We read the inode size before switching on WHENCE */
	auto fileSize = readInodeSizeFS(inode, intTyp, deps);

	/* Then, we calculate the new offset before updating it */
	SVal newOffset;
	auto fileOffset = GET_FILE_OFFSET_ADDR(file);
	switch (whence.get()) {
	case GENMC_SEEK_SET:
		newOffset = offset;
		break;
	case GENMC_SEEK_END:
		newOffset = offset;
		newOffset += fileSize;
		break;
	case GENMC_SEEK_CUR: {
		if (offset.get() == 0) {
			/* Special case: Position-querying operation */
			return CALL_DRIVER(handleLoad,
					  ReadLabel::create(currPos(), llvm::AtomicOrdering::NotAtomic,
							    fileOffset, asize, atyp, GET_DEPS(deps))).value();
		}

		/* This case is weird in the kernel: The offset is updated while holding
		 * f_lock (as opposed to f_pos_lock), but I think this is a leftover from
		 * some previous version, where only SEEK_CURs would synchronize. Now,
		 * since we hold f_pos_lock anyway, getting f_lock as well seems
		 * unnecessary, at least for our purposes.
		 *
		 * In any case, the update is performed within the switch statement,
		 * as is done in the kernel. */
		newOffset = CALL_DRIVER(handleLoad,
				       ReadLabel::create(currPos(), llvm::AtomicOrdering::NotAtomic,
							 fileOffset, asize, atyp, GET_DEPS(deps))).value();
		newOffset += offset;
		CALL_DRIVER(handleStore,
			   WriteLabel::create(currPos(), llvm::AtomicOrdering::NotAtomic, fileOffset,
					      asize, atyp, newOffset.get(), GET_DEPS(deps)));
		return newOffset;
	}
	default:
		handleSystemError(SystemError::SE_EINVAL, "whence is not valid in lseek()");
		newOffset = SVal(-1); // signed
		return newOffset;
	}
	/* Update the offset (if lseek has not already returned) */
	CALL_DRIVER(handleStore,
		   WriteLabel::create(currPos(), llvm::AtomicOrdering::NotAtomic,
				      fileOffset, asize, atyp, newOffset.get(), GET_DEPS(deps)));
	return newOffset;
}

void Interpreter::callLseekFS(Function *F, const std::vector<GenericValue> &ArgVals,
			      const std::unique_ptr<EventDeps> &specialDeps)
{
	GenericValue fd = ArgVals[0];
	SVal offset = ArgVals[1].IntVal.getLimitedValue();
	SVal whence = ArgVals[2].IntVal.getLimitedValue();
	Type *intTyp = F->getFunctionType()->getParamType(0);
	Type *retTyp = F->getReturnType();

	getCurThr().takeSnapshot();
	auto deps = makeEventDeps(nullptr, nullptr, getCtrlDeps(getCurThr().id),
				  getAddrPoDeps(getCurThr().id), nullptr);

	/* We get the address of the file description, from which we will get
	 * the offset to modify */
	auto *file = getFileFromFd(fd.IntVal.getLimitedValue());
	if (!file) {
		handleSystemError(SystemError::SE_EBADF, "File is not open in lseek()");
		returnValueToCaller(retTyp, INT_TO_GV(retTyp, -1));
		return;
	}

	/* First, we must get the file's lock. If we fail to acquire the lock,
	 * we reset the EE to this instruction */
	auto *fileLock = GET_FILE_POS_LOCK_ADDR(file);
	handleLock(fileLock, getTypeSize(intTyp), &*deps);
	if (getCurThr().isBlocked()) {
		getCurThr().rollToSnapshot();
		return;
	}

	auto newOffset = executeLseekFS(file, intTyp, offset, whence, deps);

	/* We release the file description's lock */
	handleUnlock(fileLock, getTypeSize(intTyp), &*deps);
	returnValueToCaller(retTyp, SVAL_TO_GV(newOffset, retTyp));
	return;
}

void Interpreter::callPersBarrierFS(Function *F, const std::vector<GenericValue> &ArgVals,
				    const std::unique_ptr<EventDeps> &specialDeps)
{
	CALL_DRIVER(handleDskPbarrier, DskPbarrierLabel::create(currPos()));
	return;
}

bool isInternalCall(Function *F)
{
	return internalFunNames.count(F->getName().str());
}

bool isInvalidRecCall(InternalFunctions fCode, const std::vector<GenericValue> &ArgVals)
{
	return isFsInvalidRecCode(fCode) ||
		(fCode == InternalFunctions::FN_OpenFS &&
		 (ArgVals[1].IntVal.getLimitedValue() & GENMC_O_CREAT));
}

#define CALL_INTERNAL_FUNCTION(NAME)			\
	case InternalFunctions::FN_##NAME:		\
		call##NAME(F, ArgVals, specialDeps);	\
		break

void Interpreter::callInternalFunction(Function *F, const std::vector<GenericValue> &ArgVals,
				       const std::unique_ptr<EventDeps> &specialDeps)
{
	auto fCode = internalFunNames.at(F->getName().str());

	/* Make sure we are not trying to make an invalid call during recovery */
	if (getProgramState() == ProgramState::Recovery && isInvalidRecCall(fCode, ArgVals)) {
		driver->reportError(currPos(), VerificationError::VE_InvalidRecoveryCall,
				    F->getName().str() + "() cannot be called during recovery");
		return;
	}

	switch (fCode) {
		CALL_INTERNAL_FUNCTION(AssertFail);
		CALL_INTERNAL_FUNCTION(OptBegin);
		CALL_INTERNAL_FUNCTION(LoopBegin);
		CALL_INTERNAL_FUNCTION(SpinStart);
		CALL_INTERNAL_FUNCTION(SpinEnd);
		CALL_INTERNAL_FUNCTION(FaiZNESpinEnd);
		CALL_INTERNAL_FUNCTION(LockZNESpinEnd);
		CALL_INTERNAL_FUNCTION(KillThread);
		CALL_INTERNAL_FUNCTION(Assume);
		CALL_INTERNAL_FUNCTION(NondetInt);
		CALL_INTERNAL_FUNCTION(Malloc);
		CALL_INTERNAL_FUNCTION(MallocAligned);
		CALL_INTERNAL_FUNCTION(PMalloc);
		CALL_INTERNAL_FUNCTION(Free);
		CALL_INTERNAL_FUNCTION(ThreadSelf);
		CALL_INTERNAL_FUNCTION(ThreadCreate);
		CALL_INTERNAL_FUNCTION(ThreadJoin);
		CALL_INTERNAL_FUNCTION(ThreadExit);
		CALL_INTERNAL_FUNCTION(AtExit);
		CALL_INTERNAL_FUNCTION(MutexInit);
		CALL_INTERNAL_FUNCTION(MutexLock);
		CALL_INTERNAL_FUNCTION(MutexUnlock);
		CALL_INTERNAL_FUNCTION(MutexTrylock);
		CALL_INTERNAL_FUNCTION(MutexDestroy);
		CALL_INTERNAL_FUNCTION(BarrierInit);
		CALL_INTERNAL_FUNCTION(BarrierWait);
		CALL_INTERNAL_FUNCTION(BarrierDestroy);
		CALL_INTERNAL_FUNCTION(HazptrAlloc);
		CALL_INTERNAL_FUNCTION(HazptrProtect);
		CALL_INTERNAL_FUNCTION(HazptrClear);
		CALL_INTERNAL_FUNCTION(HazptrFree);
		CALL_INTERNAL_FUNCTION(HazptrRetire);
		CALL_INTERNAL_FUNCTION(OpenFS);
		CALL_INTERNAL_FUNCTION(CreatFS);
		CALL_INTERNAL_FUNCTION(CloseFS);
		CALL_INTERNAL_FUNCTION(RenameFS);
		CALL_INTERNAL_FUNCTION(LinkFS);
		CALL_INTERNAL_FUNCTION(UnlinkFS);
		CALL_INTERNAL_FUNCTION(TruncateFS);
		CALL_INTERNAL_FUNCTION(ReadFS);
		CALL_INTERNAL_FUNCTION(WriteFS);
		CALL_INTERNAL_FUNCTION(FsyncFS);
		CALL_INTERNAL_FUNCTION(SyncFS);
		CALL_INTERNAL_FUNCTION(PreadFS);
		CALL_INTERNAL_FUNCTION(PwriteFS);
		CALL_INTERNAL_FUNCTION(LseekFS);
		CALL_INTERNAL_FUNCTION(PersBarrierFS);
		CALL_INTERNAL_FUNCTION(SmpFenceLKMM);
		CALL_INTERNAL_FUNCTION(RCUReadLockLKMM);
		CALL_INTERNAL_FUNCTION(RCUReadUnlockLKMM);
		CALL_INTERNAL_FUNCTION(SynchronizeRCULKMM);
		CALL_INTERNAL_FUNCTION(CLFlush);
	default:
		BUG();
		break;
	}
	return;
}

std::vector<GenericValue>
Interpreter::translateExternalCallArgs(Function *F, const std::vector<GenericValue> &ArgVals) const
{
	std::vector<GenericValue> result;

	for (auto i = 0u; i < ArgVals.size(); ++i) {
		/* Unfortunately, we cannot check for the F->arg_begin() type:
		 * the signature for printf might contain var_args (and thus it might be
		 * distance(arg_begin(), arg_end()) < ArgVals.size()), so we just
		 * check whether .PointerVal is non-null and hope for the best */
		if (GVTOP(ArgVals[i]) && SAddr(GVTOP(ArgVals[i])).isStatic()) {
			auto transAddr = PTOGV(getStaticAddr(GVTOP(ArgVals[i])));
			result.push_back(transAddr);
		} else {
			result.push_back(ArgVals[i]);
		}
	}
	return result;
}

//===----------------------------------------------------------------------===//
// callFunction - Execute the specified function...
//
void Interpreter::callFunction(Function *F, const std::vector<GenericValue> &ArgVals,
			       const std::unique_ptr<EventDeps> &specialDeps)
{
  /* Special handling for internal calls */
  if (isInternalCall(F)) {
    callInternalFunction(F, ArgVals, specialDeps);
    return;
  }

  assert(!specialDeps);
  assert((ECStack().empty() || !&ECStack().back().Caller ||
	  ECStack().back().Caller.arg_size() == ArgVals.size()) &&
	 "Incorrect number of arguments passed into function call!");
  // Make a new stack frame... and fill it in.
  ECStack().push_back(ExecutionContext());

  ExecutionContext &StackFrame = ECStack().back();
  StackFrame.CurFunction = F;

  // Special handling for external functions.
  if (F->isDeclaration()) {
    auto translated = translateExternalCallArgs(F, ArgVals);
    auto Result = callExternalFunction (F, translated);
    // Simulate a 'ret' instruction of the appropriate type.
    popStackAndReturnValueToCaller (F->getReturnType (), Result);
    return;
  }

  // Get pointers to first LLVM BB & Instruction in function.
  StackFrame.CurBB     = &F->front();
  StackFrame.CurInst   = StackFrame.CurBB->begin();

  // Run through the function arguments and initialize their values...
  assert((ArgVals.size() == F->arg_size() ||
         (ArgVals.size() > F->arg_size() && F->getFunctionType()->isVarArg()))&&
         "Invalid number of values passed to function invocation!");

  // Handle non-varargs arguments...
  unsigned i = 0;
  for (Function::arg_iterator AI = F->arg_begin(), E = F->arg_end();
       AI != E; ++AI, ++i)
    SetValue(&*AI, ArgVals[i], StackFrame);

  // Handle varargs arguments...
  StackFrame.VarArgs.assign(ArgVals.begin()+i, ArgVals.end());
}

std::string getFilenameFromMData(MDNode *node)
{
	const llvm::DILocation &loc = static_cast<const llvm::DILocation&>(*node);
	llvm::StringRef file = loc.getFilename();
	llvm::StringRef dir = loc.getDirectory();

	BUG_ON(!file.size());

	std::string absPath;
	if (file.front() == '/') {
		absPath = file.str();
	} else {
		BUG_ON(!dir.size());
		absPath = dir.str();
		if (absPath.back() != '/')
			absPath += "/";
		absPath += file;
	}
	return absPath;
}

void Interpreter::replayExecutionBefore(const VectorClock &before)
{
	reset();
	setExecState(ExecutionState::Replay);
	setProgramState(ProgramState::Main);

	/* We have to replay all threads in order to get debug metadata */
	for (auto i = 0u; i < before.size(); i++) {
		auto &thr = getThrById(i);
		if (thr.isMain())
			thr.ECStack = mainECStack;
		else
			thr.ECStack = thr.initEC;
		thr.prefixLOC.clear();
		thr.prefixLOC.resize(before.getMax(i) + 2); /* Grow since it can be accessed */
		scheduleThread(i);
		if (thr.threadFun == recoveryRoutine)
			setProgramState(ProgramState::Recovery);
		/* Make sure to refetch references within the loop (invalidation danger) */
		while ((int) getCurThr().globalInstructions < before.getMax(i)) {
			int snap = getCurThr().globalInstructions;
			ExecutionContext &SF = ECStack().back();
			Instruction &I = *SF.CurInst++;
			visit(I);

			/* Collect metadata only for global instructions */
			if (getCurThr().globalInstructions == snap)
				continue;
			/* If there are no metadata for this instruction, skip */
			if (!I.getMetadata("dbg"))
				continue;

			/* Store relevant trace information in the appropriate spot */
			int line = I.getDebugLoc().getLine();
			std::string file = getFilenameFromMData(I.getMetadata("dbg"));
			getCurThr().prefixLOC[snap + 1] = std::make_pair(line, file);

			/* If the instruction maps to more than one events, we have to fill more spots */
			for (auto i = snap + 2; i <= std::min((int) getCurThr().globalInstructions, before.getMax(i)); i++)
				getCurThr().prefixLOC[i] = std::make_pair(line, file);
		}
	}
}

void Interpreter::run()
{
	while (driver->scheduleNext()) {
		if (driver->tryOptimizeScheduling(currPos()))
			continue;
		llvm::ExecutionContext &SF = ECStack().back();
		llvm::Instruction &I = *SF.CurInst++;
		visit(I);
	}
	return;
}

int Interpreter::runAsMain(const std::string &main)
{
	setupStaticCtorsDtors(true);
	setupMain(FindFunctionNamed(main), {"prog"}, nullptr);
	setupStaticCtorsDtors(false);

	mainECStack = getThrById(0).initEC = ECStack();
	setProgramState(llvm::ProgramState::Main);
	driver->handleExecutionStart();
	run();
	driver->handleExecutionEnd();
	return dynState.ExitValue.IntVal.getZExtValue();
}

void Interpreter::runRecovery()
{
	setProgramState(llvm::ProgramState::Recovery);
	driver->handleRecoveryStart();
	run();
	driver->handleRecoveryEnd();
}<|MERGE_RESOLUTION|>--- conflicted
+++ resolved
@@ -1388,23 +1388,17 @@
   auto deps = makeEventDeps(nullptr, nullptr, getCtrlDeps(getCurThr().id),
 			    getAddrPoDeps(getCurThr().id), nullptr);
 
-<<<<<<< HEAD
-  auto *info = getVarNameInfo(&I, Storage::ST_Automatic, AddressSpace::AS_User);
-  SVal result = driver->visitMalloc(MallocLabel::create(nextPos(), MemToAlloc, info, I.getName().str()), &*deps,
-#if LLVM_VERSION_MAJOR >= 11
-				    I.getAlign().value(),
-#else
-				    I.getAlignment(),
-#endif
-				    Storage::ST_Automatic, AddressSpace::AS_User);
-=======
   auto *info = getVarNameInfo(&I, StorageDuration::SD_Automatic, AddressSpace::AS_User);
   SVal result = CALL_DRIVER(handleMalloc,
-			   MallocLabel::create(currPos(), MemToAlloc, I.getAlignment(),
+			   MallocLabel::create(currPos(), MemToAlloc,
+#if LLVM_VERSION_MAJOR >= 11
+					       I.getAlign().value(),
+#else
+					       I.getAlignment(),
+#endif
 					       StorageDuration::SD_Automatic,
 					       StorageType::ST_Volatile, AddressSpace::AS_User,
 					       info, I.getName().str(), GET_DEPS(deps)));
->>>>>>> 8092b18f
 
   ECStack().back().Allocas.add((void *) result.get());
 

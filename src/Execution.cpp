// For the parts of the code originating from LLVM-3.5:
//===-- Execution.cpp - Implement code to simulate the program ------------===//
//
//                     The LLVM Compiler Infrastructure
//
// This file is distributed under the University of Illinois Open Source
// License. See LLVMLICENSE for details.
//
//===----------------------------------------------------------------------===//
//
//  This file contains the actual instruction interpreter.
//
//===----------------------------------------------------------------------===//

/*
 * (For the parts of the code modified from LLVM-3.5)
 *
 * GenMC -- Generic Model Checking.
 *
 * This program is free software; you can redistribute it and/or modify
 * it under the terms of the GNU General Public License as published by
 * the Free Software Foundation; either version 2 of the License, or
 * (at your option) any later version.
 *
 * This program is distributed in the hope that it will be useful,
 * but WITHOUT ANY WARRANTY; without even the implied warranty of
 * MERCHANTABILITY or FITNESS FOR A PARTICULAR PURPOSE.  See the
 * GNU General Public License for more details.
 *
 * You should have received a copy of the GNU General Public License
 * along with this program; if not, you can access it online at
 * http://www.gnu.org/licenses/gpl-3.0.html.
 *
 * Author: Michalis Kokologiannakis <michalis@mpi-sws.org>
 */

#include "Error.hpp"
#include "Event.hpp"
#include "GenMCDriver.hpp"
#include "Interpreter.h"
#include "llvm/ADT/APInt.h"
#include "llvm/ADT/Statistic.h"
#include "llvm/CodeGen/IntrinsicLowering.h"
#include "llvm/IR/Constants.h"
#include "llvm/IR/DerivedTypes.h"
#include "llvm/IR/GetElementPtrTypeIterator.h"
#include "llvm/IR/InlineAsm.h"
#include "llvm/IR/Instructions.h"
#include "llvm/Support/CommandLine.h"
#include "llvm/Support/Debug.h"
#include "llvm/Support/ErrorHandling.h"
#include "llvm/Support/MathExtras.h"
#include <algorithm>
#include <cmath>
#include <sstream>
using namespace llvm;

#define DEBUG_TYPE "interpreter"

// static cl::opt<bool> PrintVolatile("interpreter-print-volatile", cl::Hidden,
//           cl::desc("make the interpreter print every volatile load and store"));

//===----------------------------------------------------------------------===//
//                     Various Helper Functions
//===----------------------------------------------------------------------===//

static GenericValue executeICMP_EQ(GenericValue Src1, GenericValue Src2, Type *typ);

static void SetValue(Value *V, GenericValue Val, ExecutionContext &SF) {
  SF.Values[V] = Val;
}

bool Interpreter::compareValues(const llvm::Type *typ, const GenericValue &val1, const GenericValue &val2)
{
	return executeICMP_EQ(val1, val2, (Type *)typ).IntVal.getBoolValue();
}

/* Returns the initial value for the specified memory location */
GenericValue Interpreter::getLocInitVal(GenericValue *ptr, Type *typ)
{
	GenericValue result;
	LoadValueFromMemory(result, ptr, typ);
	return result;
}

/* Returns the size (in bytes) for a given type */
unsigned int Interpreter::getTypeSize(Type *typ)
{
	return (size_t) TD.getTypeAllocSize(typ);
}


//===----------------------------------------------------------------------===//
//                    Binary Instruction Implementations
//===----------------------------------------------------------------------===//

#define IMPLEMENT_BINARY_OPERATOR(OP, TY) \
   case Type::TY##TyID: \
     Dest.TY##Val = Src1.TY##Val OP Src2.TY##Val; \
     break

static void executeFAddInst(GenericValue &Dest, GenericValue Src1,
                            GenericValue Src2, Type *Ty) {
  switch (Ty->getTypeID()) {
    IMPLEMENT_BINARY_OPERATOR(+, Float);
    IMPLEMENT_BINARY_OPERATOR(+, Double);
  default:
    dbgs() << "Unhandled type for FAdd instruction: " << *Ty << "\n";
    llvm_unreachable(nullptr);
  }
}

static void executeFSubInst(GenericValue &Dest, GenericValue Src1,
                            GenericValue Src2, Type *Ty) {
  switch (Ty->getTypeID()) {
    IMPLEMENT_BINARY_OPERATOR(-, Float);
    IMPLEMENT_BINARY_OPERATOR(-, Double);
  default:
    dbgs() << "Unhandled type for FSub instruction: " << *Ty << "\n";
    llvm_unreachable(nullptr);
  }
}

static void executeFMulInst(GenericValue &Dest, GenericValue Src1,
                            GenericValue Src2, Type *Ty) {
  switch (Ty->getTypeID()) {
    IMPLEMENT_BINARY_OPERATOR(*, Float);
    IMPLEMENT_BINARY_OPERATOR(*, Double);
  default:
    dbgs() << "Unhandled type for FMul instruction: " << *Ty << "\n";
    llvm_unreachable(nullptr);
  }
}

static void executeFDivInst(GenericValue &Dest, GenericValue Src1,
                            GenericValue Src2, Type *Ty) {
  switch (Ty->getTypeID()) {
    IMPLEMENT_BINARY_OPERATOR(/, Float);
    IMPLEMENT_BINARY_OPERATOR(/, Double);
  default:
    dbgs() << "Unhandled type for FDiv instruction: " << *Ty << "\n";
    llvm_unreachable(nullptr);
  }
}

static void executeFRemInst(GenericValue &Dest, GenericValue Src1,
                            GenericValue Src2, Type *Ty) {
  switch (Ty->getTypeID()) {
  case Type::FloatTyID:
    Dest.FloatVal = fmod(Src1.FloatVal, Src2.FloatVal);
    break;
  case Type::DoubleTyID:
    Dest.DoubleVal = fmod(Src1.DoubleVal, Src2.DoubleVal);
    break;
  default:
    dbgs() << "Unhandled type for Rem instruction: " << *Ty << "\n";
    llvm_unreachable(nullptr);
  }
}

#define IMPLEMENT_INTEGER_ICMP(OP, TY) \
   case Type::IntegerTyID:  \
      Dest.IntVal = APInt(1,Src1.IntVal.OP(Src2.IntVal)); \
      break;

#define IMPLEMENT_VECTOR_INTEGER_ICMP(OP, TY)                        \
  case Type::VectorTyID: {                                           \
    assert(Src1.AggregateVal.size() == Src2.AggregateVal.size());    \
    Dest.AggregateVal.resize( Src1.AggregateVal.size() );            \
    for( uint32_t _i=0;_i<Src1.AggregateVal.size();_i++)             \
      Dest.AggregateVal[_i].IntVal = APInt(1,                        \
      Src1.AggregateVal[_i].IntVal.OP(Src2.AggregateVal[_i].IntVal));\
  } break;

// Handle pointers specially because they must be compared with only as much
// width as the host has.  We _do not_ want to be comparing 64 bit values when
// running on a 32-bit target, otherwise the upper 32 bits might mess up
// comparisons if they contain garbage.
#define IMPLEMENT_POINTER_ICMP(OP) \
   case Type::PointerTyID: \
      Dest.IntVal = APInt(1,(void*)(intptr_t)Src1.PointerVal OP \
                            (void*)(intptr_t)Src2.PointerVal); \
      break;

static GenericValue executeICMP_EQ(GenericValue Src1, GenericValue Src2,
                                   Type *Ty) {
  GenericValue Dest;
  switch (Ty->getTypeID()) {
    IMPLEMENT_INTEGER_ICMP(eq,Ty);
    IMPLEMENT_VECTOR_INTEGER_ICMP(eq,Ty);
    IMPLEMENT_POINTER_ICMP(==);
  default:
    dbgs() << "Unhandled type for ICMP_EQ predicate: " << *Ty << "\n";
    llvm_unreachable(nullptr);
  }
  return Dest;
}

static GenericValue executeICMP_NE(GenericValue Src1, GenericValue Src2,
                                   Type *Ty) {
  GenericValue Dest;
  switch (Ty->getTypeID()) {
    IMPLEMENT_INTEGER_ICMP(ne,Ty);
    IMPLEMENT_VECTOR_INTEGER_ICMP(ne,Ty);
    IMPLEMENT_POINTER_ICMP(!=);
  default:
    dbgs() << "Unhandled type for ICMP_NE predicate: " << *Ty << "\n";
    llvm_unreachable(nullptr);
  }
  return Dest;
}

static GenericValue executeICMP_ULT(GenericValue Src1, GenericValue Src2,
                                    Type *Ty) {
  GenericValue Dest;
  switch (Ty->getTypeID()) {
    IMPLEMENT_INTEGER_ICMP(ult,Ty);
    IMPLEMENT_VECTOR_INTEGER_ICMP(ult,Ty);
    IMPLEMENT_POINTER_ICMP(<);
  default:
    dbgs() << "Unhandled type for ICMP_ULT predicate: " << *Ty << "\n";
    llvm_unreachable(nullptr);
  }
  return Dest;
}

static GenericValue executeICMP_SLT(GenericValue Src1, GenericValue Src2,
                                    Type *Ty) {
  GenericValue Dest;
  switch (Ty->getTypeID()) {
    IMPLEMENT_INTEGER_ICMP(slt,Ty);
    IMPLEMENT_VECTOR_INTEGER_ICMP(slt,Ty);
    IMPLEMENT_POINTER_ICMP(<);
  default:
    dbgs() << "Unhandled type for ICMP_SLT predicate: " << *Ty << "\n";
    llvm_unreachable(nullptr);
  }
  return Dest;
}

static GenericValue executeICMP_UGT(GenericValue Src1, GenericValue Src2,
                                    Type *Ty) {
  GenericValue Dest;
  switch (Ty->getTypeID()) {
    IMPLEMENT_INTEGER_ICMP(ugt,Ty);
    IMPLEMENT_VECTOR_INTEGER_ICMP(ugt,Ty);
    IMPLEMENT_POINTER_ICMP(>);
  default:
    dbgs() << "Unhandled type for ICMP_UGT predicate: " << *Ty << "\n";
    llvm_unreachable(nullptr);
  }
  return Dest;
}

static GenericValue executeICMP_SGT(GenericValue Src1, GenericValue Src2,
                                    Type *Ty) {
  GenericValue Dest;
  switch (Ty->getTypeID()) {
    IMPLEMENT_INTEGER_ICMP(sgt,Ty);
    IMPLEMENT_VECTOR_INTEGER_ICMP(sgt,Ty);
    IMPLEMENT_POINTER_ICMP(>);
  default:
    dbgs() << "Unhandled type for ICMP_SGT predicate: " << *Ty << "\n";
    llvm_unreachable(nullptr);
  }
  return Dest;
}

static GenericValue executeICMP_ULE(GenericValue Src1, GenericValue Src2,
                                    Type *Ty) {
  GenericValue Dest;
  switch (Ty->getTypeID()) {
    IMPLEMENT_INTEGER_ICMP(ule,Ty);
    IMPLEMENT_VECTOR_INTEGER_ICMP(ule,Ty);
    IMPLEMENT_POINTER_ICMP(<=);
  default:
    dbgs() << "Unhandled type for ICMP_ULE predicate: " << *Ty << "\n";
    llvm_unreachable(nullptr);
  }
  return Dest;
}

static GenericValue executeICMP_SLE(GenericValue Src1, GenericValue Src2,
                                    Type *Ty) {
  GenericValue Dest;
  switch (Ty->getTypeID()) {
    IMPLEMENT_INTEGER_ICMP(sle,Ty);
    IMPLEMENT_VECTOR_INTEGER_ICMP(sle,Ty);
    IMPLEMENT_POINTER_ICMP(<=);
  default:
    dbgs() << "Unhandled type for ICMP_SLE predicate: " << *Ty << "\n";
    llvm_unreachable(nullptr);
  }
  return Dest;
}

static GenericValue executeICMP_UGE(GenericValue Src1, GenericValue Src2,
                                    Type *Ty) {
  GenericValue Dest;
  switch (Ty->getTypeID()) {
    IMPLEMENT_INTEGER_ICMP(uge,Ty);
    IMPLEMENT_VECTOR_INTEGER_ICMP(uge,Ty);
    IMPLEMENT_POINTER_ICMP(>=);
  default:
    dbgs() << "Unhandled type for ICMP_UGE predicate: " << *Ty << "\n";
    llvm_unreachable(nullptr);
  }
  return Dest;
}

static GenericValue executeICMP_SGE(GenericValue Src1, GenericValue Src2,
                                    Type *Ty) {
  GenericValue Dest;
  switch (Ty->getTypeID()) {
    IMPLEMENT_INTEGER_ICMP(sge,Ty);
    IMPLEMENT_VECTOR_INTEGER_ICMP(sge,Ty);
    IMPLEMENT_POINTER_ICMP(>=);
  default:
    dbgs() << "Unhandled type for ICMP_SGE predicate: " << *Ty << "\n";
    llvm_unreachable(nullptr);
  }
  return Dest;
}

void Interpreter::visitICmpInst(ICmpInst &I) {
  ExecutionContext &SF = ECStack().back();
  Thread &thr = getCurThr();
  Type *Ty    = I.getOperand(0)->getType();
  GenericValue Src1 = getOperandValue(I.getOperand(0), SF);
  GenericValue Src2 = getOperandValue(I.getOperand(1), SF);
  GenericValue R;   // Result

  updateDataDeps(thr.id, &I, I.getOperand(0));
  updateDataDeps(thr.id, &I, I.getOperand(1));
  // thr.dataDeps[&I] = thr.dataDeps[I.getOperand(0)].
  // 	  depUnion(thr.dataDeps[I.getOperand(1)]);

  switch (I.getPredicate()) {
  case ICmpInst::ICMP_EQ:  R = executeICMP_EQ(Src1,  Src2, Ty); break;
  case ICmpInst::ICMP_NE:  R = executeICMP_NE(Src1,  Src2, Ty); break;
  case ICmpInst::ICMP_ULT: R = executeICMP_ULT(Src1, Src2, Ty); break;
  case ICmpInst::ICMP_SLT: R = executeICMP_SLT(Src1, Src2, Ty); break;
  case ICmpInst::ICMP_UGT: R = executeICMP_UGT(Src1, Src2, Ty); break;
  case ICmpInst::ICMP_SGT: R = executeICMP_SGT(Src1, Src2, Ty); break;
  case ICmpInst::ICMP_ULE: R = executeICMP_ULE(Src1, Src2, Ty); break;
  case ICmpInst::ICMP_SLE: R = executeICMP_SLE(Src1, Src2, Ty); break;
  case ICmpInst::ICMP_UGE: R = executeICMP_UGE(Src1, Src2, Ty); break;
  case ICmpInst::ICMP_SGE: R = executeICMP_SGE(Src1, Src2, Ty); break;
  default:
    dbgs() << "Don't know how to handle this ICmp predicate!\n-->" << I;
    llvm_unreachable(nullptr);
  }

  SetValue(&I, R, SF);
}

#define IMPLEMENT_FCMP(OP, TY) \
   case Type::TY##TyID: \
     Dest.IntVal = APInt(1,Src1.TY##Val OP Src2.TY##Val); \
     break

#define IMPLEMENT_VECTOR_FCMP_T(OP, TY)                             \
  assert(Src1.AggregateVal.size() == Src2.AggregateVal.size());     \
  Dest.AggregateVal.resize( Src1.AggregateVal.size() );             \
  for( uint32_t _i=0;_i<Src1.AggregateVal.size();_i++)              \
    Dest.AggregateVal[_i].IntVal = APInt(1,                         \
    Src1.AggregateVal[_i].TY##Val OP Src2.AggregateVal[_i].TY##Val);\
  break;

#define IMPLEMENT_VECTOR_FCMP(OP)                                   \
  case Type::VectorTyID:                                            \
    if(dyn_cast<VectorType>(Ty)->getElementType()->isFloatTy()) {   \
      IMPLEMENT_VECTOR_FCMP_T(OP, Float);                           \
    } else {                                                        \
        IMPLEMENT_VECTOR_FCMP_T(OP, Double);                        \
    }

static GenericValue executeFCMP_OEQ(GenericValue Src1, GenericValue Src2,
                                   Type *Ty) {
  GenericValue Dest;
  switch (Ty->getTypeID()) {
    IMPLEMENT_FCMP(==, Float);
    IMPLEMENT_FCMP(==, Double);
    IMPLEMENT_VECTOR_FCMP(==);
  default:
    dbgs() << "Unhandled type for FCmp EQ instruction: " << *Ty << "\n";
    llvm_unreachable(nullptr);
  }
  return Dest;
}

#define IMPLEMENT_SCALAR_NANS(TY, X,Y)                                      \
  if (TY->isFloatTy()) {                                                    \
    if (X.FloatVal != X.FloatVal || Y.FloatVal != Y.FloatVal) {             \
      Dest.IntVal = APInt(1,false);                                         \
      return Dest;                                                          \
    }                                                                       \
  } else {                                                                  \
    if (X.DoubleVal != X.DoubleVal || Y.DoubleVal != Y.DoubleVal) {         \
      Dest.IntVal = APInt(1,false);                                         \
      return Dest;                                                          \
    }                                                                       \
  }

#define MASK_VECTOR_NANS_T(X,Y, TZ, FLAG)                                   \
  assert(X.AggregateVal.size() == Y.AggregateVal.size());                   \
  Dest.AggregateVal.resize( X.AggregateVal.size() );                        \
  for( uint32_t _i=0;_i<X.AggregateVal.size();_i++) {                       \
    if (X.AggregateVal[_i].TZ##Val != X.AggregateVal[_i].TZ##Val ||         \
        Y.AggregateVal[_i].TZ##Val != Y.AggregateVal[_i].TZ##Val)           \
      Dest.AggregateVal[_i].IntVal = APInt(1,FLAG);                         \
    else  {                                                                 \
      Dest.AggregateVal[_i].IntVal = APInt(1,!FLAG);                        \
    }                                                                       \
  }

#define MASK_VECTOR_NANS(TY, X,Y, FLAG)                                     \
  if (TY->isVectorTy()) {                                                   \
    if (dyn_cast<VectorType>(TY)->getElementType()->isFloatTy()) {          \
      MASK_VECTOR_NANS_T(X, Y, Float, FLAG)                                 \
    } else {                                                                \
      MASK_VECTOR_NANS_T(X, Y, Double, FLAG)                                \
    }                                                                       \
  }                                                                         \



static GenericValue executeFCMP_ONE(GenericValue Src1, GenericValue Src2,
                                    Type *Ty)
{
  GenericValue Dest;
  // if input is scalar value and Src1 or Src2 is NaN return false
  IMPLEMENT_SCALAR_NANS(Ty, Src1, Src2)
  // if vector input detect NaNs and fill mask
  MASK_VECTOR_NANS(Ty, Src1, Src2, false)
  GenericValue DestMask = Dest;
  switch (Ty->getTypeID()) {
    IMPLEMENT_FCMP(!=, Float);
    IMPLEMENT_FCMP(!=, Double);
    IMPLEMENT_VECTOR_FCMP(!=);
    default:
      dbgs() << "Unhandled type for FCmp NE instruction: " << *Ty << "\n";
      llvm_unreachable(nullptr);
  }
  // in vector case mask out NaN elements
  if (Ty->isVectorTy())
    for( size_t _i=0; _i<Src1.AggregateVal.size(); _i++)
      if (DestMask.AggregateVal[_i].IntVal == false)
        Dest.AggregateVal[_i].IntVal = APInt(1,false);

  return Dest;
}

static GenericValue executeFCMP_OLE(GenericValue Src1, GenericValue Src2,
                                   Type *Ty) {
  GenericValue Dest;
  switch (Ty->getTypeID()) {
    IMPLEMENT_FCMP(<=, Float);
    IMPLEMENT_FCMP(<=, Double);
    IMPLEMENT_VECTOR_FCMP(<=);
  default:
    dbgs() << "Unhandled type for FCmp LE instruction: " << *Ty << "\n";
    llvm_unreachable(nullptr);
  }
  return Dest;
}

static GenericValue executeFCMP_OGE(GenericValue Src1, GenericValue Src2,
                                   Type *Ty) {
  GenericValue Dest;
  switch (Ty->getTypeID()) {
    IMPLEMENT_FCMP(>=, Float);
    IMPLEMENT_FCMP(>=, Double);
    IMPLEMENT_VECTOR_FCMP(>=);
  default:
    dbgs() << "Unhandled type for FCmp GE instruction: " << *Ty << "\n";
    llvm_unreachable(nullptr);
  }
  return Dest;
}

static GenericValue executeFCMP_OLT(GenericValue Src1, GenericValue Src2,
                                   Type *Ty) {
  GenericValue Dest;
  switch (Ty->getTypeID()) {
    IMPLEMENT_FCMP(<, Float);
    IMPLEMENT_FCMP(<, Double);
    IMPLEMENT_VECTOR_FCMP(<);
  default:
    dbgs() << "Unhandled type for FCmp LT instruction: " << *Ty << "\n";
    llvm_unreachable(nullptr);
  }
  return Dest;
}

static GenericValue executeFCMP_OGT(GenericValue Src1, GenericValue Src2,
                                     Type *Ty) {
  GenericValue Dest;
  switch (Ty->getTypeID()) {
    IMPLEMENT_FCMP(>, Float);
    IMPLEMENT_FCMP(>, Double);
    IMPLEMENT_VECTOR_FCMP(>);
  default:
    dbgs() << "Unhandled type for FCmp GT instruction: " << *Ty << "\n";
    llvm_unreachable(nullptr);
  }
  return Dest;
}

#define IMPLEMENT_UNORDERED(TY, X,Y)                                     \
  if (TY->isFloatTy()) {                                                 \
    if (X.FloatVal != X.FloatVal || Y.FloatVal != Y.FloatVal) {          \
      Dest.IntVal = APInt(1,true);                                       \
      return Dest;                                                       \
    }                                                                    \
  } else if (X.DoubleVal != X.DoubleVal || Y.DoubleVal != Y.DoubleVal) { \
    Dest.IntVal = APInt(1,true);                                         \
    return Dest;                                                         \
  }

#define IMPLEMENT_VECTOR_UNORDERED(TY, X,Y, _FUNC)                       \
  if (TY->isVectorTy()) {                                                \
    GenericValue DestMask = Dest;                                        \
    Dest = _FUNC(Src1, Src2, Ty);                                        \
      for( size_t _i=0; _i<Src1.AggregateVal.size(); _i++)               \
        if (DestMask.AggregateVal[_i].IntVal == true)                    \
          Dest.AggregateVal[_i].IntVal = APInt(1,true);                  \
      return Dest;                                                       \
  }

static GenericValue executeFCMP_UEQ(GenericValue Src1, GenericValue Src2,
                                   Type *Ty) {
  GenericValue Dest;
  IMPLEMENT_UNORDERED(Ty, Src1, Src2)
  MASK_VECTOR_NANS(Ty, Src1, Src2, true)
  IMPLEMENT_VECTOR_UNORDERED(Ty, Src1, Src2, executeFCMP_OEQ)
  return executeFCMP_OEQ(Src1, Src2, Ty);

}

static GenericValue executeFCMP_UNE(GenericValue Src1, GenericValue Src2,
                                   Type *Ty) {
  GenericValue Dest;
  IMPLEMENT_UNORDERED(Ty, Src1, Src2)
  MASK_VECTOR_NANS(Ty, Src1, Src2, true)
  IMPLEMENT_VECTOR_UNORDERED(Ty, Src1, Src2, executeFCMP_ONE)
  return executeFCMP_ONE(Src1, Src2, Ty);
}

static GenericValue executeFCMP_ULE(GenericValue Src1, GenericValue Src2,
                                   Type *Ty) {
  GenericValue Dest;
  IMPLEMENT_UNORDERED(Ty, Src1, Src2)
  MASK_VECTOR_NANS(Ty, Src1, Src2, true)
  IMPLEMENT_VECTOR_UNORDERED(Ty, Src1, Src2, executeFCMP_OLE)
  return executeFCMP_OLE(Src1, Src2, Ty);
}

static GenericValue executeFCMP_UGE(GenericValue Src1, GenericValue Src2,
                                   Type *Ty) {
  GenericValue Dest;
  IMPLEMENT_UNORDERED(Ty, Src1, Src2)
  MASK_VECTOR_NANS(Ty, Src1, Src2, true)
  IMPLEMENT_VECTOR_UNORDERED(Ty, Src1, Src2, executeFCMP_OGE)
  return executeFCMP_OGE(Src1, Src2, Ty);
}

static GenericValue executeFCMP_ULT(GenericValue Src1, GenericValue Src2,
                                   Type *Ty) {
  GenericValue Dest;
  IMPLEMENT_UNORDERED(Ty, Src1, Src2)
  MASK_VECTOR_NANS(Ty, Src1, Src2, true)
  IMPLEMENT_VECTOR_UNORDERED(Ty, Src1, Src2, executeFCMP_OLT)
  return executeFCMP_OLT(Src1, Src2, Ty);
}

static GenericValue executeFCMP_UGT(GenericValue Src1, GenericValue Src2,
                                     Type *Ty) {
  GenericValue Dest;
  IMPLEMENT_UNORDERED(Ty, Src1, Src2)
  MASK_VECTOR_NANS(Ty, Src1, Src2, true)
  IMPLEMENT_VECTOR_UNORDERED(Ty, Src1, Src2, executeFCMP_OGT)
  return executeFCMP_OGT(Src1, Src2, Ty);
}

static GenericValue executeFCMP_ORD(GenericValue Src1, GenericValue Src2,
                                     Type *Ty) {
  GenericValue Dest;
  if(Ty->isVectorTy()) {
    assert(Src1.AggregateVal.size() == Src2.AggregateVal.size());
    Dest.AggregateVal.resize( Src1.AggregateVal.size() );
    if(dyn_cast<VectorType>(Ty)->getElementType()->isFloatTy()) {
      for( size_t _i=0;_i<Src1.AggregateVal.size();_i++)
        Dest.AggregateVal[_i].IntVal = APInt(1,
        ( (Src1.AggregateVal[_i].FloatVal ==
        Src1.AggregateVal[_i].FloatVal) &&
        (Src2.AggregateVal[_i].FloatVal ==
        Src2.AggregateVal[_i].FloatVal)));
    } else {
      for( size_t _i=0;_i<Src1.AggregateVal.size();_i++)
        Dest.AggregateVal[_i].IntVal = APInt(1,
        ( (Src1.AggregateVal[_i].DoubleVal ==
        Src1.AggregateVal[_i].DoubleVal) &&
        (Src2.AggregateVal[_i].DoubleVal ==
        Src2.AggregateVal[_i].DoubleVal)));
    }
  } else if (Ty->isFloatTy())
    Dest.IntVal = APInt(1,(Src1.FloatVal == Src1.FloatVal &&
                           Src2.FloatVal == Src2.FloatVal));
  else {
    Dest.IntVal = APInt(1,(Src1.DoubleVal == Src1.DoubleVal &&
                           Src2.DoubleVal == Src2.DoubleVal));
  }
  return Dest;
}

static GenericValue executeFCMP_UNO(GenericValue Src1, GenericValue Src2,
                                     Type *Ty) {
  GenericValue Dest;
  if(Ty->isVectorTy()) {
    assert(Src1.AggregateVal.size() == Src2.AggregateVal.size());
    Dest.AggregateVal.resize( Src1.AggregateVal.size() );
    if(dyn_cast<VectorType>(Ty)->getElementType()->isFloatTy()) {
      for( size_t _i=0;_i<Src1.AggregateVal.size();_i++)
        Dest.AggregateVal[_i].IntVal = APInt(1,
        ( (Src1.AggregateVal[_i].FloatVal !=
           Src1.AggregateVal[_i].FloatVal) ||
          (Src2.AggregateVal[_i].FloatVal !=
           Src2.AggregateVal[_i].FloatVal)));
      } else {
        for( size_t _i=0;_i<Src1.AggregateVal.size();_i++)
          Dest.AggregateVal[_i].IntVal = APInt(1,
          ( (Src1.AggregateVal[_i].DoubleVal !=
             Src1.AggregateVal[_i].DoubleVal) ||
            (Src2.AggregateVal[_i].DoubleVal !=
             Src2.AggregateVal[_i].DoubleVal)));
      }
  } else if (Ty->isFloatTy())
    Dest.IntVal = APInt(1,(Src1.FloatVal != Src1.FloatVal ||
                           Src2.FloatVal != Src2.FloatVal));
  else {
    Dest.IntVal = APInt(1,(Src1.DoubleVal != Src1.DoubleVal ||
                           Src2.DoubleVal != Src2.DoubleVal));
  }
  return Dest;
}

static GenericValue executeFCMP_BOOL(GenericValue Src1, GenericValue Src2,
                                    const Type *Ty, const bool val) {
  GenericValue Dest;
    if(Ty->isVectorTy()) {
      assert(Src1.AggregateVal.size() == Src2.AggregateVal.size());
      Dest.AggregateVal.resize( Src1.AggregateVal.size() );
      for( size_t _i=0; _i<Src1.AggregateVal.size(); _i++)
        Dest.AggregateVal[_i].IntVal = APInt(1,val);
    } else {
      Dest.IntVal = APInt(1, val);
    }

    return Dest;
}

void Interpreter::visitFCmpInst(FCmpInst &I) {
  ExecutionContext &SF = ECStack().back();
  Type *Ty    = I.getOperand(0)->getType();
  GenericValue Src1 = getOperandValue(I.getOperand(0), SF);
  GenericValue Src2 = getOperandValue(I.getOperand(1), SF);
  GenericValue R;   // Result

  switch (I.getPredicate()) {
  default:
    dbgs() << "Don't know how to handle this FCmp predicate!\n-->" << I;
    llvm_unreachable(nullptr);
  break;
  case FCmpInst::FCMP_FALSE: R = executeFCMP_BOOL(Src1, Src2, Ty, false);
  break;
  case FCmpInst::FCMP_TRUE:  R = executeFCMP_BOOL(Src1, Src2, Ty, true);
  break;
  case FCmpInst::FCMP_ORD:   R = executeFCMP_ORD(Src1, Src2, Ty); break;
  case FCmpInst::FCMP_UNO:   R = executeFCMP_UNO(Src1, Src2, Ty); break;
  case FCmpInst::FCMP_UEQ:   R = executeFCMP_UEQ(Src1, Src2, Ty); break;
  case FCmpInst::FCMP_OEQ:   R = executeFCMP_OEQ(Src1, Src2, Ty); break;
  case FCmpInst::FCMP_UNE:   R = executeFCMP_UNE(Src1, Src2, Ty); break;
  case FCmpInst::FCMP_ONE:   R = executeFCMP_ONE(Src1, Src2, Ty); break;
  case FCmpInst::FCMP_ULT:   R = executeFCMP_ULT(Src1, Src2, Ty); break;
  case FCmpInst::FCMP_OLT:   R = executeFCMP_OLT(Src1, Src2, Ty); break;
  case FCmpInst::FCMP_UGT:   R = executeFCMP_UGT(Src1, Src2, Ty); break;
  case FCmpInst::FCMP_OGT:   R = executeFCMP_OGT(Src1, Src2, Ty); break;
  case FCmpInst::FCMP_ULE:   R = executeFCMP_ULE(Src1, Src2, Ty); break;
  case FCmpInst::FCMP_OLE:   R = executeFCMP_OLE(Src1, Src2, Ty); break;
  case FCmpInst::FCMP_UGE:   R = executeFCMP_UGE(Src1, Src2, Ty); break;
  case FCmpInst::FCMP_OGE:   R = executeFCMP_OGE(Src1, Src2, Ty); break;
  }

  SetValue(&I, R, SF);
}

static GenericValue executeCmpInst(unsigned predicate, GenericValue Src1,
                                   GenericValue Src2, Type *Ty) {
  GenericValue Result;
  switch (predicate) {
  case ICmpInst::ICMP_EQ:    return executeICMP_EQ(Src1, Src2, Ty);
  case ICmpInst::ICMP_NE:    return executeICMP_NE(Src1, Src2, Ty);
  case ICmpInst::ICMP_UGT:   return executeICMP_UGT(Src1, Src2, Ty);
  case ICmpInst::ICMP_SGT:   return executeICMP_SGT(Src1, Src2, Ty);
  case ICmpInst::ICMP_ULT:   return executeICMP_ULT(Src1, Src2, Ty);
  case ICmpInst::ICMP_SLT:   return executeICMP_SLT(Src1, Src2, Ty);
  case ICmpInst::ICMP_UGE:   return executeICMP_UGE(Src1, Src2, Ty);
  case ICmpInst::ICMP_SGE:   return executeICMP_SGE(Src1, Src2, Ty);
  case ICmpInst::ICMP_ULE:   return executeICMP_ULE(Src1, Src2, Ty);
  case ICmpInst::ICMP_SLE:   return executeICMP_SLE(Src1, Src2, Ty);
  case FCmpInst::FCMP_ORD:   return executeFCMP_ORD(Src1, Src2, Ty);
  case FCmpInst::FCMP_UNO:   return executeFCMP_UNO(Src1, Src2, Ty);
  case FCmpInst::FCMP_OEQ:   return executeFCMP_OEQ(Src1, Src2, Ty);
  case FCmpInst::FCMP_UEQ:   return executeFCMP_UEQ(Src1, Src2, Ty);
  case FCmpInst::FCMP_ONE:   return executeFCMP_ONE(Src1, Src2, Ty);
  case FCmpInst::FCMP_UNE:   return executeFCMP_UNE(Src1, Src2, Ty);
  case FCmpInst::FCMP_OLT:   return executeFCMP_OLT(Src1, Src2, Ty);
  case FCmpInst::FCMP_ULT:   return executeFCMP_ULT(Src1, Src2, Ty);
  case FCmpInst::FCMP_OGT:   return executeFCMP_OGT(Src1, Src2, Ty);
  case FCmpInst::FCMP_UGT:   return executeFCMP_UGT(Src1, Src2, Ty);
  case FCmpInst::FCMP_OLE:   return executeFCMP_OLE(Src1, Src2, Ty);
  case FCmpInst::FCMP_ULE:   return executeFCMP_ULE(Src1, Src2, Ty);
  case FCmpInst::FCMP_OGE:   return executeFCMP_OGE(Src1, Src2, Ty);
  case FCmpInst::FCMP_UGE:   return executeFCMP_UGE(Src1, Src2, Ty);
  case FCmpInst::FCMP_FALSE: return executeFCMP_BOOL(Src1, Src2, Ty, false);
  case FCmpInst::FCMP_TRUE:  return executeFCMP_BOOL(Src1, Src2, Ty, true);
  default:
    dbgs() << "Unhandled Cmp predicate\n";
    llvm_unreachable(nullptr);
  }
}

void Interpreter::visitBinaryOperator(BinaryOperator &I) {
  ExecutionContext &SF = ECStack().back();
  Thread &thr = getCurThr();
  Type *Ty    = I.getOperand(0)->getType();
  GenericValue Src1 = getOperandValue(I.getOperand(0), SF);
  GenericValue Src2 = getOperandValue(I.getOperand(1), SF);
  GenericValue R;   // Result

  /* Update dependencies */
  updateDataDeps(thr.id, &I, I.getOperand(0));
  updateDataDeps(thr.id, &I, I.getOperand(1));
  // thr.dataDeps[&I] = thr.dataDeps[I.getOperand(0)].
  // 	  depUnion(thr.dataDeps[I.getOperand(1)]);

  // First process vector operation
  if (Ty->isVectorTy()) {
    assert(Src1.AggregateVal.size() == Src2.AggregateVal.size());
    R.AggregateVal.resize(Src1.AggregateVal.size());

    // Macros to execute binary operation 'OP' over integer vectors
#define INTEGER_VECTOR_OPERATION(OP)                               \
    for (unsigned i = 0; i < R.AggregateVal.size(); ++i)           \
      R.AggregateVal[i].IntVal =                                   \
      Src1.AggregateVal[i].IntVal OP Src2.AggregateVal[i].IntVal;

    // Additional macros to execute binary operations udiv/sdiv/urem/srem since
    // they have different notation.
#define INTEGER_VECTOR_FUNCTION(OP)                                \
    for (unsigned i = 0; i < R.AggregateVal.size(); ++i)           \
      R.AggregateVal[i].IntVal =                                   \
      Src1.AggregateVal[i].IntVal.OP(Src2.AggregateVal[i].IntVal);

    // Macros to execute binary operation 'OP' over floating point type TY
    // (float or double) vectors
#define FLOAT_VECTOR_FUNCTION(OP, TY)                               \
      for (unsigned i = 0; i < R.AggregateVal.size(); ++i)          \
        R.AggregateVal[i].TY =                                      \
        Src1.AggregateVal[i].TY OP Src2.AggregateVal[i].TY;

    // Macros to choose appropriate TY: float or double and run operation
    // execution
#define FLOAT_VECTOR_OP(OP) {                                         \
  if (dyn_cast<VectorType>(Ty)->getElementType()->isFloatTy())        \
    FLOAT_VECTOR_FUNCTION(OP, FloatVal)                               \
  else {                                                              \
    if (dyn_cast<VectorType>(Ty)->getElementType()->isDoubleTy())     \
      FLOAT_VECTOR_FUNCTION(OP, DoubleVal)                            \
    else {                                                            \
      dbgs() << "Unhandled type for OP instruction: " << *Ty << "\n"; \
      llvm_unreachable(0);                                            \
    }                                                                 \
  }                                                                   \
}

    switch(I.getOpcode()){
    default:
      dbgs() << "Don't know how to handle this binary operator!\n-->" << I;
      llvm_unreachable(nullptr);
      break;
    case Instruction::Add:   INTEGER_VECTOR_OPERATION(+) break;
    case Instruction::Sub:   INTEGER_VECTOR_OPERATION(-) break;
    case Instruction::Mul:   INTEGER_VECTOR_OPERATION(*) break;
    case Instruction::UDiv:  INTEGER_VECTOR_FUNCTION(udiv) break;
    case Instruction::SDiv:  INTEGER_VECTOR_FUNCTION(sdiv) break;
    case Instruction::URem:  INTEGER_VECTOR_FUNCTION(urem) break;
    case Instruction::SRem:  INTEGER_VECTOR_FUNCTION(srem) break;
    case Instruction::And:   INTEGER_VECTOR_OPERATION(&) break;
    case Instruction::Or:    INTEGER_VECTOR_OPERATION(|) break;
    case Instruction::Xor:   INTEGER_VECTOR_OPERATION(^) break;
    case Instruction::FAdd:  FLOAT_VECTOR_OP(+) break;
    case Instruction::FSub:  FLOAT_VECTOR_OP(-) break;
    case Instruction::FMul:  FLOAT_VECTOR_OP(*) break;
    case Instruction::FDiv:  FLOAT_VECTOR_OP(/) break;
    case Instruction::FRem:
      if (dyn_cast<VectorType>(Ty)->getElementType()->isFloatTy())
        for (unsigned i = 0; i < R.AggregateVal.size(); ++i)
          R.AggregateVal[i].FloatVal =
          fmod(Src1.AggregateVal[i].FloatVal, Src2.AggregateVal[i].FloatVal);
      else {
        if (dyn_cast<VectorType>(Ty)->getElementType()->isDoubleTy())
          for (unsigned i = 0; i < R.AggregateVal.size(); ++i)
            R.AggregateVal[i].DoubleVal =
            fmod(Src1.AggregateVal[i].DoubleVal, Src2.AggregateVal[i].DoubleVal);
        else {
          dbgs() << "Unhandled type for Rem instruction: " << *Ty << "\n";
          llvm_unreachable(nullptr);
        }
      }
      break;
    }
  } else {
    switch (I.getOpcode()) {
    default:
      dbgs() << "Don't know how to handle this binary operator!\n-->" << I;
      llvm_unreachable(nullptr);
      break;
    case Instruction::Add:   R.IntVal = Src1.IntVal + Src2.IntVal; break;
    case Instruction::Sub:   R.IntVal = Src1.IntVal - Src2.IntVal; break;
    case Instruction::Mul:   R.IntVal = Src1.IntVal * Src2.IntVal; break;
    case Instruction::FAdd:  executeFAddInst(R, Src1, Src2, Ty); break;
    case Instruction::FSub:  executeFSubInst(R, Src1, Src2, Ty); break;
    case Instruction::FMul:  executeFMulInst(R, Src1, Src2, Ty); break;
    case Instruction::FDiv:  executeFDivInst(R, Src1, Src2, Ty); break;
    case Instruction::FRem:  executeFRemInst(R, Src1, Src2, Ty); break;
    case Instruction::UDiv:  R.IntVal = Src1.IntVal.udiv(Src2.IntVal); break;
    case Instruction::SDiv:  R.IntVal = Src1.IntVal.sdiv(Src2.IntVal); break;
    case Instruction::URem:  R.IntVal = Src1.IntVal.urem(Src2.IntVal); break;
    case Instruction::SRem:  R.IntVal = Src1.IntVal.srem(Src2.IntVal); break;
    case Instruction::And:   R.IntVal = Src1.IntVal & Src2.IntVal; break;
    case Instruction::Or:    R.IntVal = Src1.IntVal | Src2.IntVal; break;
    case Instruction::Xor:   R.IntVal = Src1.IntVal ^ Src2.IntVal; break;
    }
  }
  SetValue(&I, R, SF);
}

static GenericValue executeSelectInst(GenericValue Src1, GenericValue Src2,
                                      GenericValue Src3, const Type *Ty) {
    GenericValue Dest;
    if(Ty->isVectorTy()) {
      assert(Src1.AggregateVal.size() == Src2.AggregateVal.size());
      assert(Src2.AggregateVal.size() == Src3.AggregateVal.size());
      Dest.AggregateVal.resize( Src1.AggregateVal.size() );
      for (size_t i = 0; i < Src1.AggregateVal.size(); ++i)
        Dest.AggregateVal[i] = (Src1.AggregateVal[i].IntVal == 0) ?
          Src3.AggregateVal[i] : Src2.AggregateVal[i];
    } else {
      Dest = (Src1.IntVal == 0) ? Src3 : Src2;
    }
    return Dest;
}

void Interpreter::visitSelectInst(SelectInst &I) {
  ExecutionContext &SF = ECStack().back();
  const Type * Ty = I.getOperand(0)->getType();
  GenericValue Src1 = getOperandValue(I.getOperand(0), SF);
  GenericValue Src2 = getOperandValue(I.getOperand(1), SF);
  GenericValue Src3 = getOperandValue(I.getOperand(2), SF);
  GenericValue R = executeSelectInst(Src1, Src2, Src3, Ty);
  SetValue(&I, R, SF);
}

//===----------------------------------------------------------------------===//
//                     Terminator Instruction Implementations
//===----------------------------------------------------------------------===//

void Interpreter::exitCalled(GenericValue GV) {
  // runAtExitHandlers() assumes there are no stack frames, but
  // if exit() was called, then it had a stack frame. Blow away
  // the stack before interpreting atexit handlers.
  ECStack().clear();
  runAtExitHandlers();
  exit(GV.IntVal.zextOrTrunc(32).getZExtValue());
}

/// Pop the last stack frame off of ECStack and then copy the result
/// back into the result variable if we are not returning void. The
/// result variable may be the ExitValue, or the Value of the calling
/// CallInst if there was a previous stack frame. This method may
/// invalidate any ECStack iterators you have. This method also takes
/// care of switching to the normal destination BB, if we are returning
/// from an invoke.
///
void Interpreter::popStackAndReturnValueToCaller(Type *RetTy,
                                                 GenericValue Result) {
  // Pop the current stack frame.
  ECStack().pop_back();

  // if (ECStack.empty()) {  // Finished main.  Put result into exit code...
  //   if (RetTy && !RetTy->isVoidTy()) {          // Nonvoid return type?
  //     ExitValue = Result;   // Capture the exit value of the program
  //   } else {
  //     memset(&ExitValue.Untyped, 0, sizeof(ExitValue.Untyped));
  //   }
  if (ECStack().empty()) {
    setCurrentDeps(nullptr, nullptr, nullptr, nullptr, nullptr);
    driver->visitThreadFinish();
  } else {
    // If we have a previous stack frame, and we have a previous call,
    // fill in the return value...
    ExecutionContext &CallingSF = ECStack().back();
    if (Instruction *I = CallingSF.Caller.getInstruction()) {
      // Save result...
      if (!CallingSF.Caller.getType()->isVoidTy())
        SetValue(I, Result, CallingSF);
      if (InvokeInst *II = dyn_cast<InvokeInst> (I))
        SwitchToNewBasicBlock (II->getNormalDest (), CallingSF);
      CallingSF.Caller = CallSite();          // We returned from the call...
    }
  }
}

void Interpreter::returnValueToCaller(Type *RetTy, GenericValue Result)
{
	assert(!ECStack().empty());
	// fill in the return value...
	ExecutionContext &CallingSF = ECStack().back();
	if (Instruction *I = CallingSF.Caller.getInstruction()) {
		// Save result...
		if (!CallingSF.Caller.getType()->isVoidTy())
			SetValue(I, Result, CallingSF);
		if (InvokeInst *II = dyn_cast<InvokeInst> (I))
			SwitchToNewBasicBlock (II->getNormalDest (), CallingSF);
		CallingSF.Caller = CallSite();          // We returned from the call...
	}
}

void Interpreter::visitReturnInst(ReturnInst &I) {
  ExecutionContext &SF = ECStack().back();
  Type *RetTy = Type::getVoidTy(I.getContext());
  GenericValue Result;

  // Save away the return value... (if we are not 'ret void')
  if (I.getNumOperands()) {
    RetTy  = I.getReturnValue()->getType();
    Result = getOperandValue(I.getReturnValue(), SF);
  }

  popStackAndReturnValueToCaller(RetTy, Result);
}

void Interpreter::visitUnreachableInst(UnreachableInst &I) {
  report_fatal_error("Program executed an 'unreachable' instruction!");
}

void Interpreter::visitBranchInst(BranchInst &I) {
  ExecutionContext &SF = ECStack().back();
  Thread &thr = getCurThr();
  BasicBlock *Dest;

  Dest = I.getSuccessor(0);          // Uncond branches have a fixed dest...
  if (!I.isUnconditional()) {
    Value *Cond = I.getCondition();
    if (getOperandValue(Cond, SF).IntVal == 0) // If false cond...
      Dest = I.getSuccessor(1);
    updateCtrlDeps(thr.id, Cond);
  }
  SwitchToNewBasicBlock(Dest, SF);
}

void Interpreter::visitSwitchInst(SwitchInst &I) {
  ExecutionContext &SF = ECStack().back();
  Value* Cond = I.getCondition();
  Type *ElTy = Cond->getType();
  GenericValue CondVal = getOperandValue(Cond, SF);

  // Check to see if any of the cases match...
  BasicBlock *Dest = nullptr;
  for (SwitchInst::CaseIt i = I.case_begin(), e = I.case_end(); i != e; ++i) {
#ifdef LLVM_SWITCHINST_CASEIT_NEEDS_DEREF
    auto &it = *i;
#else
    auto &it = i;
#endif
    GenericValue CaseVal = getOperandValue(it.getCaseValue(), SF);
    if (executeICMP_EQ(CondVal, CaseVal, ElTy).IntVal != 0) {
      Dest = cast<BasicBlock>(it.getCaseSuccessor());
      break;
    }
  }
  if (!Dest) Dest = I.getDefaultDest();   // No cases matched: use default
  SwitchToNewBasicBlock(Dest, SF);
}

void Interpreter::visitIndirectBrInst(IndirectBrInst &I) {
  ExecutionContext &SF = ECStack().back();
  void *Dest = GVTOP(getOperandValue(I.getAddress(), SF));
  SwitchToNewBasicBlock((BasicBlock*)Dest, SF);
}


// SwitchToNewBasicBlock - This method is used to jump to a new basic block.
// This function handles the actual updating of block and instruction iterators
// as well as execution of all of the PHI nodes in the destination block.
//
// This method does this because all of the PHI nodes must be executed
// atomically, reading their inputs before any of the results are updated.  Not
// doing this can cause problems if the PHI nodes depend on other PHI nodes for
// their inputs.  If the input PHI node is updated before it is read, incorrect
// results can happen.  Thus we use a two phase approach.
//
void Interpreter::SwitchToNewBasicBlock(BasicBlock *Dest, ExecutionContext &SF){
  BasicBlock *PrevBB = SF.CurBB;      // Remember where we came from...
  SF.CurBB   = Dest;                  // Update CurBB to branch destination
  SF.CurInst = SF.CurBB->begin();     // Update new instruction ptr...

  if (!isa<PHINode>(SF.CurInst)) return;  // Nothing fancy to do

  // Loop over all of the PHI nodes in the current block, reading their inputs.
  std::vector<GenericValue> ResultValues;

  for (; PHINode *PN = dyn_cast<PHINode>(SF.CurInst); ++SF.CurInst) {
    // Search for the value corresponding to this previous bb...
    int i = PN->getBasicBlockIndex(PrevBB);
    assert(i != -1 && "PHINode doesn't contain entry for predecessor??");
    Value *IncomingValue = PN->getIncomingValue(i);

    // Save the incoming value for this PHI node...
    ResultValues.push_back(getOperandValue(IncomingValue, SF));
    updateDataDeps(getCurThr().id, PN, IncomingValue);
    // getCurThr().dataDeps[PN] = getCurThr().dataDeps[IncomingValue];
  }

  // Now loop over all of the PHI nodes setting their values...
  SF.CurInst = SF.CurBB->begin();
  for (unsigned i = 0; isa<PHINode>(SF.CurInst); ++SF.CurInst, ++i) {
    PHINode *PN = cast<PHINode>(SF.CurInst);
    SetValue(PN, ResultValues[i], SF);
  }
}

//===----------------------------------------------------------------------===//
//                     Memory Instruction Implementations
//===----------------------------------------------------------------------===//

void Interpreter::visitAllocaInst(AllocaInst &I) {
  ExecutionContext &SF = ECStack().back();

  Type *Ty = I.getType()->getElementType();  // Type to be allocated

  // Get the number of elements being allocated by the array...
  unsigned NumElements =
    getOperandValue(I.getOperand(0), SF).IntVal.getZExtValue();

  unsigned TypeSize = (size_t)TD.getTypeAllocSize(Ty);

  // Avoid malloc-ing zero bytes, use max()...
  unsigned MemToAlloc = std::max(1U, NumElements * TypeSize);

<<<<<<< HEAD
  /* The driver will provide the address this alloca returns */
  GenericValue Result = driver->visitMalloc(MemToAlloc, true);

  /* If this is not a replay, update naming information for this variable
   * based on previously collected information */
  if (!stackVars.count(Result.PointerVal))
	  updateVarNameInfo(&I, (char *) Result.PointerVal, MemToAlloc, true);

=======
  setCurrentDeps(nullptr, nullptr, getCtrlDeps(getCurThr().id),
		 getAddrPoDeps(getCurThr().id), nullptr);

  /* The driver will provide the address this alloca returns */
  GenericValue Result = driver->visitMalloc(MemToAlloc, true);

  updateDataDeps(getCurThr().id, &I, Event(getCurThr().id, getCurThr().globalInstructions));
  // getCurThr().ctrlDeps.update(Event(getCurThr().id, getCurThr().globalInstructions));
>>>>>>> d52a5162
  SetValue(&I, Result, SF);
}

// getElementOffset - The workhorse for getelementptr.
//
GenericValue Interpreter::executeGEPOperation(Value *Ptr, gep_type_iterator I,
                                              gep_type_iterator E,
                                              ExecutionContext &SF) {
  assert(Ptr->getType()->isPointerTy() &&
         "Cannot getElementOffset of a nonpointer type!");

  Thread &thr = getCurThr();
  uint64_t Total = 0;

  for (; I != E; ++I) {
    updateDataDeps(thr.id, SF.CurInst->getPrevNode(), I.getOperand());
      // thr.dataDeps[SF.CurInst->getPrevNode()].update(thr.dataDeps[I.getOperand()]);
#ifdef LLVM_NEW_GEP_TYPE_ITERATOR_API
    if (StructType *STy = I.getStructTypeOrNull()) {
#else
    if (StructType *STy = dyn_cast<StructType>(*I)) {
#endif
      const StructLayout *SLO = TD.getStructLayout(STy);

      const ConstantInt *CPU = cast<ConstantInt>(I.getOperand());
      unsigned Index = unsigned(CPU->getZExtValue());

      Total += SLO->getElementOffset(Index);
    } else {
      // Get the index number for the array... which must be long type...
      GenericValue IdxGV = getOperandValue(I.getOperand(), SF);

      int64_t Idx;
      unsigned BitWidth =
        cast<IntegerType>(I.getOperand()->getType())->getBitWidth();
      if (BitWidth == 32)
        Idx = (int64_t)(int32_t)IdxGV.IntVal.getZExtValue();
      else {
        assert(BitWidth == 64 && "Invalid index type for getelementptr");
        Idx = (int64_t)IdxGV.IntVal.getZExtValue();
      }
#ifdef LLVM_NEW_GEP_TYPE_ITERATOR_API
      Total += TD.getTypeAllocSize(I.getIndexedType()) * Idx;
#else
      Total += TD.getTypeAllocSize(cast<SequentialType>(*I)->getElementType()) * Idx;
#endif
    }
  }

  GenericValue Result;
  Result.PointerVal = ((char*)getOperandValue(Ptr, SF).PointerVal) + Total;
  // DEBUG(dbgs() << "GEP Index " << Total << " bytes.\n");
  return Result;
}

void Interpreter::visitGetElementPtrInst(GetElementPtrInst &I) {
  ExecutionContext &SF = ECStack().back();
  SetValue(&I, executeGEPOperation(I.getPointerOperand(),
				    gep_type_begin(I), gep_type_end(I), SF), SF);
}

void Interpreter::visitLoadInst(LoadInst &I)
{
	Thread &thr = getCurThr();
	ExecutionContext &SF = ECStack().back();
	GenericValue src = getOperandValue(I.getPointerOperand(), SF);
	GenericValue *ptr = (GenericValue *) GVTOP(src);
	Type *typ = I.getType();

	/* If this is a thread-local access it is not recorded in the graph,
	 * so just perform the load. */
	if (thr.tls.count(ptr)) {
		SetValue(&I, thr.tls[ptr], SF);
		return;

	}

<<<<<<< HEAD
	/* Otherwise, the driver will provide the appropriate value */
	auto val = driver->visitLoad(IA_None, I.getOrdering(), ptr, typ);
=======
	/* Otherwise, set the dependencies for this instruction.. */
	setCurrentDeps(getDataDeps(thr.id, I.getPointerOperand()), nullptr,
		       getCtrlDeps(thr.id), getAddrPoDeps(thr.id), nullptr);

	/* ... and then the driver will provide the appropriate value */
	auto res = driver->visitLoad(IA_None, I.getOrdering(), ptr, typ);

	updateDataDeps(thr.id, &I, getCurrentPosition());
	// thr.dataDeps[&I] = thr.dataDeps[&I].depUnion(res.second);
	updateAddrPoDeps(thr.id, I.getPointerOperand());
	// thr.addrPoDeps.update(thr.dataDeps[I.getPointerOperand()]);
>>>>>>> d52a5162

	/* Last, set the return value for this instruction */
	SetValue(&I, res, SF);
	return;
}

void Interpreter::visitStoreInst(StoreInst &I)
{
	Thread &thr = getCurThr();
	ExecutionContext &SF = ECStack().back();
	GenericValue val = getOperandValue(I.getOperand(0), SF);
	GenericValue src = getOperandValue(I.getPointerOperand(), SF);
	GenericValue *ptr = (GenericValue *) GVTOP(src);
	Type *typ = I.getOperand(0)->getType();

	/* Do not bother with thread-local accesses */
	if (thr.tls.count(ptr)) {
		thr.tls[ptr] = val;
		return;
	}

	/* First, record the dependencies for this instruction */
	setCurrentDeps(getDataDeps(thr.id, I.getPointerOperand()),
		       getDataDeps(thr.id, I.getOperand(0)), getCtrlDeps(thr.id),
		       getAddrPoDeps(thr.id), nullptr);

	/* Inform the Driver about the newly interpreter store */
	driver->visitStore(IA_None, I.getOrdering(), ptr, typ, val);

	updateAddrPoDeps(thr.id, I.getPointerOperand());
	// thr.addrPoDeps.update(thr.dataDeps[I.getPointerOperand()]);
	return;
}

void Interpreter::visitFenceInst(FenceInst &I)
{
	setCurrentDeps(nullptr, nullptr, getCtrlDeps(getCurThr().id),
		       nullptr, nullptr);
	driver->visitFence(I.getOrdering());
	return;
}

void Interpreter::visitAtomicCmpXchgInst(AtomicCmpXchgInst &I)
{
	Thread &thr = getCurThr();
	ExecutionContext &SF = ECStack().back();
	GenericValue cmpVal = getOperandValue(I.getCompareOperand(), SF);
	GenericValue newVal = getOperandValue(I.getNewValOperand(), SF);
	GenericValue src = getOperandValue(I.getPointerOperand(), SF);
	GenericValue *ptr = (GenericValue *) GVTOP(src);
	Type *typ = I.getCompareOperand()->getType();
	GenericValue result;

	if (thr.tls.count(ptr)) {
<<<<<<< HEAD
		oldVal = thr.tls[ptr];
=======
		GenericValue oldVal = thr.tls[ptr];
>>>>>>> d52a5162
		GenericValue cmpRes = executeICMP_EQ(oldVal, cmpVal, typ);
		if (cmpRes.IntVal.getBoolValue())
			thr.tls[ptr] = newVal;
		result.AggregateVal.push_back(oldVal);
		result.AggregateVal.push_back(cmpRes);
		SetValue(&I, result, SF);
		return;
	}

	setCurrentDeps(getDataDeps(thr.id, I.getPointerOperand()),
		       getDataDeps(thr.id, I.getNewValOperand()),
		       getCtrlDeps(thr.id), getAddrPoDeps(thr.id),
		       getDataDeps(thr.id, I.getCompareOperand()));

	auto ret = driver->visitLoad(IA_Cas, I.getSuccessOrdering(), ptr, typ,
				     cmpVal, newVal);

	updateDataDeps(thr.id, &I, getCurrentPosition());
	// thr.dataDeps[&I] = thr.dataDeps[&I].depUnion(ret.second);
	updateAddrPoDeps(thr.id, I.getPointerOperand());
	// thr.addrPoDeps.update(thr.dataDeps[I.getPointerOperand()]);

	auto cmpRes = executeICMP_EQ(ret, cmpVal, typ);
	if (cmpRes.IntVal.getBoolValue()) {
		setCurrentDeps(getDataDeps(thr.id, I.getPointerOperand()),
			       getDataDeps(thr.id, I.getNewValOperand()),
			       getCtrlDeps(thr.id), getAddrPoDeps(thr.id), nullptr);
		driver->visitStore(IA_Cas, I.getSuccessOrdering(), ptr, typ, newVal);
		// address: .depUnion(ret.second),
	}

	result.AggregateVal.push_back(ret);
	result.AggregateVal.push_back(cmpRes);
	SetValue(&I, result, SF);
	return;
}

void Interpreter::executeAtomicRMWOperation(GenericValue &result, const GenericValue &oldVal,
					    const GenericValue &val, AtomicRMWInst::BinOp op)
{
	switch (op) {
	case AtomicRMWInst::Xchg:
		result = val;
		break;
	case AtomicRMWInst::Add:
		result.IntVal = oldVal.IntVal + val.IntVal;
		break;
	case AtomicRMWInst::Sub:
		result.IntVal = oldVal.IntVal - val.IntVal;
		break;
	case AtomicRMWInst::Or:
		result.IntVal = oldVal.IntVal | val.IntVal;
		break;
	case AtomicRMWInst::Xor:
		result.IntVal = oldVal.IntVal ^ val.IntVal;
		break;
	case AtomicRMWInst::And:
		result.IntVal = oldVal.IntVal & val.IntVal;
		break;
	default:
		WARN_ONCE("invalid-rmw-op",
			  "WARNING: Unsupported operation in RMW instruction!\n");
		result.IntVal = oldVal.IntVal;
	}
}

void Interpreter::visitAtomicRMWInst(AtomicRMWInst &I)
{
	Thread &thr = getCurThr();
	ExecutionContext &SF = ECStack().back();
	GenericValue src = getOperandValue(I.getPointerOperand(), SF);
	GenericValue *ptr = (GenericValue *) GVTOP(src);
	GenericValue val = getOperandValue(I.getValOperand(), SF);
	Type *typ = I.getType();
	GenericValue newVal;

	BUG_ON(!typ->isIntegerTy());

	if (thr.tls.count(ptr)) {
<<<<<<< HEAD
		oldVal = thr.tls[ptr];
=======
		GenericValue oldVal = thr.tls[ptr];
>>>>>>> d52a5162
		executeAtomicRMWOperation(newVal, oldVal, val, I.getOperation());
		thr.tls[ptr] = newVal;
		SetValue(&I, oldVal, SF);
		return;
	}

	setCurrentDeps(getDataDeps(thr.id, I.getPointerOperand()),
		       getDataDeps(thr.id, I.getValOperand()),
		       getCtrlDeps(thr.id), getAddrPoDeps(thr.id), nullptr);

	auto ret = driver->visitLoad(IA_Fai, I.getOrdering(), ptr, typ,
				     GenericValue(), val, I.getOperation());

	updateDataDeps(thr.id, &I, getCurrentPosition());
	// thr.dataDeps[&I] = thr.dataDeps[&I].depUnion(ret.second);
	updateAddrPoDeps(thr.id, I.getPointerOperand());
	// thr.addrPoDeps.update(thr.dataDeps[I.getPointerOperand()]);

	executeAtomicRMWOperation(newVal, ret, val, I.getOperation());

	setCurrentDeps(getDataDeps(thr.id, I.getPointerOperand()),
		       getDataDeps(thr.id, I.getValOperand()),
		       getCtrlDeps(thr.id), getAddrPoDeps(thr.id), nullptr);

	driver->visitStore(IA_Fai, I.getOrdering(), ptr, typ, newVal);

	SetValue(&I, ret, SF);
	return;
}

bool Interpreter::isInlineAsm(CallSite &CS, std::string *asmStr)
{
	if (!CS.isCall())
		return false;

	llvm::CallInst *CI = cast<llvm::CallInst>(CS.getInstruction());
	if (!CI || !CI->isInlineAsm())
		return false;

	llvm::InlineAsm *IA = llvm::dyn_cast<llvm::InlineAsm>(CI->getCalledValue());
	*asmStr = IA->getAsmString();
	asmStr->erase(asmStr->begin(), std::find_if(asmStr->begin(), asmStr->end(),
	        std::not1(std::ptr_fun<int, int>(std::isspace))));
	asmStr->erase(std::find_if(asmStr->rbegin(), asmStr->rend(),
		std::not1(std::ptr_fun<int, int>(std::isspace))).base(), asmStr->end());
	return true;
}

void Interpreter::visitInlineAsm(CallSite &CS, const std::string &asmStr)
{
	if (asmStr == "")
		; /* Plain compiler fence */
	else
		WARN_ONCE("invalid-inline-asm",
			  "WARNING: Arbitrary inline assembly not supported: " +
			  asmStr + "! Skipping...\n");
	return;
}

//===----------------------------------------------------------------------===//
//                 Miscellaneous Instruction Implementations
//===----------------------------------------------------------------------===//

void Interpreter::visitCallSite(CallSite CS) {

  std::string asmStr;
  if (isInlineAsm(CS, &asmStr)) {
	  visitInlineAsm(CS, asmStr);
	  return;
  }

  ExecutionContext &SF = ECStack().back();

  // Check to see if this is an intrinsic function call...
  Function *F = CS.getCalledFunction();
  if (F && F->isDeclaration())
    switch (F->getIntrinsicID()) {
    case Intrinsic::not_intrinsic:
      break;
    case Intrinsic::vastart: { // va_start
      GenericValue ArgIndex;
      ArgIndex.UIntPairVal.first = ECStack().size() - 1;
      ArgIndex.UIntPairVal.second = 0;
      SetValue(CS.getInstruction(), ArgIndex, SF);
      return;
    }
    case Intrinsic::vaend:    // va_end is a noop for the interpreter
      return;
    case Intrinsic::vacopy:   // va_copy: dest = src
      SetValue(CS.getInstruction(), getOperandValue(*CS.arg_begin(), SF), SF);
      return;
    default:
	    WARN_ONCE("unknown-intrinsic", "WARNING: Unknown intrinstic function" \
		      "encountered. Attempting to lower it...\n");
      // If it is an unknown intrinsic function, use the intrinsic lowering
      // class to transform it into hopefully tasty LLVM code.
      //
      BasicBlock::iterator me(CS.getInstruction());
      BasicBlock *Parent = CS.getInstruction()->getParent();
      bool atBegin(Parent->begin() == me);
      if (!atBegin)
        --me;
      IL->LowerIntrinsicCall(cast<CallInst>(CS.getInstruction()));

      // Restore the CurInst pointer to the first instruction newly inserted, if
      // any.
      if (atBegin) {
        SF.CurInst = Parent->begin();
      } else {
        SF.CurInst = me;
        ++SF.CurInst;
      }
      return;
    }


  SF.Caller = CS;
  std::vector<GenericValue> ArgVals;
  const unsigned NumArgs = SF.Caller.arg_size();
  ArgVals.reserve(NumArgs);
  uint16_t pNum = 1;
  for (CallSite::arg_iterator i = SF.Caller.arg_begin(),
         e = SF.Caller.arg_end(); i != e; ++i, ++pNum) {
    Value *V = *i;
    ArgVals.push_back(getOperandValue(V, SF));
  }

  if (CS.getCalledFunction()->getName() == "__VERIFIER_assume") {
	  Thread &thr = getCurThr();
	  for (CallSite::arg_iterator i = SF.Caller.arg_begin(),
		       e = SF.Caller.arg_end(); i != e; ++i, ++pNum) {
		  updateCtrlDeps(thr.id, *i);
		  // thr.ctrlDeps.update(thr.dataDeps[*i]);
	  }
  }

  // To handle indirect calls, we must get the pointer value from the argument
  // and treat it as a function pointer.
  GenericValue SRC = getOperandValue(SF.Caller.getCalledValue(), SF);
  callFunction((Function*)GVTOP(SRC), ArgVals);
}

// auxiliary function for shift operations
static unsigned getShiftAmount(uint64_t orgShiftAmount,
                               llvm::APInt valueToShift) {
  unsigned valueWidth = valueToShift.getBitWidth();
  if (orgShiftAmount < (uint64_t)valueWidth)
    return orgShiftAmount;
  // according to the llvm documentation, if orgShiftAmount > valueWidth,
  // the result is undfeined. but we do shift by this rule:
  return (NextPowerOf2(valueWidth-1) - 1) & orgShiftAmount;
}


void Interpreter::visitShl(BinaryOperator &I) {
  ExecutionContext &SF = ECStack().back();
  GenericValue Src1 = getOperandValue(I.getOperand(0), SF);
  GenericValue Src2 = getOperandValue(I.getOperand(1), SF);
  GenericValue Dest;
  const Type *Ty = I.getType();

  if (Ty->isVectorTy()) {
    uint32_t src1Size = uint32_t(Src1.AggregateVal.size());
    assert(src1Size == Src2.AggregateVal.size());
    for (unsigned i = 0; i < src1Size; i++) {
      GenericValue Result;
      uint64_t shiftAmount = Src2.AggregateVal[i].IntVal.getZExtValue();
      llvm::APInt valueToShift = Src1.AggregateVal[i].IntVal;
      Result.IntVal = valueToShift.shl(getShiftAmount(shiftAmount, valueToShift));
      Dest.AggregateVal.push_back(Result);
    }
  } else {
    // scalar
    uint64_t shiftAmount = Src2.IntVal.getZExtValue();
    llvm::APInt valueToShift = Src1.IntVal;
    Dest.IntVal = valueToShift.shl(getShiftAmount(shiftAmount, valueToShift));
  }

  SetValue(&I, Dest, SF);
}

void Interpreter::visitLShr(BinaryOperator &I) {
  ExecutionContext &SF = ECStack().back();
  GenericValue Src1 = getOperandValue(I.getOperand(0), SF);
  GenericValue Src2 = getOperandValue(I.getOperand(1), SF);
  GenericValue Dest;
  const Type *Ty = I.getType();

  if (Ty->isVectorTy()) {
    uint32_t src1Size = uint32_t(Src1.AggregateVal.size());
    assert(src1Size == Src2.AggregateVal.size());
    for (unsigned i = 0; i < src1Size; i++) {
      GenericValue Result;
      uint64_t shiftAmount = Src2.AggregateVal[i].IntVal.getZExtValue();
      llvm::APInt valueToShift = Src1.AggregateVal[i].IntVal;
      Result.IntVal = valueToShift.lshr(getShiftAmount(shiftAmount, valueToShift));
      Dest.AggregateVal.push_back(Result);
    }
  } else {
    // scalar
    uint64_t shiftAmount = Src2.IntVal.getZExtValue();
    llvm::APInt valueToShift = Src1.IntVal;
    Dest.IntVal = valueToShift.lshr(getShiftAmount(shiftAmount, valueToShift));
  }

  SetValue(&I, Dest, SF);
}

void Interpreter::visitAShr(BinaryOperator &I) {
  ExecutionContext &SF = ECStack().back();
  GenericValue Src1 = getOperandValue(I.getOperand(0), SF);
  GenericValue Src2 = getOperandValue(I.getOperand(1), SF);
  GenericValue Dest;
  const Type *Ty = I.getType();

  if (Ty->isVectorTy()) {
    size_t src1Size = Src1.AggregateVal.size();
    assert(src1Size == Src2.AggregateVal.size());
    for (unsigned i = 0; i < src1Size; i++) {
      GenericValue Result;
      uint64_t shiftAmount = Src2.AggregateVal[i].IntVal.getZExtValue();
      llvm::APInt valueToShift = Src1.AggregateVal[i].IntVal;
      Result.IntVal = valueToShift.ashr(getShiftAmount(shiftAmount, valueToShift));
      Dest.AggregateVal.push_back(Result);
    }
  } else {
    // scalar
    uint64_t shiftAmount = Src2.IntVal.getZExtValue();
    llvm::APInt valueToShift = Src1.IntVal;
    Dest.IntVal = valueToShift.ashr(getShiftAmount(shiftAmount, valueToShift));
  }

  SetValue(&I, Dest, SF);
}

GenericValue Interpreter::executeTruncInst(Value *SrcVal, Type *DstTy,
                                           ExecutionContext &SF) {
  GenericValue Dest, Src = getOperandValue(SrcVal, SF);
  Type *SrcTy = SrcVal->getType();
  if (SrcTy->isVectorTy()) {
    Type *DstVecTy = DstTy->getScalarType();
    unsigned DBitWidth = cast<IntegerType>(DstVecTy)->getBitWidth();
    unsigned NumElts = Src.AggregateVal.size();
    // the sizes of src and dst vectors must be equal
    Dest.AggregateVal.resize(NumElts);
    for (unsigned i = 0; i < NumElts; i++)
      Dest.AggregateVal[i].IntVal = Src.AggregateVal[i].IntVal.trunc(DBitWidth);
  } else {
    IntegerType *DITy = cast<IntegerType>(DstTy);
    unsigned DBitWidth = DITy->getBitWidth();
    Dest.IntVal = Src.IntVal.trunc(DBitWidth);
  }
  return Dest;
}

GenericValue Interpreter::executeSExtInst(Value *SrcVal, Type *DstTy,
                                          ExecutionContext &SF) {
  const Type *SrcTy = SrcVal->getType();
  GenericValue Dest, Src = getOperandValue(SrcVal, SF);
  if (SrcTy->isVectorTy()) {
    const Type *DstVecTy = DstTy->getScalarType();
    unsigned DBitWidth = cast<IntegerType>(DstVecTy)->getBitWidth();
    unsigned size = Src.AggregateVal.size();
    // the sizes of src and dst vectors must be equal.
    Dest.AggregateVal.resize(size);
    for (unsigned i = 0; i < size; i++)
      Dest.AggregateVal[i].IntVal = Src.AggregateVal[i].IntVal.sext(DBitWidth);
  } else {
    const IntegerType *DITy = cast<IntegerType>(DstTy);
    unsigned DBitWidth = DITy->getBitWidth();
    Dest.IntVal = Src.IntVal.sext(DBitWidth);
  }
  return Dest;
}

GenericValue Interpreter::executeZExtInst(Value *SrcVal, Type *DstTy,
                                          ExecutionContext &SF) {
  const Type *SrcTy = SrcVal->getType();
  GenericValue Dest, Src = getOperandValue(SrcVal, SF);
  if (SrcTy->isVectorTy()) {
    const Type *DstVecTy = DstTy->getScalarType();
    unsigned DBitWidth = cast<IntegerType>(DstVecTy)->getBitWidth();

    unsigned size = Src.AggregateVal.size();
    // the sizes of src and dst vectors must be equal.
    Dest.AggregateVal.resize(size);
    for (unsigned i = 0; i < size; i++)
      Dest.AggregateVal[i].IntVal = Src.AggregateVal[i].IntVal.zext(DBitWidth);
  } else {
    const IntegerType *DITy = cast<IntegerType>(DstTy);
    unsigned DBitWidth = DITy->getBitWidth();
    Dest.IntVal = Src.IntVal.zext(DBitWidth);
  }
  return Dest;
}

GenericValue Interpreter::executeFPTruncInst(Value *SrcVal, Type *DstTy,
                                             ExecutionContext &SF) {
  GenericValue Dest, Src = getOperandValue(SrcVal, SF);

  if (SrcVal->getType()->getTypeID() == Type::VectorTyID) {
    assert(SrcVal->getType()->getScalarType()->isDoubleTy() &&
           DstTy->getScalarType()->isFloatTy() &&
           "Invalid FPTrunc instruction");

    unsigned size = Src.AggregateVal.size();
    // the sizes of src and dst vectors must be equal.
    Dest.AggregateVal.resize(size);
    for (unsigned i = 0; i < size; i++)
      Dest.AggregateVal[i].FloatVal = (float)Src.AggregateVal[i].DoubleVal;
  } else {
    assert(SrcVal->getType()->isDoubleTy() && DstTy->isFloatTy() &&
           "Invalid FPTrunc instruction");
    Dest.FloatVal = (float)Src.DoubleVal;
  }

  return Dest;
}

GenericValue Interpreter::executeFPExtInst(Value *SrcVal, Type *DstTy,
                                           ExecutionContext &SF) {
  GenericValue Dest, Src = getOperandValue(SrcVal, SF);

  if (SrcVal->getType()->getTypeID() == Type::VectorTyID) {
    assert(SrcVal->getType()->getScalarType()->isFloatTy() &&
           DstTy->getScalarType()->isDoubleTy() && "Invalid FPExt instruction");

    unsigned size = Src.AggregateVal.size();
    // the sizes of src and dst vectors must be equal.
    Dest.AggregateVal.resize(size);
    for (unsigned i = 0; i < size; i++)
      Dest.AggregateVal[i].DoubleVal = (double)Src.AggregateVal[i].FloatVal;
  } else {
    assert(SrcVal->getType()->isFloatTy() && DstTy->isDoubleTy() &&
           "Invalid FPExt instruction");
    Dest.DoubleVal = (double)Src.FloatVal;
  }

  return Dest;
}

GenericValue Interpreter::executeFPToUIInst(Value *SrcVal, Type *DstTy,
                                            ExecutionContext &SF) {
  Type *SrcTy = SrcVal->getType();
  GenericValue Dest, Src = getOperandValue(SrcVal, SF);

  if (SrcTy->getTypeID() == Type::VectorTyID) {
    const Type *DstVecTy = DstTy->getScalarType();
    const Type *SrcVecTy = SrcTy->getScalarType();
    uint32_t DBitWidth = cast<IntegerType>(DstVecTy)->getBitWidth();
    unsigned size = Src.AggregateVal.size();
    // the sizes of src and dst vectors must be equal.
    Dest.AggregateVal.resize(size);

    if (SrcVecTy->getTypeID() == Type::FloatTyID) {
      assert(SrcVecTy->isFloatingPointTy() && "Invalid FPToUI instruction");
      for (unsigned i = 0; i < size; i++)
        Dest.AggregateVal[i].IntVal = APIntOps::RoundFloatToAPInt(
            Src.AggregateVal[i].FloatVal, DBitWidth);
    } else {
      for (unsigned i = 0; i < size; i++)
        Dest.AggregateVal[i].IntVal = APIntOps::RoundDoubleToAPInt(
            Src.AggregateVal[i].DoubleVal, DBitWidth);
    }
  } else {
    // scalar
    uint32_t DBitWidth = cast<IntegerType>(DstTy)->getBitWidth();
    assert(SrcTy->isFloatingPointTy() && "Invalid FPToUI instruction");

    if (SrcTy->getTypeID() == Type::FloatTyID)
      Dest.IntVal = APIntOps::RoundFloatToAPInt(Src.FloatVal, DBitWidth);
    else {
      Dest.IntVal = APIntOps::RoundDoubleToAPInt(Src.DoubleVal, DBitWidth);
    }
  }

  return Dest;
}

GenericValue Interpreter::executeFPToSIInst(Value *SrcVal, Type *DstTy,
                                            ExecutionContext &SF) {
  Type *SrcTy = SrcVal->getType();
  GenericValue Dest, Src = getOperandValue(SrcVal, SF);

  if (SrcTy->getTypeID() == Type::VectorTyID) {
    const Type *DstVecTy = DstTy->getScalarType();
    const Type *SrcVecTy = SrcTy->getScalarType();
    uint32_t DBitWidth = cast<IntegerType>(DstVecTy)->getBitWidth();
    unsigned size = Src.AggregateVal.size();
    // the sizes of src and dst vectors must be equal
    Dest.AggregateVal.resize(size);

    if (SrcVecTy->getTypeID() == Type::FloatTyID) {
      assert(SrcVecTy->isFloatingPointTy() && "Invalid FPToSI instruction");
      for (unsigned i = 0; i < size; i++)
        Dest.AggregateVal[i].IntVal = APIntOps::RoundFloatToAPInt(
            Src.AggregateVal[i].FloatVal, DBitWidth);
    } else {
      for (unsigned i = 0; i < size; i++)
        Dest.AggregateVal[i].IntVal = APIntOps::RoundDoubleToAPInt(
            Src.AggregateVal[i].DoubleVal, DBitWidth);
    }
  } else {
    // scalar
    unsigned DBitWidth = cast<IntegerType>(DstTy)->getBitWidth();
    assert(SrcTy->isFloatingPointTy() && "Invalid FPToSI instruction");

    if (SrcTy->getTypeID() == Type::FloatTyID)
      Dest.IntVal = APIntOps::RoundFloatToAPInt(Src.FloatVal, DBitWidth);
    else {
      Dest.IntVal = APIntOps::RoundDoubleToAPInt(Src.DoubleVal, DBitWidth);
    }
  }
  return Dest;
}

GenericValue Interpreter::executeUIToFPInst(Value *SrcVal, Type *DstTy,
                                            ExecutionContext &SF) {
  GenericValue Dest, Src = getOperandValue(SrcVal, SF);

  if (SrcVal->getType()->getTypeID() == Type::VectorTyID) {
    const Type *DstVecTy = DstTy->getScalarType();
    unsigned size = Src.AggregateVal.size();
    // the sizes of src and dst vectors must be equal
    Dest.AggregateVal.resize(size);

    if (DstVecTy->getTypeID() == Type::FloatTyID) {
      assert(DstVecTy->isFloatingPointTy() && "Invalid UIToFP instruction");
      for (unsigned i = 0; i < size; i++)
        Dest.AggregateVal[i].FloatVal =
            APIntOps::RoundAPIntToFloat(Src.AggregateVal[i].IntVal);
    } else {
      for (unsigned i = 0; i < size; i++)
        Dest.AggregateVal[i].DoubleVal =
            APIntOps::RoundAPIntToDouble(Src.AggregateVal[i].IntVal);
    }
  } else {
    // scalar
    assert(DstTy->isFloatingPointTy() && "Invalid UIToFP instruction");
    if (DstTy->getTypeID() == Type::FloatTyID)
      Dest.FloatVal = APIntOps::RoundAPIntToFloat(Src.IntVal);
    else {
      Dest.DoubleVal = APIntOps::RoundAPIntToDouble(Src.IntVal);
    }
  }
  return Dest;
}

GenericValue Interpreter::executeSIToFPInst(Value *SrcVal, Type *DstTy,
                                            ExecutionContext &SF) {
  GenericValue Dest, Src = getOperandValue(SrcVal, SF);

  if (SrcVal->getType()->getTypeID() == Type::VectorTyID) {
    const Type *DstVecTy = DstTy->getScalarType();
    unsigned size = Src.AggregateVal.size();
    // the sizes of src and dst vectors must be equal
    Dest.AggregateVal.resize(size);

    if (DstVecTy->getTypeID() == Type::FloatTyID) {
      assert(DstVecTy->isFloatingPointTy() && "Invalid SIToFP instruction");
      for (unsigned i = 0; i < size; i++)
        Dest.AggregateVal[i].FloatVal =
            APIntOps::RoundSignedAPIntToFloat(Src.AggregateVal[i].IntVal);
    } else {
      for (unsigned i = 0; i < size; i++)
        Dest.AggregateVal[i].DoubleVal =
            APIntOps::RoundSignedAPIntToDouble(Src.AggregateVal[i].IntVal);
    }
  } else {
    // scalar
    assert(DstTy->isFloatingPointTy() && "Invalid SIToFP instruction");

    if (DstTy->getTypeID() == Type::FloatTyID)
      Dest.FloatVal = APIntOps::RoundSignedAPIntToFloat(Src.IntVal);
    else {
      Dest.DoubleVal = APIntOps::RoundSignedAPIntToDouble(Src.IntVal);
    }
  }

  return Dest;
}

GenericValue Interpreter::executePtrToIntInst(Value *SrcVal, Type *DstTy,
                                              ExecutionContext &SF) {
  uint32_t DBitWidth = cast<IntegerType>(DstTy)->getBitWidth();
  GenericValue Dest, Src = getOperandValue(SrcVal, SF);
  assert(SrcVal->getType()->isPointerTy() && "Invalid PtrToInt instruction");

  Dest.IntVal = APInt(DBitWidth, (intptr_t) Src.PointerVal);
  return Dest;
}

GenericValue Interpreter::executeIntToPtrInst(Value *SrcVal, Type *DstTy,
                                              ExecutionContext &SF) {
  GenericValue Dest, Src = getOperandValue(SrcVal, SF);
  assert(DstTy->isPointerTy() && "Invalid PtrToInt instruction");

  uint32_t PtrSize = TD.getPointerSizeInBits();
  if (PtrSize != Src.IntVal.getBitWidth())
    Src.IntVal = Src.IntVal.zextOrTrunc(PtrSize);

  Dest.PointerVal = PointerTy(intptr_t(Src.IntVal.getZExtValue()));
  return Dest;
}

GenericValue Interpreter::executeBitCastInst(Value *SrcVal, Type *DstTy,
                                             ExecutionContext &SF) {

  // This instruction supports bitwise conversion of vectors to integers and
  // to vectors of other types (as long as they have the same size)
  Type *SrcTy = SrcVal->getType();
  GenericValue Dest, Src = getOperandValue(SrcVal, SF);

  if ((SrcTy->getTypeID() == Type::VectorTyID) ||
      (DstTy->getTypeID() == Type::VectorTyID)) {
    // vector src bitcast to vector dst or vector src bitcast to scalar dst or
    // scalar src bitcast to vector dst
    bool isLittleEndian = TD.isLittleEndian();
    GenericValue TempDst, TempSrc, SrcVec;
    const Type *SrcElemTy;
    const Type *DstElemTy;
    unsigned SrcBitSize;
    unsigned DstBitSize;
    unsigned SrcNum;
    unsigned DstNum;

    if (SrcTy->getTypeID() == Type::VectorTyID) {
      SrcElemTy = SrcTy->getScalarType();
      SrcBitSize = SrcTy->getScalarSizeInBits();
      SrcNum = Src.AggregateVal.size();
      SrcVec = Src;
    } else {
      // if src is scalar value, make it vector <1 x type>
      SrcElemTy = SrcTy;
      SrcBitSize = SrcTy->getPrimitiveSizeInBits();
      SrcNum = 1;
      SrcVec.AggregateVal.push_back(Src);
    }

    if (DstTy->getTypeID() == Type::VectorTyID) {
      DstElemTy = DstTy->getScalarType();
      DstBitSize = DstTy->getScalarSizeInBits();
      DstNum = (SrcNum * SrcBitSize) / DstBitSize;
    } else {
      DstElemTy = DstTy;
      DstBitSize = DstTy->getPrimitiveSizeInBits();
      DstNum = 1;
    }

    if (SrcNum * SrcBitSize != DstNum * DstBitSize)
      llvm_unreachable("Invalid BitCast");

    // If src is floating point, cast to integer first.
    TempSrc.AggregateVal.resize(SrcNum);
    if (SrcElemTy->isFloatTy()) {
      for (unsigned i = 0; i < SrcNum; i++)
        TempSrc.AggregateVal[i].IntVal =
            APInt::floatToBits(SrcVec.AggregateVal[i].FloatVal);

    } else if (SrcElemTy->isDoubleTy()) {
      for (unsigned i = 0; i < SrcNum; i++)
        TempSrc.AggregateVal[i].IntVal =
            APInt::doubleToBits(SrcVec.AggregateVal[i].DoubleVal);
    } else if (SrcElemTy->isIntegerTy()) {
      for (unsigned i = 0; i < SrcNum; i++)
        TempSrc.AggregateVal[i].IntVal = SrcVec.AggregateVal[i].IntVal;
    } else {
      // Pointers are not allowed as the element type of vector.
      llvm_unreachable("Invalid Bitcast");
    }

    // now TempSrc is integer type vector
    if (DstNum < SrcNum) {
      // Example: bitcast <4 x i32> <i32 0, i32 1, i32 2, i32 3> to <2 x i64>
      unsigned Ratio = SrcNum / DstNum;
      unsigned SrcElt = 0;
      for (unsigned i = 0; i < DstNum; i++) {
        GenericValue Elt;
        Elt.IntVal = 0;
        Elt.IntVal = Elt.IntVal.zext(DstBitSize);
        unsigned ShiftAmt = isLittleEndian ? 0 : SrcBitSize * (Ratio - 1);
        for (unsigned j = 0; j < Ratio; j++) {
          APInt Tmp;
          Tmp = Tmp.zext(SrcBitSize);
          Tmp = TempSrc.AggregateVal[SrcElt++].IntVal;
          Tmp = Tmp.zext(DstBitSize);
          Tmp = Tmp.shl(ShiftAmt);
          ShiftAmt += isLittleEndian ? SrcBitSize : -SrcBitSize;
          Elt.IntVal |= Tmp;
        }
        TempDst.AggregateVal.push_back(Elt);
      }
    } else {
      // Example: bitcast <2 x i64> <i64 0, i64 1> to <4 x i32>
      unsigned Ratio = DstNum / SrcNum;
      for (unsigned i = 0; i < SrcNum; i++) {
        unsigned ShiftAmt = isLittleEndian ? 0 : DstBitSize * (Ratio - 1);
        for (unsigned j = 0; j < Ratio; j++) {
          GenericValue Elt;
          Elt.IntVal = Elt.IntVal.zext(SrcBitSize);
          Elt.IntVal = TempSrc.AggregateVal[i].IntVal;
          Elt.IntVal = Elt.IntVal.lshr(ShiftAmt);
          // it could be DstBitSize == SrcBitSize, so check it
          if (DstBitSize < SrcBitSize)
            Elt.IntVal = Elt.IntVal.trunc(DstBitSize);
          ShiftAmt += isLittleEndian ? DstBitSize : -DstBitSize;
          TempDst.AggregateVal.push_back(Elt);
        }
      }
    }

    // convert result from integer to specified type
    if (DstTy->getTypeID() == Type::VectorTyID) {
      if (DstElemTy->isDoubleTy()) {
        Dest.AggregateVal.resize(DstNum);
        for (unsigned i = 0; i < DstNum; i++)
          Dest.AggregateVal[i].DoubleVal =
              TempDst.AggregateVal[i].IntVal.bitsToDouble();
      } else if (DstElemTy->isFloatTy()) {
        Dest.AggregateVal.resize(DstNum);
        for (unsigned i = 0; i < DstNum; i++)
          Dest.AggregateVal[i].FloatVal =
              TempDst.AggregateVal[i].IntVal.bitsToFloat();
      } else {
        Dest = TempDst;
      }
    } else {
      if (DstElemTy->isDoubleTy())
        Dest.DoubleVal = TempDst.AggregateVal[0].IntVal.bitsToDouble();
      else if (DstElemTy->isFloatTy()) {
        Dest.FloatVal = TempDst.AggregateVal[0].IntVal.bitsToFloat();
      } else {
        Dest.IntVal = TempDst.AggregateVal[0].IntVal;
      }
    }
  } else { //  if ((SrcTy->getTypeID() == Type::VectorTyID) ||
           //     (DstTy->getTypeID() == Type::VectorTyID))

    // scalar src bitcast to scalar dst
    if (DstTy->isPointerTy()) {
      assert(SrcTy->isPointerTy() && "Invalid BitCast");
      Dest.PointerVal = Src.PointerVal;
    } else if (DstTy->isIntegerTy()) {
      if (SrcTy->isFloatTy())
        Dest.IntVal = APInt::floatToBits(Src.FloatVal);
      else if (SrcTy->isDoubleTy()) {
        Dest.IntVal = APInt::doubleToBits(Src.DoubleVal);
      } else if (SrcTy->isIntegerTy()) {
        Dest.IntVal = Src.IntVal;
      } else {
        llvm_unreachable("Invalid BitCast");
      }
    } else if (DstTy->isFloatTy()) {
      if (SrcTy->isIntegerTy())
        Dest.FloatVal = Src.IntVal.bitsToFloat();
      else {
        Dest.FloatVal = Src.FloatVal;
      }
    } else if (DstTy->isDoubleTy()) {
      if (SrcTy->isIntegerTy())
        Dest.DoubleVal = Src.IntVal.bitsToDouble();
      else {
        Dest.DoubleVal = Src.DoubleVal;
      }
    } else {
      llvm_unreachable("Invalid Bitcast");
    }
  }

  return Dest;
}

void Interpreter::visitTruncInst(TruncInst &I) {
  ExecutionContext &SF = ECStack().back();
  Thread &thr = getCurThr();
  updateDataDeps(thr.id, &I, I.getOperand(0)),
  // thr.dataDeps[&I] = thr.dataDeps[&I].depUnion(thr.dataDeps[I.getOperand(0)]);
  SetValue(&I, executeTruncInst(I.getOperand(0), I.getType(), SF), SF);
}

void Interpreter::visitSExtInst(SExtInst &I) {
  ExecutionContext &SF = ECStack().back();
  Thread &thr = getCurThr();
  updateDataDeps(thr.id, &I, I.getOperand(0)),
  // thr.dataDeps[&I] = thr.dataDeps[&I].depUnion(thr.dataDeps[I.getOperand(0)]);
  SetValue(&I, executeSExtInst(I.getOperand(0), I.getType(), SF), SF);
}

void Interpreter::visitZExtInst(ZExtInst &I) {
  ExecutionContext &SF = ECStack().back();
  Thread &thr = getCurThr();
  updateDataDeps(thr.id, &I, I.getOperand(0)),
  // thr.dataDeps[&I] = thr.dataDeps[&I].depUnion(thr.dataDeps[I.getOperand(0)]);
  SetValue(&I, executeZExtInst(I.getOperand(0), I.getType(), SF), SF);
}

void Interpreter::visitFPTruncInst(FPTruncInst &I) {
  ExecutionContext &SF = ECStack().back();
  SetValue(&I, executeFPTruncInst(I.getOperand(0), I.getType(), SF), SF);
}

void Interpreter::visitFPExtInst(FPExtInst &I) {
  ExecutionContext &SF = ECStack().back();
  SetValue(&I, executeFPExtInst(I.getOperand(0), I.getType(), SF), SF);
}

void Interpreter::visitUIToFPInst(UIToFPInst &I) {
  ExecutionContext &SF = ECStack().back();
  SetValue(&I, executeUIToFPInst(I.getOperand(0), I.getType(), SF), SF);
}

void Interpreter::visitSIToFPInst(SIToFPInst &I) {
  ExecutionContext &SF = ECStack().back();
  SetValue(&I, executeSIToFPInst(I.getOperand(0), I.getType(), SF), SF);
}

void Interpreter::visitFPToUIInst(FPToUIInst &I) {
  ExecutionContext &SF = ECStack().back();
  SetValue(&I, executeFPToUIInst(I.getOperand(0), I.getType(), SF), SF);
}

void Interpreter::visitFPToSIInst(FPToSIInst &I) {
  ExecutionContext &SF = ECStack().back();
  SetValue(&I, executeFPToSIInst(I.getOperand(0), I.getType(), SF), SF);
}

void Interpreter::visitPtrToIntInst(PtrToIntInst &I) {
  ExecutionContext &SF = ECStack().back();
  SetValue(&I, executePtrToIntInst(I.getOperand(0), I.getType(), SF), SF);
}

void Interpreter::visitIntToPtrInst(IntToPtrInst &I) {
  ExecutionContext &SF = ECStack().back();
  SetValue(&I, executeIntToPtrInst(I.getOperand(0), I.getType(), SF), SF);
}

void Interpreter::visitBitCastInst(BitCastInst &I) {
  ExecutionContext &SF = ECStack().back();
  Thread &thr = getCurThr();
  updateDataDeps(thr.id, &I, I.getOperand(0)),
  // thr.dataDeps[&I] = thr.dataDeps[&I].depUnion(thr.dataDeps[I.getOperand(0)]);
  SetValue(&I, executeBitCastInst(I.getOperand(0), I.getType(), SF), SF);
}

#define IMPLEMENT_VAARG(TY) \
   case Type::TY##TyID: Dest.TY##Val = Src.TY##Val; break

void Interpreter::visitVAArgInst(VAArgInst &I) {
  ExecutionContext &SF = ECStack().back();

  // Get the incoming valist parameter.  LLI treats the valist as a
  // (ec-stack-depth var-arg-index) pair.
  GenericValue VAList = getOperandValue(I.getOperand(0), SF);
  GenericValue Dest;
  GenericValue Src = ECStack()[VAList.UIntPairVal.first]
                      .VarArgs[VAList.UIntPairVal.second];
  Type *Ty = I.getType();
  switch (Ty->getTypeID()) {
  case Type::IntegerTyID:
    Dest.IntVal = Src.IntVal;
    break;
  IMPLEMENT_VAARG(Pointer);
  IMPLEMENT_VAARG(Float);
  IMPLEMENT_VAARG(Double);
  default:
    dbgs() << "Unhandled dest type for vaarg instruction: " << *Ty << "\n";
    llvm_unreachable(nullptr);
  }

  // Set the Value of this Instruction.
  SetValue(&I, Dest, SF);

  // Move the pointer to the next vararg.
  ++VAList.UIntPairVal.second;
}

void Interpreter::visitExtractElementInst(ExtractElementInst &I) {
  ExecutionContext &SF = ECStack().back();
  GenericValue Src1 = getOperandValue(I.getOperand(0), SF);
  GenericValue Src2 = getOperandValue(I.getOperand(1), SF);
  GenericValue Dest;

  Type *Ty = I.getType();
  const unsigned indx = unsigned(Src2.IntVal.getZExtValue());

  if(Src1.AggregateVal.size() > indx) {
    switch (Ty->getTypeID()) {
    default:
      dbgs() << "Unhandled destination type for extractelement instruction: "
      << *Ty << "\n";
      llvm_unreachable(nullptr);
      break;
    case Type::IntegerTyID:
      Dest.IntVal = Src1.AggregateVal[indx].IntVal;
      break;
    case Type::FloatTyID:
      Dest.FloatVal = Src1.AggregateVal[indx].FloatVal;
      break;
    case Type::DoubleTyID:
      Dest.DoubleVal = Src1.AggregateVal[indx].DoubleVal;
      break;
    }
  } else {
    dbgs() << "Invalid index in extractelement instruction\n";
  }

  SetValue(&I, Dest, SF);
}

void Interpreter::visitInsertElementInst(InsertElementInst &I) {
  ExecutionContext &SF = ECStack().back();
  Type *Ty = I.getType();

  if(!(Ty->isVectorTy()) )
    llvm_unreachable("Unhandled dest type for insertelement instruction");

  GenericValue Src1 = getOperandValue(I.getOperand(0), SF);
  GenericValue Src2 = getOperandValue(I.getOperand(1), SF);
  GenericValue Src3 = getOperandValue(I.getOperand(2), SF);
  GenericValue Dest;

  Type *TyContained = Ty->getContainedType(0);

  const unsigned indx = unsigned(Src3.IntVal.getZExtValue());
  Dest.AggregateVal = Src1.AggregateVal;

  if(Src1.AggregateVal.size() <= indx)
      llvm_unreachable("Invalid index in insertelement instruction");
  switch (TyContained->getTypeID()) {
    default:
      llvm_unreachable("Unhandled dest type for insertelement instruction");
    case Type::IntegerTyID:
      Dest.AggregateVal[indx].IntVal = Src2.IntVal;
      break;
    case Type::FloatTyID:
      Dest.AggregateVal[indx].FloatVal = Src2.FloatVal;
      break;
    case Type::DoubleTyID:
      Dest.AggregateVal[indx].DoubleVal = Src2.DoubleVal;
      break;
  }
  SetValue(&I, Dest, SF);
}

void Interpreter::visitShuffleVectorInst(ShuffleVectorInst &I){
  ExecutionContext &SF = ECStack().back();

  Type *Ty = I.getType();
  if(!(Ty->isVectorTy()))
    llvm_unreachable("Unhandled dest type for shufflevector instruction");

  GenericValue Src1 = getOperandValue(I.getOperand(0), SF);
  GenericValue Src2 = getOperandValue(I.getOperand(1), SF);
  GenericValue Src3 = getOperandValue(I.getOperand(2), SF);
  GenericValue Dest;

  // There is no need to check types of src1 and src2, because the compiled
  // bytecode can't contain different types for src1 and src2 for a
  // shufflevector instruction.

  Type *TyContained = Ty->getContainedType(0);
  unsigned src1Size = (unsigned)Src1.AggregateVal.size();
  unsigned src2Size = (unsigned)Src2.AggregateVal.size();
  unsigned src3Size = (unsigned)Src3.AggregateVal.size();

  Dest.AggregateVal.resize(src3Size);

  switch (TyContained->getTypeID()) {
    default:
      llvm_unreachable("Unhandled dest type for insertelement instruction");
      break;
    case Type::IntegerTyID:
      for( unsigned i=0; i<src3Size; i++) {
        unsigned j = Src3.AggregateVal[i].IntVal.getZExtValue();
        if(j < src1Size)
          Dest.AggregateVal[i].IntVal = Src1.AggregateVal[j].IntVal;
        else if(j < src1Size + src2Size)
          Dest.AggregateVal[i].IntVal = Src2.AggregateVal[j-src1Size].IntVal;
        else
          // The selector may not be greater than sum of lengths of first and
          // second operands and llasm should not allow situation like
          // %tmp = shufflevector <2 x i32> <i32 3, i32 4>, <2 x i32> undef,
          //                      <2 x i32> < i32 0, i32 5 >,
          // where i32 5 is invalid, but let it be additional check here:
          llvm_unreachable("Invalid mask in shufflevector instruction");
      }
      break;
    case Type::FloatTyID:
      for( unsigned i=0; i<src3Size; i++) {
        unsigned j = Src3.AggregateVal[i].IntVal.getZExtValue();
        if(j < src1Size)
          Dest.AggregateVal[i].FloatVal = Src1.AggregateVal[j].FloatVal;
        else if(j < src1Size + src2Size)
          Dest.AggregateVal[i].FloatVal = Src2.AggregateVal[j-src1Size].FloatVal;
        else
          llvm_unreachable("Invalid mask in shufflevector instruction");
        }
      break;
    case Type::DoubleTyID:
      for( unsigned i=0; i<src3Size; i++) {
        unsigned j = Src3.AggregateVal[i].IntVal.getZExtValue();
        if(j < src1Size)
          Dest.AggregateVal[i].DoubleVal = Src1.AggregateVal[j].DoubleVal;
        else if(j < src1Size + src2Size)
          Dest.AggregateVal[i].DoubleVal =
            Src2.AggregateVal[j-src1Size].DoubleVal;
        else
          llvm_unreachable("Invalid mask in shufflevector instruction");
      }
      break;
  }
  SetValue(&I, Dest, SF);
}

void Interpreter::visitExtractValueInst(ExtractValueInst &I) {
  ExecutionContext &SF =  ECStack().back();
  Value *Agg = I.getAggregateOperand();
  GenericValue Dest;
  GenericValue Src = getOperandValue(Agg, SF);

  ExtractValueInst::idx_iterator IdxBegin = I.idx_begin();
  unsigned Num = I.getNumIndices();
  GenericValue *pSrc = &Src;

  for (unsigned i = 0 ; i < Num; ++i) {
    pSrc = &pSrc->AggregateVal[*IdxBegin];
    ++IdxBegin;
  }

  Thread &thr = getCurThr();
  updateDataDeps(thr.id, &I, getDataDeps(thr.id, Agg));
  // thr.dataDeps[&I] = thr.dataDeps[&I].depUnion(thr.dataDeps[Agg]);

  Type *IndexedType = ExtractValueInst::getIndexedType(Agg->getType(), I.getIndices());
  switch (IndexedType->getTypeID()) {
    default:
      llvm_unreachable("Unhandled dest type for extractelement instruction");
    break;
    case Type::IntegerTyID:
      Dest.IntVal = pSrc->IntVal;
    break;
    case Type::FloatTyID:
      Dest.FloatVal = pSrc->FloatVal;
    break;
    case Type::DoubleTyID:
      Dest.DoubleVal = pSrc->DoubleVal;
    break;
    case Type::ArrayTyID:
    case Type::StructTyID:
    case Type::VectorTyID:
      Dest.AggregateVal = pSrc->AggregateVal;
    break;
    case Type::PointerTyID:
      Dest.PointerVal = pSrc->PointerVal;
    break;
  }

  SetValue(&I, Dest, SF);
}

void Interpreter::visitInsertValueInst(InsertValueInst &I) {

  ExecutionContext &SF = ECStack().back();
  Value *Agg = I.getAggregateOperand();

  GenericValue Src1 = getOperandValue(Agg, SF);
  GenericValue Src2 = getOperandValue(I.getOperand(1), SF);
  GenericValue Dest = Src1; // Dest is a slightly changed Src1

  ExtractValueInst::idx_iterator IdxBegin = I.idx_begin();
  unsigned Num = I.getNumIndices();

  GenericValue *pDest = &Dest;
  for (unsigned i = 0 ; i < Num; ++i) {
    pDest = &pDest->AggregateVal[*IdxBegin];
    ++IdxBegin;
  }
  // pDest points to the target value in the Dest now

  Type *IndexedType = ExtractValueInst::getIndexedType(Agg->getType(), I.getIndices());

  switch (IndexedType->getTypeID()) {
    default:
      llvm_unreachable("Unhandled dest type for insertelement instruction");
    break;
    case Type::IntegerTyID:
      pDest->IntVal = Src2.IntVal;
    break;
    case Type::FloatTyID:
      pDest->FloatVal = Src2.FloatVal;
    break;
    case Type::DoubleTyID:
      pDest->DoubleVal = Src2.DoubleVal;
    break;
    case Type::ArrayTyID:
    case Type::StructTyID:
    case Type::VectorTyID:
      pDest->AggregateVal = Src2.AggregateVal;
    break;
    case Type::PointerTyID:
      pDest->PointerVal = Src2.PointerVal;
    break;
  }

  SetValue(&I, Dest, SF);
}

GenericValue Interpreter::getConstantExprValue (ConstantExpr *CE,
                                                ExecutionContext &SF) {
  switch (CE->getOpcode()) {
  case Instruction::Trunc:
      return executeTruncInst(CE->getOperand(0), CE->getType(), SF);
  case Instruction::ZExt:
      return executeZExtInst(CE->getOperand(0), CE->getType(), SF);
  case Instruction::SExt:
      return executeSExtInst(CE->getOperand(0), CE->getType(), SF);
  case Instruction::FPTrunc:
      return executeFPTruncInst(CE->getOperand(0), CE->getType(), SF);
  case Instruction::FPExt:
      return executeFPExtInst(CE->getOperand(0), CE->getType(), SF);
  case Instruction::UIToFP:
      return executeUIToFPInst(CE->getOperand(0), CE->getType(), SF);
  case Instruction::SIToFP:
      return executeSIToFPInst(CE->getOperand(0), CE->getType(), SF);
  case Instruction::FPToUI:
      return executeFPToUIInst(CE->getOperand(0), CE->getType(), SF);
  case Instruction::FPToSI:
      return executeFPToSIInst(CE->getOperand(0), CE->getType(), SF);
  case Instruction::PtrToInt:
      return executePtrToIntInst(CE->getOperand(0), CE->getType(), SF);
  case Instruction::IntToPtr:
      return executeIntToPtrInst(CE->getOperand(0), CE->getType(), SF);
  case Instruction::BitCast:
      return executeBitCastInst(CE->getOperand(0), CE->getType(), SF);
  case Instruction::GetElementPtr:
    return executeGEPOperation(CE->getOperand(0), gep_type_begin(CE),
                               gep_type_end(CE), SF);
  case Instruction::FCmp:
  case Instruction::ICmp:
    return executeCmpInst(CE->getPredicate(),
                          getOperandValue(CE->getOperand(0), SF),
                          getOperandValue(CE->getOperand(1), SF),
                          CE->getOperand(0)->getType());
  case Instruction::Select:
    return executeSelectInst(getOperandValue(CE->getOperand(0), SF),
                             getOperandValue(CE->getOperand(1), SF),
                             getOperandValue(CE->getOperand(2), SF),
                             CE->getOperand(0)->getType());
  default :
    break;
  }

  // The cases below here require a GenericValue parameter for the result
  // so we initialize one, compute it and then return it.
  GenericValue Op0 = getOperandValue(CE->getOperand(0), SF);
  GenericValue Op1 = getOperandValue(CE->getOperand(1), SF);
  GenericValue Dest;
  Type * Ty = CE->getOperand(0)->getType();
  switch (CE->getOpcode()) {
  case Instruction::Add:  Dest.IntVal = Op0.IntVal + Op1.IntVal; break;
  case Instruction::Sub:  Dest.IntVal = Op0.IntVal - Op1.IntVal; break;
  case Instruction::Mul:  Dest.IntVal = Op0.IntVal * Op1.IntVal; break;
  case Instruction::FAdd: executeFAddInst(Dest, Op0, Op1, Ty); break;
  case Instruction::FSub: executeFSubInst(Dest, Op0, Op1, Ty); break;
  case Instruction::FMul: executeFMulInst(Dest, Op0, Op1, Ty); break;
  case Instruction::FDiv: executeFDivInst(Dest, Op0, Op1, Ty); break;
  case Instruction::FRem: executeFRemInst(Dest, Op0, Op1, Ty); break;
  case Instruction::SDiv: Dest.IntVal = Op0.IntVal.sdiv(Op1.IntVal); break;
  case Instruction::UDiv: Dest.IntVal = Op0.IntVal.udiv(Op1.IntVal); break;
  case Instruction::URem: Dest.IntVal = Op0.IntVal.urem(Op1.IntVal); break;
  case Instruction::SRem: Dest.IntVal = Op0.IntVal.srem(Op1.IntVal); break;
  case Instruction::And:  Dest.IntVal = Op0.IntVal & Op1.IntVal; break;
  case Instruction::Or:   Dest.IntVal = Op0.IntVal | Op1.IntVal; break;
  case Instruction::Xor:  Dest.IntVal = Op0.IntVal ^ Op1.IntVal; break;
  case Instruction::Shl:
    Dest.IntVal = Op0.IntVal.shl(Op1.IntVal.getZExtValue());
    break;
  case Instruction::LShr:
    Dest.IntVal = Op0.IntVal.lshr(Op1.IntVal.getZExtValue());
    break;
  case Instruction::AShr:
    Dest.IntVal = Op0.IntVal.ashr(Op1.IntVal.getZExtValue());
    break;
  default:
    dbgs() << "Unhandled ConstantExpr: " << *CE << "\n";
    llvm_unreachable("Unhandled ConstantExpr");
  }
  return Dest;
}

GenericValue Interpreter::getOperandValue(Value *V, ExecutionContext &SF) {
  if (ConstantExpr *CE = dyn_cast<ConstantExpr>(V)) {
    return getConstantExprValue(CE, SF);
  } else if (Constant *CPV = dyn_cast<Constant>(V)) {
    return getConstantValue(CPV);
  } else if (GlobalValue *GV = dyn_cast<GlobalValue>(V)) {
    return PTOGV(getPointerToGlobal(GV));
  } else {
    return SF.Values[V];
  }
}

//===----------------------------------------------------------------------===//
//                        Dispatch and Execution Code
//===----------------------------------------------------------------------===//

std::string getFilenameFromMData(MDNode *node)
{
#ifdef LLVM_DILOCATION_IS_MDNODE
	const llvm::DILocation &loc = static_cast<const llvm::DILocation&>(*node);
#else
	llvm::DILocation loc(node);
#endif
	std::string file = loc.getFilename();
	std::string dir = loc.getDirectory();

	BUG_ON(!file.size() || !dir.size());

	std::string absPath;
	if (file.front() == '/') {
		absPath = file;
	} else {
		absPath = dir;
		if (absPath.back() != '/')
			absPath += "/";
		absPath += file;
	}
	return absPath;
}

void Interpreter::replayExecutionBefore(const VectorClock &before)
{
	threads[0].initSF = mainECStack.back();
	for (auto i = 0u; i < before.size(); i++) {
		auto &thr = getThrById(i);
		thr.ECStack.clear();
		thr.ECStack.push_back(thr.initSF);
		thr.globalInstructions = 0;
		thr.prefixLOC.clear();
		thr.prefixLOC.resize(before[i] + 2); /* Grow since it can be accessed */
		currentThread = i;
		while ((int) thr.globalInstructions < before[i]) {
			int snap = thr.globalInstructions;
			ExecutionContext &SF = thr.ECStack.back();
			Instruction &I = *SF.CurInst++;
			visit(I);

			/* Collect metadata only for global instructions */
			if (thr.globalInstructions == snap)
				continue;
			/* If there are no metadata for this instruction, skip */
			if (!I.getMetadata("dbg"))
				continue;

			/* Store relevant trace information in the appropriate spot */
			int line = I.getDebugLoc().getLine();
			std::string file = getFilenameFromMData(I.getMetadata("dbg"));
			thr.prefixLOC[snap + 1] = std::make_pair(line, file);

			/* If I was an RMW or a TCreate, we have to fill two spots */
			if (thr.globalInstructions == snap + 2)
				thr.prefixLOC[snap + 2] = std::make_pair(line, file);
		}
	}
}

/* callAssertFail - Call to assert() macro */
void Interpreter::callAssertFail(Function *F,
				 const std::vector<GenericValue> &ArgVals)
{
	std::string err = (ArgVals.size()) ? std::string("Assertion violation: ") +
		std::string((char *) GVTOP(ArgVals[0]))	: "Unknown";

	driver->visitError(err, Event::getInitializer());
}

void Interpreter::callEndLoop(Function *F, const std::vector<GenericValue> &ArgVals)
{
	ECStack().clear();
}

void Interpreter::callVerifierAssume(Function *F,
				     const std::vector<GenericValue> &ArgVals)
{
	bool cond = ArgVals[0].IntVal.getBoolValue();

	/* TODO: When support for nested functions is added, rewrite this */
	if (!cond)
		getCurThr().block();
}

void Interpreter::callVerifierNondetInt(Function *F,
					const std::vector<GenericValue> &ArgVals)
{
	Thread::MyDist dist(std::numeric_limits<int>::min(),
			    std::numeric_limits<int>::max());

	GenericValue result;
	result.IntVal = APInt(F->getReturnType()->getIntegerBitWidth(),
			      dist(getCurThr().rng));
	returnValueToCaller(F->getReturnType(), result);
	return;
}

void Interpreter::callMalloc(Function *F, const std::vector<GenericValue> &ArgVals)
{
<<<<<<< HEAD
=======
	setCurrentDeps(nullptr, nullptr, getCtrlDeps(getCurThr().id),
		       getAddrPoDeps(getCurThr().id), nullptr);
>>>>>>> d52a5162
	GenericValue address = driver->visitMalloc(ArgVals[0].IntVal.getLimitedValue());
	returnValueToCaller(F->getReturnType(), address);
	return;
}

void Interpreter::callFree(Function *F, const std::vector<GenericValue> &ArgVals)
{
	GenericValue *ptr = (GenericValue *) GVTOP(ArgVals[0]);

	BUG();
	setCurrentDeps(nullptr, nullptr, getCtrlDeps(getCurThr().id),
		       getAddrPoDeps(getCurThr().id), nullptr);
	driver->visitFree(ptr);
	return;
}

void Interpreter::callPthreadSelf(Function *F,
				  const std::vector<GenericValue> &ArgVals)
{
	llvm::Type *typ = F->getReturnType();

	GenericValue result = driver->visitThreadSelf(typ);
	returnValueToCaller(typ, result);
	return;
}

/* callPthreadCreate - Call to pthread_create() function */
void Interpreter::callPthreadCreate(Function *F,
				    const std::vector<GenericValue> &ArgVals)
{
	GenericValue *ptr = (GenericValue *) GVTOP(ArgVals[0]); /* tid */
	Function *calledFun = (Function*) GVTOP(ArgVals[2]);
	ExecutionContext SF;
	GenericValue val, result;

	WARN_ON(ptr == nullptr, "NULL argument to pthread_create()!\n");

	/* First, set up the stack frame for the new function.
	 * Calling function needs to take only one argument ... */
	SF.CurFunction = calledFun;
	SF.CurBB = &calledFun->front();
	SF.CurInst = SF.CurBB->begin();

	SetValue(&*calledFun->arg_begin(), ArgVals[3], SF);

	/* Then, inform the driver about the thread creation */
<<<<<<< HEAD
	auto tid = driver->visitThreadCreate(calledFun, SF);

	/* ..and save the TID in the location pointed by the 1st arg */
	Type *typ = static_cast<PointerType *>(F->arg_begin()->getType())->getElementType();
	val.IntVal = APInt(typ->getIntegerBitWidth(), tid);
	driver->visitStore(IA_None, AtomicOrdering::NotAtomic, ptr, typ, val);

=======
	setCurrentDeps(nullptr, nullptr, getCtrlDeps(getCurThr().id),
		       getAddrPoDeps(getCurThr().id), nullptr);
	auto tid = driver->visitThreadCreate(calledFun, SF);

	/* ...and save the TID in the location pointed by the 1st arg */
	Type *typ = static_cast<PointerType *>(F->arg_begin()->getType())->getElementType();
	val.IntVal = APInt(typ->getIntegerBitWidth(), tid);

	driver->visitStore(IA_None, AtomicOrdering::NotAtomic, ptr, typ, val);

>>>>>>> d52a5162
	/* Finally, return a value indicating that pthread_create() succeeded */
	result.IntVal = APInt(F->getReturnType()->getIntegerBitWidth(), 0);
	returnValueToCaller(F->getReturnType(), result);
}

/* callPthreadJoin - Call to pthread_join() function */
void Interpreter::callPthreadJoin(Function *F,
				  const std::vector<GenericValue> &ArgVals)
{
	setCurrentDeps(nullptr, nullptr, getCtrlDeps(getCurThr().id),
		       getAddrPoDeps(getCurThr().id), nullptr);
	auto result = driver->visitThreadJoin(F, ArgVals[0]);
	returnValueToCaller(F->getReturnType(), result);
}

/* callPthreadExit - Call to pthread_exit() function */
void Interpreter::callPthreadExit(Function *F,
				  const std::vector<GenericValue> &ArgVals)
{
	while (ECStack().size() > 1)
		ECStack().pop_back();
	popStackAndReturnValueToCaller(Type::getInt8PtrTy(F->getContext()), ArgVals[0]);
}

void Interpreter::callPthreadMutexInit(Function *F,
				       const std::vector<GenericValue> &ArgVals)
{
	GenericValue *lock = (GenericValue *) GVTOP(ArgVals[0]);
	GenericValue *attr = (GenericValue *) GVTOP(ArgVals[1]);

	if (attr)
		WARN_ONCE("pthread-mutex-init-arg",
			  "WARNING: Ignoring non-null argument given to pthread_mutex_init.\n");

	if (lock == nullptr) {
		WARN("ERROR: pthread_mutex_init called with NULL pointer as first argument!");
		abort();
	}

	/* Just return 0 */
	GenericValue result;
	result.IntVal = APInt(F->getReturnType()->getIntegerBitWidth(), 0);
	returnValueToCaller(F->getReturnType(), result);
}

void Interpreter::callPthreadMutexLock(Function *F,
				       const std::vector<GenericValue> &ArgVals)
{
	Thread &thr = getCurThr();
	GenericValue *ptr = (GenericValue *) GVTOP(ArgVals[0]);
	Type *typ = F->getReturnType();
	GenericValue cmpVal, newVal, result;

	if (ptr == nullptr) {
		WARN("ERROR: pthread_mutex_lock called with NULL pointer!");
		abort();
	}

	cmpVal.IntVal = APInt(typ->getIntegerBitWidth(), 0);
	newVal.IntVal = APInt(typ->getIntegerBitWidth(), 1);

	setCurrentDeps(nullptr, nullptr, getCtrlDeps(thr.id),
		       getAddrPoDeps(thr.id), nullptr);

	auto ret = driver->visitLoad(IA_Lock, AtomicOrdering::Acquire,
				     ptr, typ, cmpVal, newVal);

	auto cmpRes = executeICMP_EQ(ret, cmpVal, typ);
	if (cmpRes.IntVal.getBoolValue() == 0) {
		thr.block();
	} else {
		setCurrentDeps(nullptr, nullptr, getCtrlDeps(thr.id),
			       getAddrPoDeps(thr.id), nullptr);

		driver->visitStore(IA_Lock, AtomicOrdering::Acquire,
				   ptr, typ, newVal);
	}

	/*
	 * We need to return a result anyway, because even if the current thread
	 * blocked, it might become unblocked at some point in the future by another
	 * thread
	 */
	result.IntVal = APInt(typ->getIntegerBitWidth(), 0); /* Success */
	returnValueToCaller(F->getReturnType(), result);
	return;
}

void Interpreter::callPthreadMutexUnlock(Function *F,
					 const std::vector<GenericValue> &ArgVals)
{
	Thread &thr = getCurThr();
	GenericValue *ptr = (GenericValue *) GVTOP(ArgVals[0]);
	Type *typ = F->getReturnType();
	GenericValue val, result;

	if (ptr == nullptr) {
		WARN("ERROR: pthread_mutex_lock called with NULL pointer!");
		abort();
	}

	val.IntVal = APInt(typ->getIntegerBitWidth(), 0);

	setCurrentDeps(nullptr, nullptr, getCtrlDeps(thr.id),
		       getAddrPoDeps(thr.id), nullptr);

	driver->visitStore(IA_Unlock, AtomicOrdering::Release, ptr, typ, val);

	result.IntVal = APInt(typ->getIntegerBitWidth(), 0); /* Success */
	returnValueToCaller(F->getReturnType(), result);
	return;
}

void Interpreter::callPthreadMutexTrylock(Function *F,
					 const std::vector<GenericValue> &ArgVals)
{
	Thread &thr = getCurThr();
	GenericValue *ptr = (GenericValue *) GVTOP(ArgVals[0]);
	Type *typ = F->getReturnType();
	GenericValue cmpVal, newVal, result;

	if (ptr == nullptr) {
		WARN("ERROR: pthread_mutex_lock called with NULL pointer!");
		abort();
	}

	cmpVal.IntVal = APInt(typ->getIntegerBitWidth(), 0);
	newVal.IntVal = APInt(typ->getIntegerBitWidth(), 1);

	setCurrentDeps(nullptr, nullptr, getCtrlDeps(thr.id),
		       getAddrPoDeps(thr.id), nullptr);

	auto ret = driver->visitLoad(IA_Cas, AtomicOrdering::Acquire, ptr,
				     typ, cmpVal, newVal);

	auto cmpRes = executeICMP_EQ(ret, cmpVal, typ);
	if (cmpRes.IntVal.getBoolValue()) {
		setCurrentDeps(nullptr, nullptr, getCtrlDeps(thr.id),
			       getAddrPoDeps(thr.id), nullptr);

		driver->visitStore(IA_Cas, AtomicOrdering::Acquire,
				   ptr, typ, newVal);
	}

	result.IntVal = APInt(typ->getIntegerBitWidth(), !cmpRes.IntVal.getBoolValue());
	returnValueToCaller(F->getReturnType(), result);
	return;
}

void Interpreter::callReadFunction(const Library &lib, const LibMem &mem, Function *F,
				   const std::vector<GenericValue> &ArgVals)
{
	GenericValue *ptr = (GenericValue *) GVTOP(ArgVals[0]);
	Type *typ = F->getReturnType();

<<<<<<< HEAD
=======
	setCurrentDeps(nullptr, nullptr, getCtrlDeps(getCurThr().id),
		       getAddrPoDeps(getCurThr().id), nullptr);
>>>>>>> d52a5162
	auto res = driver->visitLibLoad(IA_None, mem.getOrdering(), ptr,
					typ, F->getName().str());
	auto &val = res.first;
	auto shouldBlock = res.second;

	if (shouldBlock) {
		getCurThr().block();
		return;
	}
	returnValueToCaller(F->getReturnType(), val);
	return;
}

void Interpreter::callWriteFunction(const Library &lib, const LibMem &mem, Function *F,
				    const std::vector<GenericValue> &ArgVals)
{
	GenericValue *ptr = (GenericValue *) GVTOP(ArgVals[0]);
	GenericValue val = ArgVals[1];
	Type *typ = F->getFunctionType()->getParamType(1);
	GenericValue result;

	if (ptr == nullptr) {
		WARN("ERROR: " + F->getName().str() + " called with NULL pointer!");
		abort();
	}

<<<<<<< HEAD
=======
	setCurrentDeps(nullptr, nullptr, getCtrlDeps(getCurThr().id),
		       getAddrPoDeps(getCurThr().id), nullptr);
>>>>>>> d52a5162
	driver->visitLibStore(IA_None, mem.getOrdering(), ptr, typ, val,
			      F->getName().str(), mem.isLibInit());
	return;
}

//===----------------------------------------------------------------------===//
// callFunction - Execute the specified function...
//
void Interpreter::callFunction(Function *F,
                               const std::vector<GenericValue> &ArgVals)
{
  /* Custom function support */
  std::string functionName = F->getName().str();

  auto granted = driver->getGrantedLibs();
  auto lib = Library::getLibByMemberName(granted, functionName);
  if (lib) {
	  auto m = lib->getMember(functionName);
	  BUG_ON(!m);
	  if (m->hasReadSemantics()) {
		  callReadFunction(*lib, *m, F, ArgVals);
		  return;
	  } else {
		  callWriteFunction(*lib, *m, F, ArgVals);
		  return;
	  }
  }

  if (functionName == "__assert_fail") {
	  callAssertFail(F, ArgVals);
	  return;
  } else if (functionName == "__end_loop") {
	  callEndLoop(F, ArgVals);
	  return;
  } else if (functionName == "__VERIFIER_assume") {
	  callVerifierAssume(F, ArgVals);
	  return;
  } else if (functionName == "__VERIFIER_nondet_int") {
	  callVerifierNondetInt(F, ArgVals);
	  return;
  } else if (functionName == "malloc") {
	  callMalloc(F, ArgVals);
	  return;
  } else if (functionName == "free") {
	  callFree(F, ArgVals);
	  return;
  } else if (functionName == "pthread_self") {
	  callPthreadSelf(F, ArgVals);
	  return;
  } else if (functionName == "pthread_create") {
	  callPthreadCreate(F, ArgVals);
	  return;
  } else if (functionName == "pthread_join" ||
	     functionName == "_pthread_join") { /* Mac OS X name mangling */
	  callPthreadJoin(F, ArgVals);
	  return;
  } else if (functionName == "pthread_exit") {
	  callPthreadExit(F, ArgVals);
	  return;
  } else if (functionName == "pthread_mutex_init") {
	  callPthreadMutexInit(F, ArgVals);
	  return;
  } else if (functionName == "pthread_mutex_lock") {
	  callPthreadMutexLock(F, ArgVals);
	  return;
  } else if (functionName == "pthread_mutex_unlock") {
	  callPthreadMutexUnlock(F, ArgVals);
	  return;
  } else if (functionName == "pthread_mutex_trylock") {
	  callPthreadMutexTrylock(F, ArgVals);
	  return;
  }


  assert((ECStack().empty() || !ECStack().back().Caller.getInstruction() ||
	  ECStack().back().Caller.arg_size() == ArgVals.size()) &&
	 "Incorrect number of arguments passed into function call!");
  // Make a new stack frame... and fill it in.
  ECStack().push_back(ExecutionContext());

  ExecutionContext &StackFrame = ECStack().back();
  StackFrame.CurFunction = F;

  // Special handling for external functions.
  if (F->isDeclaration()) {
    GenericValue Result = callExternalFunction (F, ArgVals);
    // Simulate a 'ret' instruction of the appropriate type.
    popStackAndReturnValueToCaller (F->getReturnType (), Result);
    return;
  }

  // Get pointers to first LLVM BB & Instruction in function.
  StackFrame.CurBB     = &F->front();
  StackFrame.CurInst   = StackFrame.CurBB->begin();

  // Run through the function arguments and initialize their values...
  assert((ArgVals.size() == F->arg_size() ||
         (ArgVals.size() > F->arg_size() && F->getFunctionType()->isVarArg()))&&
         "Invalid number of values passed to function invocation!");

  // Handle non-varargs arguments...
  unsigned i = 0;
  for (Function::arg_iterator AI = F->arg_begin(), E = F->arg_end();
       AI != E; ++AI, ++i)
    SetValue(&*AI, ArgVals[i], StackFrame);

  // Handle varargs arguments...
  StackFrame.VarArgs.assign(ArgVals.begin()+i, ArgVals.end());
}

void Interpreter::run()
{
	mainECStack = ECStack();

	driver->handleExecutionBeginning();
	while (driver->scheduleNext()) {
		driver->handleExecutionInProgress();
		llvm::ExecutionContext &SF = ECStack().back();
		llvm::Instruction &I = *SF.CurInst++;
		visit(I);
	}
	driver->handleFinishedExecution();
	return;
}<|MERGE_RESOLUTION|>--- conflicted
+++ resolved
@@ -1060,25 +1060,19 @@
   // Avoid malloc-ing zero bytes, use max()...
   unsigned MemToAlloc = std::max(1U, NumElements * TypeSize);
 
-<<<<<<< HEAD
   /* The driver will provide the address this alloca returns */
+  setCurrentDeps(nullptr, nullptr, getCtrlDeps(getCurThr().id),
+		 getAddrPoDeps(getCurThr().id), nullptr);
+
   GenericValue Result = driver->visitMalloc(MemToAlloc, true);
+
+  updateDataDeps(getCurThr().id, &I, Event(getCurThr().id, getCurThr().globalInstructions));
 
   /* If this is not a replay, update naming information for this variable
    * based on previously collected information */
   if (!stackVars.count(Result.PointerVal))
 	  updateVarNameInfo(&I, (char *) Result.PointerVal, MemToAlloc, true);
 
-=======
-  setCurrentDeps(nullptr, nullptr, getCtrlDeps(getCurThr().id),
-		 getAddrPoDeps(getCurThr().id), nullptr);
-
-  /* The driver will provide the address this alloca returns */
-  GenericValue Result = driver->visitMalloc(MemToAlloc, true);
-
-  updateDataDeps(getCurThr().id, &I, Event(getCurThr().id, getCurThr().globalInstructions));
-  // getCurThr().ctrlDeps.update(Event(getCurThr().id, getCurThr().globalInstructions));
->>>>>>> d52a5162
   SetValue(&I, Result, SF);
 }
 
@@ -1156,25 +1150,18 @@
 
 	}
 
-<<<<<<< HEAD
-	/* Otherwise, the driver will provide the appropriate value */
-	auto val = driver->visitLoad(IA_None, I.getOrdering(), ptr, typ);
-=======
 	/* Otherwise, set the dependencies for this instruction.. */
 	setCurrentDeps(getDataDeps(thr.id, I.getPointerOperand()), nullptr,
 		       getCtrlDeps(thr.id), getAddrPoDeps(thr.id), nullptr);
 
 	/* ... and then the driver will provide the appropriate value */
-	auto res = driver->visitLoad(IA_None, I.getOrdering(), ptr, typ);
+	auto val = driver->visitLoad(IA_None, I.getOrdering(), ptr, typ);
 
 	updateDataDeps(thr.id, &I, getCurrentPosition());
-	// thr.dataDeps[&I] = thr.dataDeps[&I].depUnion(res.second);
 	updateAddrPoDeps(thr.id, I.getPointerOperand());
-	// thr.addrPoDeps.update(thr.dataDeps[I.getPointerOperand()]);
->>>>>>> d52a5162
 
 	/* Last, set the return value for this instruction */
-	SetValue(&I, res, SF);
+	SetValue(&I, val, SF);
 	return;
 }
 
@@ -1226,11 +1213,7 @@
 	GenericValue result;
 
 	if (thr.tls.count(ptr)) {
-<<<<<<< HEAD
-		oldVal = thr.tls[ptr];
-=======
 		GenericValue oldVal = thr.tls[ptr];
->>>>>>> d52a5162
 		GenericValue cmpRes = executeICMP_EQ(oldVal, cmpVal, typ);
 		if (cmpRes.IntVal.getBoolValue())
 			thr.tls[ptr] = newVal;
@@ -1310,11 +1293,7 @@
 	BUG_ON(!typ->isIntegerTy());
 
 	if (thr.tls.count(ptr)) {
-<<<<<<< HEAD
-		oldVal = thr.tls[ptr];
-=======
 		GenericValue oldVal = thr.tls[ptr];
->>>>>>> d52a5162
 		executeAtomicRMWOperation(newVal, oldVal, val, I.getOperation());
 		thr.tls[ptr] = newVal;
 		SetValue(&I, oldVal, SF);
@@ -2521,11 +2500,8 @@
 
 void Interpreter::callMalloc(Function *F, const std::vector<GenericValue> &ArgVals)
 {
-<<<<<<< HEAD
-=======
 	setCurrentDeps(nullptr, nullptr, getCtrlDeps(getCurThr().id),
 		       getAddrPoDeps(getCurThr().id), nullptr);
->>>>>>> d52a5162
 	GenericValue address = driver->visitMalloc(ArgVals[0].IntVal.getLimitedValue());
 	returnValueToCaller(F->getReturnType(), address);
 	return;
@@ -2572,15 +2548,6 @@
 	SetValue(&*calledFun->arg_begin(), ArgVals[3], SF);
 
 	/* Then, inform the driver about the thread creation */
-<<<<<<< HEAD
-	auto tid = driver->visitThreadCreate(calledFun, SF);
-
-	/* ..and save the TID in the location pointed by the 1st arg */
-	Type *typ = static_cast<PointerType *>(F->arg_begin()->getType())->getElementType();
-	val.IntVal = APInt(typ->getIntegerBitWidth(), tid);
-	driver->visitStore(IA_None, AtomicOrdering::NotAtomic, ptr, typ, val);
-
-=======
 	setCurrentDeps(nullptr, nullptr, getCtrlDeps(getCurThr().id),
 		       getAddrPoDeps(getCurThr().id), nullptr);
 	auto tid = driver->visitThreadCreate(calledFun, SF);
@@ -2591,7 +2558,6 @@
 
 	driver->visitStore(IA_None, AtomicOrdering::NotAtomic, ptr, typ, val);
 
->>>>>>> d52a5162
 	/* Finally, return a value indicating that pthread_create() succeeded */
 	result.IntVal = APInt(F->getReturnType()->getIntegerBitWidth(), 0);
 	returnValueToCaller(F->getReturnType(), result);
@@ -2747,11 +2713,8 @@
 	GenericValue *ptr = (GenericValue *) GVTOP(ArgVals[0]);
 	Type *typ = F->getReturnType();
 
-<<<<<<< HEAD
-=======
 	setCurrentDeps(nullptr, nullptr, getCtrlDeps(getCurThr().id),
 		       getAddrPoDeps(getCurThr().id), nullptr);
->>>>>>> d52a5162
 	auto res = driver->visitLibLoad(IA_None, mem.getOrdering(), ptr,
 					typ, F->getName().str());
 	auto &val = res.first;
@@ -2778,11 +2741,8 @@
 		abort();
 	}
 
-<<<<<<< HEAD
-=======
 	setCurrentDeps(nullptr, nullptr, getCtrlDeps(getCurThr().id),
 		       getAddrPoDeps(getCurThr().id), nullptr);
->>>>>>> d52a5162
 	driver->visitLibStore(IA_None, mem.getOrdering(), ptr, typ, val,
 			      F->getName().str(), mem.isLibInit());
 	return;

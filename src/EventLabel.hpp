--- conflicted
+++ resolved
@@ -62,10 +62,12 @@
 		EL_Read,
 		EL_BWaitRead,
 		EL_FaiRead,
+		EL_NoRetFaiRead,
 		EL_BIncFaiRead,
 		EL_FaiReadLast,
 		EL_CasRead,
 		EL_LockCasRead,
+		EL_TrylockCasRead,
 		EL_CasReadLast,
 		EL_LibRead,
 		EL_DskRead,
@@ -75,10 +77,12 @@
 		EL_BInitWrite,
 		EL_BDestroyWrite,
 		EL_FaiWrite,
+		EL_NoRetFaiWrite,
 		EL_BIncFaiWrite,
 		EL_FaiWriteLast,
 		EL_CasWrite,
 		EL_LockCasWrite,
+		EL_TrylockCasWrite,
 		EL_CasWriteLast,
 		EL_LibWrite,
 		EL_DskWrite,
@@ -499,10 +503,6 @@
  * fetch-and-sub, etc) operation (compare-and-exhange is excluded) */
 class FaiReadLabel : public ReadLabel {
 
-public:
-	/* Specialization for FAI reads depending on whether they return a value */
-	enum FaiType { Plain, NoRet, };
-
 protected:
 	friend class ExecutionGraph;
 	friend class DepExecutionGraph;
@@ -517,7 +517,6 @@
 public:
 	FaiReadLabel(unsigned int st, llvm::AtomicOrdering ord, Event pos,
 		     const llvm::GenericValue *addr, const llvm::Type *typ, Event rf,
-<<<<<<< HEAD
 		     llvm::AtomicRMWInst::BinOp op, llvm::GenericValue val,
 		     std::unique_ptr<SExpr> annot = nullptr)
 		: FaiReadLabel(EL_FaiRead, st, ord, pos, addr, typ, rf, op, val, std::move(annot)) {}
@@ -526,11 +525,6 @@
 	static std::unique_ptr<FaiReadLabel> create(Ts&&... params) {
 		return LLVM_MAKE_UNIQUE<FaiReadLabel>(std::forward<Ts>(params)...);
 	}
-=======
-		     llvm::AtomicRMWInst::BinOp op, llvm::GenericValue val, FaiType ft)
-		: ReadLabel(EL_FaiRead, st, ord, pos, addr, typ, rf),
-		  binOp(op), opValue(val), faiType(ft) {}
->>>>>>> f27db937
 
 	/* Returns the type of this RMW operation (e.g., add, sub) */
 	llvm::AtomicRMWInst::BinOp getOp() const { return binOp; }
@@ -538,16 +532,9 @@
 	/* Returns the other operand's value */
 	const llvm::GenericValue& getOpVal() const { return opValue; }
 
-<<<<<<< HEAD
 	std::unique_ptr<EventLabel> clone() const override {
 		return LLVM_MAKE_UNIQUE<FaiReadLabel>(*this);
 	}
-=======
-	/* Returns the type of this FAI read */
-	FaiType getFaiType() const { return faiType; }
-
-	FaiReadLabel *clone() const override { return new FaiReadLabel(*this); }
->>>>>>> f27db937
 
 	static bool classof(const EventLabel *lab) { return classofKind(lab->getKind()); }
 	static bool classofKind(EventLabelKind k) { return k >= EL_FaiRead && k <= EL_FaiReadLast; }
@@ -558,9 +545,39 @@
 
 	/* The other operand's value for the operation */
 	const llvm::GenericValue opValue;
-
-	/* The type for this FAI read */
-	const FaiType faiType;
+};
+
+
+/*******************************************************************************
+ **                         BIncFaiReadLabel Class
+ ******************************************************************************/
+
+/* Specialization of FaiReadLabel for FAI reads that do not return a value */
+class NoRetFaiReadLabel : public FaiReadLabel {
+
+protected:
+	friend class ExecutionGraph;
+	friend class DepExecutionGraph;
+
+public:
+	NoRetFaiReadLabel(unsigned int st, llvm::AtomicOrdering ord, Event pos,
+			  const llvm::GenericValue *addr, const llvm::Type *typ, Event rf,
+			  llvm::AtomicRMWInst::BinOp op, llvm::GenericValue val,
+			  std::unique_ptr<SExpr> annot = nullptr)
+		: FaiReadLabel(EL_NoRetFaiRead, st, ord, pos, addr, typ, rf,
+			       op, val, std::move(annot)) {}
+
+	template<typename... Ts>
+	static std::unique_ptr<NoRetFaiReadLabel> create(Ts&&... params) {
+		return LLVM_MAKE_UNIQUE<NoRetFaiReadLabel>(std::forward<Ts>(params)...);
+	}
+
+	std::unique_ptr<EventLabel> clone() const override {
+		return LLVM_MAKE_UNIQUE<NoRetFaiReadLabel>(*this);
+	}
+
+	static bool classof(const EventLabel *lab) { return classofKind(lab->getKind()); }
+	static bool classofKind(EventLabelKind k) { return k == EL_NoRetFaiRead; }
 };
 
 
@@ -604,10 +621,6 @@
 /* Represents the read part of a compare-and-swap (CAS) operation */
 class CasReadLabel : public ReadLabel {
 
-public:
-	/* Specialization for CAS reads depending on whether they are part of a lock op */
-	enum CasType { CT_Plain, CT_Lock, CT_Trylock, };
-
 protected:
 	friend class ExecutionGraph;
 	friend class DepExecutionGraph;
@@ -623,7 +636,6 @@
 	CasReadLabel(unsigned int st, llvm::AtomicOrdering ord, Event pos,
 		     const llvm::GenericValue *addr, const llvm::Type *typ, Event rf,
 		     const llvm::GenericValue &exp, const llvm::GenericValue &swap,
-<<<<<<< HEAD
 		     std::unique_ptr<SExpr> annot = nullptr)
 		: CasReadLabel(EL_CasRead, st, ord, pos, addr, typ, rf, exp, swap, std::move(annot)) {}
 
@@ -631,11 +643,6 @@
 	static std::unique_ptr<CasReadLabel> create(Ts&&... params) {
 		return LLVM_MAKE_UNIQUE<CasReadLabel>(std::forward<Ts>(params)...);
 	}
-=======
-		     CasType casType = CT_Plain)
-		: ReadLabel(EL_CasRead, st, ord, pos, addr, typ, rf),
-		  expected(exp), swapValue(swap), casType(casType) {}
->>>>>>> f27db937
 
 	/* Returns the value that will make this CAS succeed */
 	const llvm::GenericValue& getExpected() const { return expected; }
@@ -643,19 +650,9 @@
 	/* Returns the value that will be written is the CAS succeeds */
 	const llvm::GenericValue& getSwapVal() const { return swapValue; }
 
-<<<<<<< HEAD
 	std::unique_ptr<EventLabel> clone() const override {
 		return LLVM_MAKE_UNIQUE<CasReadLabel>(*this);
 	}
-=======
-	/* Returns the type of this CAS operation */
-	CasType getCasType() const { return casType; }
-
-	/* Returns true if this CAS models a lock acquisition */
-	bool isLock() const { return casType == CT_Lock || casType == CT_Trylock; }
-
-	CasReadLabel *clone() const override { return new CasReadLabel(*this); }
->>>>>>> f27db937
 
 	static bool classof(const EventLabel *lab) { return classofKind(lab->getKind()); }
 	static bool classofKind(EventLabelKind k) { return k >= EL_CasRead && k <= EL_CasReadLast; }
@@ -669,7 +666,6 @@
 };
 
 
-<<<<<<< HEAD
 /*******************************************************************************
  **                         LockCasReadLabel Class
  ******************************************************************************/
@@ -700,10 +696,39 @@
 
 	static bool classof(const EventLabel *lab) { return classofKind(lab->getKind()); }
 	static bool classofKind(EventLabelKind k) { return k == EL_LockCasRead; }
-=======
-	/* Whether this CAS models a lock-acquisition operation */
-	const CasType casType;
->>>>>>> f27db937
+};
+
+
+/*******************************************************************************
+ **                         TrylockCasReadLabel Class
+ ******************************************************************************/
+
+/* Specialization of CasReadLabel for trylock CASes */
+class TrylockCasReadLabel : public CasReadLabel {
+
+protected:
+	friend class ExecutionGraph;
+	friend class DepExecutionGraph;
+
+public:
+	TrylockCasReadLabel(unsigned int st, llvm::AtomicOrdering ord, Event pos,
+			    const llvm::GenericValue *addr, const llvm::Type *typ, Event rf,
+			    const llvm::GenericValue &exp, const llvm::GenericValue &swap,
+			    std::unique_ptr<SExpr> annot = nullptr)
+		: CasReadLabel(EL_TrylockCasRead, st, ord, pos, addr, typ, rf,
+			       exp, swap, std::move(annot)) {}
+
+	template<typename... Ts>
+	static std::unique_ptr<TrylockCasReadLabel> create(Ts&&... params) {
+		return LLVM_MAKE_UNIQUE<TrylockCasReadLabel>(std::forward<Ts>(params)...);
+	}
+
+	std::unique_ptr<EventLabel> clone() const override {
+		return LLVM_MAKE_UNIQUE<TrylockCasReadLabel>(*this);
+	}
+
+	static bool classof(const EventLabel *lab) { return classofKind(lab->getKind()); }
+	static bool classofKind(EventLabelKind k) { return k == EL_TrylockCasRead; }
 };
 
 
@@ -1004,6 +1029,37 @@
 
 
 /*******************************************************************************
+ **                         NoRetFaiWriteLabel Class
+ ******************************************************************************/
+
+/* Specialization of FaiWriteLabel for non-value-returning FAIs */
+class NoRetFaiWriteLabel : public FaiWriteLabel {
+
+protected:
+	friend class ExecutionGraph;
+	friend class DepExecutionGraph;
+
+public:
+	NoRetFaiWriteLabel(unsigned int st, llvm::AtomicOrdering ord, Event pos,
+			   const llvm::GenericValue *addr, const llvm::Type *valTyp,
+			   llvm::GenericValue val)
+		: FaiWriteLabel(EL_NoRetFaiWrite, st, ord, pos, addr, valTyp, val) {}
+
+	template<typename... Ts>
+	static std::unique_ptr<NoRetFaiWriteLabel> create(Ts&&... params) {
+		return LLVM_MAKE_UNIQUE<NoRetFaiWriteLabel>(std::forward<Ts>(params)...);
+	}
+
+	std::unique_ptr<EventLabel> clone() const override {
+		return LLVM_MAKE_UNIQUE<NoRetFaiWriteLabel>(*this);
+	}
+
+	static bool classof(const EventLabel *lab) { return classofKind(lab->getKind()); }
+	static bool classofKind(EventLabelKind k) { return k == EL_NoRetFaiWrite; }
+};
+
+
+/*******************************************************************************
  **                         BIncFaiWriteLabel Class
  ******************************************************************************/
 
@@ -1053,7 +1109,6 @@
 public:
 	CasWriteLabel(unsigned int st, llvm::AtomicOrdering ord, Event pos,
 		      const llvm::GenericValue *addr, const llvm::Type *valTyp,
-<<<<<<< HEAD
 		      llvm::GenericValue val)
 		: CasWriteLabel(EL_CasWrite, st, ord, pos, addr, valTyp, val) {}
 
@@ -1061,17 +1116,6 @@
 	static std::unique_ptr<CasWriteLabel> create(Ts&&... params) {
 		return LLVM_MAKE_UNIQUE<CasWriteLabel>(std::forward<Ts>(params)...);
 	}
-=======
-		      llvm::GenericValue val, CasReadLabel::CasType casType)
-		: WriteLabel(EL_CasWrite, st, ord, pos, addr, valTyp, val),
-		  casType(casType) {}
-
-	/* Returns true if this label is used for modeling a lock-acquire op */
-	bool isLock() const { return casType == CasReadLabel::CT_Lock || casType == CasReadLabel::CT_Trylock; }
-
-	/* Returns the type of this CAS operation */
-	CasReadLabel::CasType getCasType() const { return casType; }
->>>>>>> f27db937
 
 	std::unique_ptr<EventLabel> clone() const override {
 		return LLVM_MAKE_UNIQUE<CasWriteLabel>(*this);
@@ -1081,7 +1125,6 @@
 	static bool classofKind(EventLabelKind k) { return k >= EL_CasWrite && k <= EL_CasWriteLast; }
 };
 
-<<<<<<< HEAD
 
 /*******************************************************************************
  **                         LockCasWriteLabel Class
@@ -1111,11 +1154,37 @@
 
 	static bool classof(const EventLabel *lab) { return classofKind(lab->getKind()); }
 	static bool classofKind(EventLabelKind k) { return k == EL_LockCasWrite; }
-=======
-private:
-	/* Whether this label is used for modeling a lock-acquisition */
-	const CasReadLabel::CasType casType;
->>>>>>> f27db937
+};
+
+
+/*******************************************************************************
+ **                         TrylockCasWriteLabel Class
+ ******************************************************************************/
+
+/* Specialization of CasWriteLabel for trylock CASes */
+class TrylockCasWriteLabel : public CasWriteLabel {
+
+protected:
+	friend class ExecutionGraph;
+	friend class DepExecutionGraph;
+
+public:
+	TrylockCasWriteLabel(unsigned int st, llvm::AtomicOrdering ord, Event pos,
+			     const llvm::GenericValue *addr, const llvm::Type *valTyp,
+			     llvm::GenericValue val)
+		: CasWriteLabel(EL_TrylockCasWrite, st, ord, pos, addr, valTyp, val) {}
+
+	template<typename... Ts>
+	static std::unique_ptr<TrylockCasWriteLabel> create(Ts&&... params) {
+		return LLVM_MAKE_UNIQUE<TrylockCasWriteLabel>(std::forward<Ts>(params)...);
+	}
+
+	std::unique_ptr<EventLabel> clone() const override {
+		return LLVM_MAKE_UNIQUE<TrylockCasWriteLabel>(*this);
+	}
+
+	static bool classof(const EventLabel *lab) { return classofKind(lab->getKind()); }
+	static bool classofKind(EventLabelKind k) { return k == EL_TrylockCasWrite; }
 };
 
 
@@ -1538,6 +1607,11 @@
 	SmpFenceLabelLKMM(unsigned int st, llvm::AtomicOrdering ord, SmpFenceType t, Event pos)
 		: FenceLabel(EL_SmpFenceLKMM, st, ord, pos), type(t) {}
 
+	template<typename... Ts>
+	static std::unique_ptr<SmpFenceLabelLKMM> create(Ts&&... params) {
+		return LLVM_MAKE_UNIQUE<SmpFenceLabelLKMM>(std::forward<Ts>(params)...);
+	}
+
 	/* Returns the type of this fence */
 	SmpFenceType getType() const { return type; }
 
@@ -1547,7 +1621,9 @@
 	/* Returns true if this fence is a strong fence */
 	bool isStrong() const { return ::isStrong(getType()); }
 
-	SmpFenceLabelLKMM *clone() const override { return new SmpFenceLabelLKMM(*this); }
+	std::unique_ptr<EventLabel> clone() const override {
+		return LLVM_MAKE_UNIQUE<SmpFenceLabelLKMM>(*this);
+	}
 
 	static bool classof(const EventLabel *lab) { return classofKind(lab->getKind()); }
 	static bool classofKind(EventLabelKind k) { return k == EL_SmpFenceLKMM; }
@@ -1570,10 +1646,17 @@
 	friend class DepExecutionGraph;
 
 public:
-	RCUSyncLabelLKMM(unsigned int st, llvm::AtomicOrdering ord, Event pos)
-		: FenceLabel(EL_RCUSyncLKMM, st, ord, pos) {}
-
-	RCUSyncLabelLKMM *clone() const override { return new RCUSyncLabelLKMM(*this); }
+	RCUSyncLabelLKMM(unsigned int st, Event pos)
+		: FenceLabel(EL_RCUSyncLKMM, st, llvm::AtomicOrdering::SequentiallyConsistent, pos) {}
+
+	template<typename... Ts>
+	static std::unique_ptr<RCUSyncLabelLKMM> create(Ts&&... params) {
+		return LLVM_MAKE_UNIQUE<RCUSyncLabelLKMM>(std::forward<Ts>(params)...);
+	}
+
+	std::unique_ptr<EventLabel> clone() const override {
+		return LLVM_MAKE_UNIQUE<RCUSyncLabelLKMM>(*this);
+	}
 
 	static bool classof(const EventLabel *lab) { return classofKind(lab->getKind()); }
 	static bool classofKind(EventLabelKind k) { return k == EL_RCUSyncLKMM; }
@@ -2002,10 +2085,17 @@
 	friend class DepExecutionGraph;
 
 public:
-	RCULockLabelLKMM(unsigned int st, llvm::AtomicOrdering ord, Event pos)
-		: EventLabel(EL_RCULockLKMM, st, ord, pos) {}
-
-	RCULockLabelLKMM *clone() const override { return new RCULockLabelLKMM(*this); }
+	RCULockLabelLKMM(unsigned int st, Event pos)
+		: EventLabel(EL_RCULockLKMM, st, llvm::AtomicOrdering::Acquire, pos) {}
+
+	template<typename... Ts>
+	static std::unique_ptr<RCULockLabelLKMM> create(Ts&&... params) {
+		return LLVM_MAKE_UNIQUE<RCULockLabelLKMM>(std::forward<Ts>(params)...);
+	}
+
+	std::unique_ptr<EventLabel> clone() const override {
+		return LLVM_MAKE_UNIQUE<RCULockLabelLKMM>(*this);
+	}
 
 	static bool classof(const EventLabel *lab) { return classofKind(lab->getKind()); }
 	static bool classofKind(EventLabelKind k) { return k == EL_RCULockLKMM; }
@@ -2027,10 +2117,17 @@
 	friend class DepExecutionGraph;
 
 public:
-	RCUUnlockLabelLKMM(unsigned int st, llvm::AtomicOrdering ord, Event pos)
-		: EventLabel(EL_RCUUnlockLKMM, st, ord, pos) {}
-
-	RCUUnlockLabelLKMM *clone() const override { return new RCUUnlockLabelLKMM(*this); }
+	RCUUnlockLabelLKMM(unsigned int st, Event pos)
+		: EventLabel(EL_RCUUnlockLKMM, st, llvm::AtomicOrdering::Release, pos) {}
+
+	template<typename... Ts>
+	static std::unique_ptr<RCUUnlockLabelLKMM> create(Ts&&... params) {
+		return LLVM_MAKE_UNIQUE<RCUUnlockLabelLKMM>(std::forward<Ts>(params)...);
+	}
+
+	std::unique_ptr<EventLabel> clone() const override {
+		return LLVM_MAKE_UNIQUE<RCUUnlockLabelLKMM>(*this);
+	}
 
 	static bool classof(const EventLabel *lab) { return classofKind(lab->getKind()); }
 	static bool classofKind(EventLabelKind k) { return k == EL_RCUUnlockLKMM; }

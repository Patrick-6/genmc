/*
 * GenMC -- Generic Model Checking.
 *
 * This program is free software; you can redistribute it and/or modify
 * it under the terms of the GNU General Public License as published by
 * the Free Software Foundation; either version 3 of the License, or
 * (at your option) any later version.
 *
 * This program is distributed in the hope that it will be useful,
 * but WITHOUT ANY WARRANTY; without even the implied warranty of
 * MERCHANTABILITY or FITNESS FOR A PARTICULAR PURPOSE.  See the
 * GNU General Public License for more details.
 *
 * You should have received a copy of the GNU General Public License
 * along with this program; if not, you can access it online at
 * http://www.gnu.org/licenses/gpl-3.0.html.
 *
 * Author: Michalis Kokologiannakis <michalis@mpi-sws.org>
 */

#ifndef __EVENTLABEL_HPP__
#define __EVENTLABEL_HPP__

#include "Event.hpp"
#include "value_ptr.hpp"
#include "DepView.hpp"
#include "InterpreterEnumAPI.hpp"
#include "ModuleID.hpp"
#include "NameInfo.hpp"
#include "MemAccess.hpp"
#include "SAddr.hpp"
#include "SExpr.hpp"
#include "SVal.hpp"
#include "View.hpp"
#include <llvm/IR/Instructions.h> /* For AtomicOrdering in older LLVMs */
#include <llvm/Support/Casting.h>
#include <llvm/Support/raw_ostream.h>

class DskAccessLabel;
class ExecutionGraph;

/*******************************************************************************
 **                        EventLabel Class (Abstract)
 ******************************************************************************/

/*
 * An abstract class for modeling event labels. Contains the bare minimum
 * that all different labels (e.g., Reads, Writes, etc) should have. Although
 * hb and (po U rf) are stored as vector clocks in EventLabels, the respective
 * getter methods are private. One can obtain information about such relations
 * by querying the execution graph.
 */
class EventLabel {

public:
	/* Discriminator for LLVM-style RTTI (dyn_cast<> et al).
	 * It is public to allow clients perform a switch() on it */
	enum EventLabelKind {
		EL_Empty,
		EL_ThreadStart,
		EL_ThreadFinish,
		EL_ThreadCreate,
		EL_ThreadJoin,
		EL_LoopBegin,
		EL_SpinStart,
		EL_FaiZNESpinEnd,
		EL_LockZNESpinEnd,
		EL_MemAccessBegin,
		EL_Read,
		EL_BWaitRead,
		EL_FaiRead,
		EL_NoRetFaiRead,
		EL_BIncFaiRead,
		EL_FaiReadLast,
		EL_CasRead,
		EL_LockCasRead,
		EL_TrylockCasRead,
		EL_CasReadLast,
		EL_DskRead,
		EL_LastRead,
		EL_Write,
		EL_UnlockWrite,
		EL_BInitWrite,
		EL_BDestroyWrite,
		EL_FaiWrite,
		EL_NoRetFaiWrite,
		EL_BIncFaiWrite,
		EL_FaiWriteLast,
		EL_CasWrite,
		EL_LockCasWrite,
		EL_TrylockCasWrite,
		EL_CasWriteLast,
		EL_DskWrite,
		EL_DskMdWrite,
		EL_DskJnlWrite,
		EL_DskDirWrite,
		EL_LastDskWrite,
		EL_LastWrite,
		EL_MemAccessEnd,
		EL_Fence,
		EL_DskFsync,
		EL_DskSync,
		EL_DskPbarrier,
		EL_SmpFenceLKMM,
		EL_RCUSyncLKMM,
		EL_LastFence,
		EL_Malloc,
		EL_Free,
		EL_LockLabelLAPOR,
		EL_UnlockLabelLAPOR,
		EL_DskOpen,
		EL_RCULockLKMM,
		EL_RCUUnlockLKMM,
	};

protected:
	/* ExecutionGraph needs to be a friend to call the constructors */
	friend class ExecutionGraph;
	friend class DepExecutionGraph;

	EventLabel(EventLabelKind k, unsigned int s, llvm::AtomicOrdering o,
		   Event p) : kind(k), stamp(s), ordering(o), position(p) {}
	EventLabel(EventLabelKind k, llvm::AtomicOrdering o, Event p)
		: kind(k), stamp(0), ordering(o), position(p) {}

public:

	/* Returns the discriminator of this object */
	EventLabelKind getKind() const { return kind; }

	/* Getter/setter for the label stamp in an execution graph*/
	unsigned int getStamp() const { return stamp; }
	void setStamp(unsigned int s) { stamp = s; }

	/* Getter/setter for the label ordering */
	llvm::AtomicOrdering getOrdering() const { return ordering; }
	void setOrdering(llvm::AtomicOrdering ord) { ordering = ord; }

	/* Returns the position in the execution graph (thread, index) */
	Event getPos() const { return position; }

	/* Returns the index of this label within a thread */
	int getIndex() const { return position.index; }

	/* Returns the thread of this label in the execution graph */
	int getThread() const { return position.thread; }

	/* Methods that get/set the vector clocks for this label. */
	const View& getHbView() const { return hbView; }
	const View& getPorfView() const { return porfView; }
	const DepView& getPPoView() const { return ppoView; }
	const DepView& getPPoRfView() const { return pporfView; }

	void updateHbView(const View &v) { hbView.update(v); };
	void updatePorfView(const View &v) { porfView.update(v); };
	void updatePPoView(const View &v) { ppoView.update(v); };
	void updatePPoRfView(const DepView &v) { pporfView.update(v); };

	void setHbView(View &&v) { hbView = std::move(v); }
	void setPorfView(View &&v) { porfView = std::move(v); }
	void setPPoView(DepView &&v) { ppoView = std::move(v); }
	void setPPoRfView(DepView &&v) { pporfView = std::move(v); }

	/* Returns true if this label corresponds to a non-atomic access */
	bool isNotAtomic() const {
		return ordering == llvm::AtomicOrdering::NotAtomic;
	}

	/* Returns true if the ordering of this access is acquire or stronger */
	bool isAtLeastAcquire() const {
		return ordering == llvm::AtomicOrdering::Acquire ||
		       ordering == llvm::AtomicOrdering::AcquireRelease ||
		       ordering == llvm::AtomicOrdering::SequentiallyConsistent;
	}

	/* Returns true if the ordering of this access is release or stronger */
	bool isAtLeastRelease() const {
		return ordering == llvm::AtomicOrdering::Release ||
		       ordering == llvm::AtomicOrdering::AcquireRelease ||
		       ordering == llvm::AtomicOrdering::SequentiallyConsistent;
	}

	/* Returns true if this is a sequentially consistent access */
	bool isSC() const {
		return ordering == llvm::AtomicOrdering::SequentiallyConsistent;
	}

	/* Necessary for multiple inheritance + LLVM-style RTTI to work */
	static bool classofKind(EventLabelKind K) { return true; }
	static DskAccessLabel *castToDskAccessLabel(const EventLabel *);
	static EventLabel *castFromDskAccessLabel(const DskAccessLabel *);

	virtual ~EventLabel() = default;

	/* Returns a clone object (virtual to allow deep copying from base) */
	virtual std::unique_ptr<EventLabel> clone() const = 0;

	friend llvm::raw_ostream& operator<<(llvm::raw_ostream& rhs,
					     const EventLabel &lab);

private:
	/* Discriminator enum for LLVM-style RTTI */
	const EventLabelKind kind;

	/* The stamp of this label in the execution graph */
	unsigned int stamp;

	/* Ordering of this access mode */
	llvm::AtomicOrdering ordering;

	/* Position of this label within the execution graph (thread, index) */
	const Event position;

	/* Events that are hb-before this label */
	View hbView;

	/* Events that are (po U rf)-before this label */
	View porfView;

	/* Events that are (ppo U rf)*;ppo-before this label */
	DepView ppoView;

	/* Events that are (ppo U rf)*-before this label */
	DepView pporfView;
};

llvm::raw_ostream& operator<<(llvm::raw_ostream& rhs,
			      const llvm::AtomicOrdering o);
llvm::raw_ostream& operator<<(llvm::raw_ostream& rhs,
			      const EventLabel::EventLabelKind k);



/*******************************************************************************
 **                       DskAccessLabel Class
 ******************************************************************************/

/* This is used only as base class of specific labels that
 * model disk accesses. These labels are (only the top classes that directly
 * derive from EventLabel are listed, not their subclasses):
 *
 *     DskReadLabel
 *     DskWriteLabel
 *     DskSyncLabel
 *     DskFsyncLabel
 *     DskPbarrierLabel
 *
 * Note: This is not a child of EventLabel to avoid virtual inheritance */
class DskAccessLabel {

protected:
	DskAccessLabel(EventLabel::EventLabelKind k)
		: eventLabelKind(k) {}

public:
	/* Getter/setter for a view representing (a subset of)
	 * events that have persisted before this disk access */
	const DepView& getPbView() const { return pbView; }
	void setPbView(DepView &&v) { pbView = std::move(v); }

	EventLabel::EventLabelKind getEventLabelKind() const {
		return eventLabelKind;
	}

	static bool classof(const EventLabel *lab) {
		return lab->getKind() == EventLabel::EL_DskRead ||
		       (lab->getKind() >= EventLabel::EL_DskWrite &&
			lab->getKind() <= EventLabel::EL_LastDskWrite) ||
		       lab->getKind() == EventLabel::EL_DskSync ||
		       lab->getKind() == EventLabel::EL_DskFsync ||
		       lab->getKind() == EventLabel::EL_DskPbarrier;
	}

private:
	/* The EventLabel class that this disk access represents */
	EventLabel::EventLabelKind eventLabelKind;

	/* View indicating a _subset_ of the events that must have
	 * persisted before the access */
	DepView pbView;
};


/*******************************************************************************
 **                            EmptyLabel Class
 ******************************************************************************/

/* A plain empty label. This label type provides a good alternative to nullptr
 * in graphs that track dependencies where the po-predecessors of a label might
 * not exist (or might have been removed). It also does not break LLVM-style
 * RTTI, in contrast to nullptr */
class EmptyLabel : public EventLabel {

public:
	EmptyLabel(unsigned int st, Event pos)
		: EventLabel(EL_Empty, st, llvm::AtomicOrdering::NotAtomic, pos) {}
	EmptyLabel(Event pos)
		: EventLabel(EL_Empty, llvm::AtomicOrdering::NotAtomic, pos) {}

	template<typename... Ts>
	static std::unique_ptr<EmptyLabel> create(Ts&&... params) {
		return LLVM_MAKE_UNIQUE<EmptyLabel>(std::forward<Ts>(params)...);
	}

	std::unique_ptr<EventLabel> clone() const override {
		return LLVM_MAKE_UNIQUE<EmptyLabel>(*this);
	}

	static bool classof(const EventLabel *lab) { return classofKind(lab->getKind()); }
	static bool classofKind(EventLabelKind k) { return k == EL_Empty; }
};


/*******************************************************************************
 **                            LoopBeginLabel Class
 ******************************************************************************/

/* A label that marks the beginning of a spinloop. Used in DSA. */
class LoopBeginLabel : public EventLabel {

public:

	LoopBeginLabel(unsigned int st, Event pos)
		: EventLabel(EL_LoopBegin, st, llvm::AtomicOrdering::NotAtomic, pos) {}

	template<typename... Ts>
	static std::unique_ptr<LoopBeginLabel> create(Ts&&... params) {
		return LLVM_MAKE_UNIQUE<LoopBeginLabel>(std::forward<Ts>(params)...);
	}

	std::unique_ptr<EventLabel> clone() const override {
		return LLVM_MAKE_UNIQUE<LoopBeginLabel>(*this);
	}

	static bool classof(const EventLabel *lab) { return classofKind(lab->getKind()); }
	static bool classofKind(EventLabelKind k) { return k == EL_LoopBegin; }
};


/*******************************************************************************
 **                            SpinStartLabel Class
 ******************************************************************************/

/* A label that marks the beginning of a spinloop iteration. It is meant
 * to be used by the liveness (await-termination) checks. */
class SpinStartLabel : public EventLabel {

public:

	SpinStartLabel(unsigned int st, Event pos)
		: EventLabel(EL_SpinStart, st, llvm::AtomicOrdering::NotAtomic, pos) {}
	SpinStartLabel(Event pos)
		: EventLabel(EL_SpinStart, llvm::AtomicOrdering::NotAtomic, pos) {}

	template<typename... Ts>
	static std::unique_ptr<SpinStartLabel> create(Ts&&... params) {
		return LLVM_MAKE_UNIQUE<SpinStartLabel>(std::forward<Ts>(params)...);
	}

	std::unique_ptr<EventLabel> clone() const override {
		return LLVM_MAKE_UNIQUE<SpinStartLabel>(*this);
	}

	static bool classof(const EventLabel *lab) { return classofKind(lab->getKind()); }
	static bool classofKind(EventLabelKind k) { return k == EL_SpinStart; }
};


/*******************************************************************************
 **                            FaiZNESpinEndLabel Class
 ******************************************************************************/

/* A label that marks the end of a potential FaiZNE spinloop. If the loop turns out to be not
 * a spinloop, this is meaningless; otherwise, it indicates that the thread should block */
class FaiZNESpinEndLabel : public EventLabel {

public:

<<<<<<< HEAD
	FaiZNESpinEndLabel(unsigned int st, Event pos)
		: EventLabel(EL_FaiZNESpinEnd, st, llvm::AtomicOrdering::NotAtomic, pos) {}
=======
	PotentialSpinEndLabel(unsigned int st, Event pos)
		: EventLabel(EL_PotentialSpinEnd, st, llvm::AtomicOrdering::NotAtomic, pos) {}
	PotentialSpinEndLabel(Event pos)
		: EventLabel(EL_PotentialSpinEnd, llvm::AtomicOrdering::NotAtomic, pos) {}
>>>>>>> 2a7c421a

	template<typename... Ts>
	static std::unique_ptr<FaiZNESpinEndLabel> create(Ts&&... params) {
		return LLVM_MAKE_UNIQUE<FaiZNESpinEndLabel>(std::forward<Ts>(params)...);
	}

	std::unique_ptr<EventLabel> clone() const override {
		return LLVM_MAKE_UNIQUE<FaiZNESpinEndLabel>(*this);
	}

	static bool classof(const EventLabel *lab) { return classofKind(lab->getKind()); }
	static bool classofKind(EventLabelKind k) { return k == EL_FaiZNESpinEnd; }
};


/*******************************************************************************
 **                            LockZNESpinEndLabel Class
 ******************************************************************************/

/* A label that marks the end of a potential LockZNE spinloop */
class LockZNESpinEndLabel : public EventLabel {

public:

	LockZNESpinEndLabel(unsigned int st, Event pos)
		: EventLabel(EL_LockZNESpinEnd, st, llvm::AtomicOrdering::NotAtomic, pos) {}

	template<typename... Ts>
	static std::unique_ptr<LockZNESpinEndLabel> create(Ts&&... params) {
		return LLVM_MAKE_UNIQUE<LockZNESpinEndLabel>(std::forward<Ts>(params)...);
	}

	std::unique_ptr<EventLabel> clone() const override {
		return LLVM_MAKE_UNIQUE<LockZNESpinEndLabel>(*this);
	}

	static bool classof(const EventLabel *lab) { return classofKind(lab->getKind()); }
	static bool classofKind(EventLabelKind k) { return k == EL_LockZNESpinEnd; }
};


/*******************************************************************************
 **                       MemAccessLabel Class (Abstract)
 ******************************************************************************/

/* This label abstracts the common functionality that loads and stores have
 * (e.g., asking for the address of such a label) */
class MemAccessLabel : public EventLabel {

protected:
	MemAccessLabel(EventLabelKind k, unsigned int st, llvm::AtomicOrdering ord,
		       Event pos, SAddr loc, ASize size, AType type)
		: EventLabel(k, st, ord, pos), addr(loc), access(size, type) {}
	MemAccessLabel(EventLabelKind k, llvm::AtomicOrdering ord,
		       Event pos, SAddr loc, ASize size, AType type)
		: EventLabel(k, ord, pos), addr(loc), access(size, type) {}

	MemAccessLabel(EventLabelKind k, unsigned int st, llvm::AtomicOrdering ord,
		       Event pos, SAddr loc, AAccess a)
		: EventLabel(k, st, ord, pos), addr(loc), access(a) {}
	MemAccessLabel(EventLabelKind k, llvm::AtomicOrdering ord,
		       Event pos, SAddr loc, AAccess a)
		: EventLabel(k, ord, pos), addr(loc), access(a) {}
public:
	/* Returns the address of this access */
	SAddr getAddr() const { return addr; }

	/* Returns the size (in bytes) of the access */
	ASize getSize() const { return access.getSize(); }

	/* Returns the type of the access */
	AType getType() const { return access.getType(); }

	/* Returns the packed access */
	AAccess getAccess() const { return access; }

	bool wasAddedMax() const { return maximal; }
	void setAddedMax(bool status) { maximal = status; }

	/* Getter/setter for a the fence view of this memory access */
	const DepView& getFenceView() const { return fenceView; }
	void setFenceView(DepView &&v) { fenceView = std::move(v); }

	static bool classof(const EventLabel *lab) { return classofKind(lab->getKind()); }
	static bool classofKind(EventLabelKind k) {
		return k >= EL_MemAccessBegin && k <= EL_MemAccessEnd;
	}

private:
	/* The address of the accessing */
	SAddr addr;

	/* The size of the access performed (in bytes) */
	AAccess access;

<<<<<<< HEAD
	/* The type of the value accessed */
	const llvm::Type *valueType;

	/* A view of fences that could be used by some memory models (e.g., LKMM) */
	DepView fenceView;
=======
	/* Whether was mo-maximal when added */
	bool maximal = true;
>>>>>>> 2a7c421a
};


/*******************************************************************************
 **                         ReadLabel Class
 ******************************************************************************/

/* The label for reads. All special read types (e.g., FAI, CAS) should inherit
 * from this class */
class ReadLabel : public MemAccessLabel {

public:
	using AnnotT = SExpr<ModuleID::ID>;
	using AnnotVP = value_ptr<AnnotT, SExprCloner<ModuleID::ID>>;

protected:
	friend class ExecutionGraph;
	friend class DepExecutionGraph;

protected:
	ReadLabel(EventLabelKind k, unsigned int st, llvm::AtomicOrdering ord,
		  Event pos, SAddr loc, ASize size, AType type, Event rf,
		  AnnotVP annot = nullptr)
		: MemAccessLabel(k, st, ord, pos, loc, size, type),
		  readsFrom(rf), revisitable(true), annotExpr(std::move(annot)) {}
	ReadLabel(EventLabelKind k, llvm::AtomicOrdering ord,
		  Event pos, SAddr loc, ASize size, AType type, Event rf,
		  AnnotVP annot = nullptr)
		: MemAccessLabel(k, ord, pos, loc, size, type),
		  readsFrom(rf), revisitable(true), annotExpr(std::move(annot)) {}

public:
	ReadLabel(unsigned int st, llvm::AtomicOrdering ord, Event pos, SAddr loc,
		  ASize size, AType type, Event rf = Event::getBottom(),
		  AnnotVP annot = nullptr)
		: ReadLabel(EL_Read, st, ord, pos, loc, size, type, rf, std::move(annot)) {}
	ReadLabel(llvm::AtomicOrdering ord, Event pos, SAddr loc, ASize size, AType type,
		  Event rf = Event::getBottom(), AnnotVP annot = nullptr)
		: ReadLabel(EL_Read, ord, pos, loc, size, type, rf, std::move(annot)) {}

	template<typename... Ts>
	static std::unique_ptr<ReadLabel> create(Ts&&... params) {
		return LLVM_MAKE_UNIQUE<ReadLabel>(std::forward<Ts>(params)...);
	}

	/* Returns the position of the write this read is readinf-from */
	Event getRf() const { return readsFrom; }

	/* Returns true if this read can be revisited */
	bool isRevisitable() const { return revisitable; }

	/* Makes the relevant read revisitable/non-revisitable. The
	 * execution graph is responsible for making such changes */
	void setRevisitStatus(bool status) { revisitable = status; }

	/* SAVer: Getter/setter for the annotation expression */
	const AnnotT *getAnnot() const { return annotExpr.get(); }
	void setAnnot(std::unique_ptr<AnnotT> annot) { annotExpr = std::move(annot); }

	std::unique_ptr<EventLabel> clone() const override {
		return LLVM_MAKE_UNIQUE<ReadLabel>(*this);
	}

	static bool classof(const EventLabel *lab) { return classofKind(lab->getKind()); }
	static bool classofKind(EventLabelKind k) {
		return k >= EL_Read && k <= EL_LastRead;
	}

private:
	/* Changes the reads-from edge for this label. This should only
	 * be called from the execution graph to update other relevant
	 * information as well */
	void setRf(Event rf) { readsFrom = rf; }

	/* Position of the write it is reading from in the graph */
	Event readsFrom;

	/* Revisitability status */
	bool revisitable;

	/* SAVer: Expression for annotatable loads. This needs to have
	 * heap-value semantics so that it does not create concurrency issues */
	AnnotVP annotExpr;
};


/*******************************************************************************
 **                         BWaitReadLabel Class
 ******************************************************************************/

/* Specialization of ReadLabel for the read part of a barrier_wait() op */
class BWaitReadLabel : public ReadLabel {

protected:
	friend class ExecutionGraph;
	friend class DepExecutionGraph;

public:
	BWaitReadLabel(unsigned int st, llvm::AtomicOrdering ord, Event pos,
		       SAddr loc, ASize size, AType type, Event rf = Event::getBottom(),
		       AnnotVP annot = nullptr)
		: ReadLabel(EL_BWaitRead, st, ord, pos, loc, size, type, rf, std::move(annot)) {}
	BWaitReadLabel(llvm::AtomicOrdering ord, Event pos, SAddr loc, ASize size, AType type,
		       Event rf = Event::getBottom(), AnnotVP annot = nullptr)
		: ReadLabel(EL_BWaitRead, ord, pos, loc, size, type, rf, std::move(annot)) {}

	template<typename... Ts>
	static std::unique_ptr<BWaitReadLabel> create(Ts&&... params) {
		return LLVM_MAKE_UNIQUE<BWaitReadLabel>(std::forward<Ts>(params)...);
	}

	std::unique_ptr<EventLabel> clone() const override {
		return LLVM_MAKE_UNIQUE<BWaitReadLabel>(*this);
	}

	static bool classof(const EventLabel *lab) { return classofKind(lab->getKind()); }
	static bool classofKind(EventLabelKind k) { return k == EL_BWaitRead; }
};


/*******************************************************************************
 **                         FaiReadLabel Class
 ******************************************************************************/

/* Represents the read part of a read-modify-write (RMW) (e.g., fetch-and-add,
 * fetch-and-sub, etc) operation (compare-and-exhange is excluded) */
class FaiReadLabel : public ReadLabel {

protected:
	friend class ExecutionGraph;
	friend class DepExecutionGraph;

	FaiReadLabel(EventLabelKind k, unsigned int st, llvm::AtomicOrdering ord, Event pos,
		     SAddr addr, ASize size, AType type, llvm::AtomicRMWInst::BinOp op,
		     SVal val, Event rf = Event::getBottom(), AnnotVP annot = nullptr)
		: ReadLabel(k, st, ord, pos, addr, size, type, rf, std::move(annot)),
		  binOp(op), opValue(val) {}
	FaiReadLabel(EventLabelKind k, llvm::AtomicOrdering ord, Event pos, SAddr addr, ASize size,
		     AType type, llvm::AtomicRMWInst::BinOp op, SVal val, Event rf = Event::getBottom(),
		     AnnotVP annot = nullptr)
		: ReadLabel(k, ord, pos, addr, size, type, rf, std::move(annot)),
		  binOp(op), opValue(val) {}

public:
	FaiReadLabel(unsigned int st, llvm::AtomicOrdering ord, Event pos, SAddr addr,
		     ASize size, AType type, llvm::AtomicRMWInst::BinOp op, SVal val,
		     Event rf = Event::getBottom(), AnnotVP annot = nullptr)
		: FaiReadLabel(EL_FaiRead, st, ord, pos, addr, size, type,
			       op, val, rf, std::move(annot)) {}
	FaiReadLabel(llvm::AtomicOrdering ord, Event pos, SAddr addr, ASize size, AType type,
		     llvm::AtomicRMWInst::BinOp op, SVal val, Event rf = Event::getBottom(),
		     AnnotVP annot = nullptr)
		: FaiReadLabel(EL_FaiRead, ord, pos, addr, size, type,
			       op, val, rf, std::move(annot)) {}

	template<typename... Ts>
	static std::unique_ptr<FaiReadLabel> create(Ts&&... params) {
		return LLVM_MAKE_UNIQUE<FaiReadLabel>(std::forward<Ts>(params)...);
	}

	/* Returns the type of this RMW operation (e.g., add, sub) */
	llvm::AtomicRMWInst::BinOp getOp() const { return binOp; }

	/* Returns the other operand's value */
	SVal getOpVal() const { return opValue; }

	std::unique_ptr<EventLabel> clone() const override {
		return LLVM_MAKE_UNIQUE<FaiReadLabel>(*this);
	}

	static bool classof(const EventLabel *lab) { return classofKind(lab->getKind()); }
	static bool classofKind(EventLabelKind k) { return k >= EL_FaiRead && k <= EL_FaiReadLast; }

private:
	/* The binary operator for this RMW operation */
	const llvm::AtomicRMWInst::BinOp binOp;

	/* The other operand's value for the operation */
	SVal opValue;
};


/*******************************************************************************
 **                         BIncFaiReadLabel Class
 ******************************************************************************/

/* Specialization of FaiReadLabel for FAI reads that do not return a value */
class NoRetFaiReadLabel : public FaiReadLabel {

protected:
	friend class ExecutionGraph;
	friend class DepExecutionGraph;

public:
	NoRetFaiReadLabel(unsigned int st, llvm::AtomicOrdering ord, Event pos,
			  const llvm::GenericValue *addr, const llvm::Type *typ, Event rf,
			  llvm::AtomicRMWInst::BinOp op, llvm::GenericValue val,
			  std::unique_ptr<SExpr> annot = nullptr)
		: FaiReadLabel(EL_NoRetFaiRead, st, ord, pos, addr, typ, rf,
			       op, val, std::move(annot)) {}

	template<typename... Ts>
	static std::unique_ptr<NoRetFaiReadLabel> create(Ts&&... params) {
		return LLVM_MAKE_UNIQUE<NoRetFaiReadLabel>(std::forward<Ts>(params)...);
	}

	std::unique_ptr<EventLabel> clone() const override {
		return LLVM_MAKE_UNIQUE<NoRetFaiReadLabel>(*this);
	}

	static bool classof(const EventLabel *lab) { return classofKind(lab->getKind()); }
	static bool classofKind(EventLabelKind k) { return k == EL_NoRetFaiRead; }
};


/*******************************************************************************
 **                         BIncFaiReadLabel Class
 ******************************************************************************/

/* Specialization of FaiReadLabel for barrier FAIs */
class BIncFaiReadLabel : public FaiReadLabel {

protected:
	friend class ExecutionGraph;
	friend class DepExecutionGraph;

public:
	BIncFaiReadLabel(unsigned int st, llvm::AtomicOrdering ord, Event pos, SAddr addr,
			 ASize size, AType type, llvm::AtomicRMWInst::BinOp op, SVal val,
			 Event rf = Event::getBottom(), AnnotVP annot = nullptr)
		: FaiReadLabel(EL_BIncFaiRead, st, ord, pos, addr, size,
			       type, op, val, rf, std::move(annot)) {}
	BIncFaiReadLabel(llvm::AtomicOrdering ord, Event pos, SAddr addr, ASize size, AType type,
			 llvm::AtomicRMWInst::BinOp op, SVal val, Event rf = Event::getBottom(),
			 AnnotVP annot = nullptr)
		: FaiReadLabel(EL_BIncFaiRead, ord, pos, addr, size,
			       type, op, val, rf, std::move(annot)) {}

	template<typename... Ts>
	static std::unique_ptr<BIncFaiReadLabel> create(Ts&&... params) {
		return LLVM_MAKE_UNIQUE<BIncFaiReadLabel>(std::forward<Ts>(params)...);
	}

	std::unique_ptr<EventLabel> clone() const override {
		return LLVM_MAKE_UNIQUE<BIncFaiReadLabel>(*this);
	}

	static bool classof(const EventLabel *lab) { return classofKind(lab->getKind()); }
	static bool classofKind(EventLabelKind k) { return k == EL_BIncFaiRead; }
};


/*******************************************************************************
 **                         CasReadLabel Class
 ******************************************************************************/

/* Represents the read part of a compare-and-swap (CAS) operation */
class CasReadLabel : public ReadLabel {

protected:
	friend class ExecutionGraph;
	friend class DepExecutionGraph;

	CasReadLabel(EventLabelKind k, unsigned int st, llvm::AtomicOrdering ord, Event pos,
		     SAddr addr, ASize size, AType type, SVal exp, SVal swap,
		     Event rf = Event::getBottom(), AnnotVP annot = nullptr)
		: ReadLabel(k, st, ord, pos, addr, size, type, rf, std::move(annot)),
		  expected(exp), swapValue(swap) {}
	CasReadLabel(EventLabelKind k, llvm::AtomicOrdering ord, Event pos,
		     SAddr addr, ASize size, AType type, SVal exp, SVal swap,
		     Event rf = Event::getBottom(), AnnotVP annot = nullptr)
		: ReadLabel(k, ord, pos, addr, size, type, rf, std::move(annot)),
		  expected(exp), swapValue(swap) {}

public:
	CasReadLabel(unsigned int st, llvm::AtomicOrdering ord, Event pos,
		     SAddr addr, ASize size, AType type, SVal exp, SVal swap,
		     Event rf = Event::getBottom(), AnnotVP annot = nullptr)
		: CasReadLabel(EL_CasRead, st, ord, pos, addr, size, type,
			       exp, swap, rf, std::move(annot)) {}
	CasReadLabel(llvm::AtomicOrdering ord, Event pos, SAddr addr, ASize size,
		     AType type, SVal exp, SVal swap, Event rf = Event::getBottom(),
		     AnnotVP annot = nullptr)
		: CasReadLabel(EL_CasRead, ord, pos, addr, size, type,
			       exp, swap, rf, std::move(annot)) {}

	template<typename... Ts>
	static std::unique_ptr<CasReadLabel> create(Ts&&... params) {
		return LLVM_MAKE_UNIQUE<CasReadLabel>(std::forward<Ts>(params)...);
	}

	/* Returns the value that will make this CAS succeed */
	SVal getExpected() const { return expected; }

	/* Returns the value that will be written is the CAS succeeds */
	SVal getSwapVal() const { return swapValue; }

	std::unique_ptr<EventLabel> clone() const override {
		return LLVM_MAKE_UNIQUE<CasReadLabel>(*this);
	}

	static bool classof(const EventLabel *lab) { return classofKind(lab->getKind()); }
	static bool classofKind(EventLabelKind k) { return k >= EL_CasRead && k <= EL_CasReadLast; }

private:
	/* The value that will make this CAS succeed */
	const SVal expected;

	/* The value that will be written if the CAS succeeds */
	const SVal swapValue;
};


/*******************************************************************************
 **                         LockCasReadLabel Class
 ******************************************************************************/

/* Specialization of CasReadLabel for lock CASes */
class LockCasReadLabel : public CasReadLabel {

protected:
	friend class ExecutionGraph;
	friend class DepExecutionGraph;

public:
	LockCasReadLabel(unsigned int st, llvm::AtomicOrdering ord, Event pos,
			 SAddr addr, ASize size, AType type, SVal exp, SVal swap,
			 Event rf = Event::getBottom(), AnnotVP annot = nullptr)
		: CasReadLabel(EL_LockCasRead, st, ord, pos, addr, size,
			       type, exp, swap, rf, std::move(annot)) {}
	LockCasReadLabel(llvm::AtomicOrdering ord, Event pos, SAddr addr, ASize size,
			 AType type, SVal exp, SVal swap, Event rf = Event::getBottom(),
			 AnnotVP annot = nullptr)
		: CasReadLabel(EL_LockCasRead, ord, pos, addr, size,
			       type, exp, swap, rf, std::move(annot)) {}

	LockCasReadLabel(unsigned int st, Event pos, SAddr addr, ASize size,
			 Event rf = Event::getBottom(), AnnotVP annot = nullptr)
		: LockCasReadLabel(st, llvm::AtomicOrdering::Acquire, pos, addr, size,
				   AType::Signed, SVal(0), SVal(1), rf, std::move(annot)) {}
	LockCasReadLabel(Event pos, SAddr addr, ASize size, Event rf = Event::getBottom(),
			 AnnotVP annot = nullptr)
		: LockCasReadLabel(llvm::AtomicOrdering::Acquire, pos, addr, size,
				   AType::Signed, SVal(0), SVal(1), rf, std::move(annot)) {}


	template<typename... Ts>
	static std::unique_ptr<LockCasReadLabel> create(Ts&&... params) {
		return LLVM_MAKE_UNIQUE<LockCasReadLabel>(std::forward<Ts>(params)...);
	}

	std::unique_ptr<EventLabel> clone() const override {
		return LLVM_MAKE_UNIQUE<LockCasReadLabel>(*this);
	}

	static bool classof(const EventLabel *lab) { return classofKind(lab->getKind()); }
	static bool classofKind(EventLabelKind k) { return k == EL_LockCasRead; }
};


/*******************************************************************************
<<<<<<< HEAD
 **                         TrylockCasReadLabel Class
 ******************************************************************************/

/* Specialization of CasReadLabel for trylock CASes */
class TrylockCasReadLabel : public CasReadLabel {

protected:
	friend class ExecutionGraph;
	friend class DepExecutionGraph;

public:
	TrylockCasReadLabel(unsigned int st, llvm::AtomicOrdering ord, Event pos,
			    const llvm::GenericValue *addr, const llvm::Type *typ, Event rf,
			    const llvm::GenericValue &exp, const llvm::GenericValue &swap,
			    std::unique_ptr<SExpr> annot = nullptr)
		: CasReadLabel(EL_TrylockCasRead, st, ord, pos, addr, typ, rf,
			       exp, swap, std::move(annot)) {}

	template<typename... Ts>
	static std::unique_ptr<TrylockCasReadLabel> create(Ts&&... params) {
		return LLVM_MAKE_UNIQUE<TrylockCasReadLabel>(std::forward<Ts>(params)...);
	}

	std::unique_ptr<EventLabel> clone() const override {
		return LLVM_MAKE_UNIQUE<TrylockCasReadLabel>(*this);
	}

	static bool classof(const EventLabel *lab) { return classofKind(lab->getKind()); }
	static bool classofKind(EventLabelKind k) { return k == EL_TrylockCasRead; }
};


/*******************************************************************************
 **                         LibReadLabel Class
 ******************************************************************************/

/* Represents an operation with read semantics of a higher-level library
 * (e.g., lock, dequeue, etc) */
class LibReadLabel : public ReadLabel {

protected:
	friend class ExecutionGraph;
	friend class DepExecutionGraph;

public:
	LibReadLabel(unsigned int st, llvm::AtomicOrdering ord, Event pos,
		     const llvm::GenericValue *addr, const llvm::Type *typ, Event rf,
		     std::string name)
		: ReadLabel(EL_LibRead, st, ord, pos, addr, typ, rf), functionName(name) {}

	template<typename... Ts>
	static std::unique_ptr<LibReadLabel> create(Ts&&... params) {
		return LLVM_MAKE_UNIQUE<LibReadLabel>(std::forward<Ts>(params)...);
	}

	/* Returns the name of this operation */
	const std::string& getFunctionName() const { return functionName; }

	/* Returns a vector with writes that this read could not read from
	 * when it was first added to the graph */
	const std::vector<Event>& getInvalidRfs() const { return invalidRfs; }

	std::unique_ptr<EventLabel> clone() const override {
		return LLVM_MAKE_UNIQUE<LibReadLabel>(*this);
	}

	static bool classof(const EventLabel *lab) { return classofKind(lab->getKind()); }
	static bool classofKind(EventLabelKind k) { return k == EL_LibRead; }

private:
	/* Records a write that this read cannot read from */
	void addInvalidRf(Event rf) { invalidRfs.push_back(rf); }

	/* Name of the corresponding library member with read semantics */
	std::string functionName;

	/* The list with writes this read could not read from when it was
	 * first added to the execution graph */
	std::vector<Event> invalidRfs;
};


/*******************************************************************************
=======
>>>>>>> 2a7c421a
 **                         DskReadLabel Class
 ******************************************************************************/

/* Models a read from the disk (e.g., via read()) */
class DskReadLabel : public ReadLabel, public DskAccessLabel {

protected:
	friend class ExecutionGraph;
	friend class DepExecutionGraph;

public:
	DskReadLabel(unsigned int st, llvm::AtomicOrdering ord, Event pos,
		     SAddr loc, ASize size, AType type, Event rf = Event::getBottom())
		: ReadLabel(EL_DskRead, st, ord, pos, loc, size, type, rf),
		  DskAccessLabel(EL_DskRead) {}
	DskReadLabel(llvm::AtomicOrdering ord, Event pos, SAddr loc,
		     ASize size, AType type, Event rf = Event::getBottom())
		: ReadLabel(EL_DskRead, ord, pos, loc, size, type, rf),
		  DskAccessLabel(EL_DskRead) {}

	DskReadLabel(unsigned int st, Event pos, SAddr loc, ASize size, AType type)
		: DskReadLabel(st, llvm::AtomicOrdering::Acquire, pos, loc, size, type) {}
	DskReadLabel(Event pos, SAddr loc, ASize size, AType type)
		: DskReadLabel(llvm::AtomicOrdering::Acquire, pos, loc, size, type) {}

	template<typename... Ts>
	static std::unique_ptr<DskReadLabel> create(Ts&&... params) {
		return LLVM_MAKE_UNIQUE<DskReadLabel>(std::forward<Ts>(params)...);
	}

	std::unique_ptr<EventLabel> clone() const override {
		return LLVM_MAKE_UNIQUE<DskReadLabel>(*this);
	}

	static bool classof(const EventLabel *lab) { return classofKind(lab->getKind()); }
	static bool classofKind(EventLabelKind k) { return k == EL_DskRead; }
	static DskAccessLabel *castToDskAccessLabel(const DskReadLabel *D) {
		return static_cast<DskAccessLabel *>(const_cast<DskReadLabel*>(D));
	}
	static DskReadLabel *castFromDskAccessLabel(const DskAccessLabel *DC) {
		return static_cast<DskReadLabel *>(const_cast<DskAccessLabel*>(DC));
	}
};


/*******************************************************************************
 **                         WriteLabel Class
 ******************************************************************************/

/* Represents a write operation. All special types of writes (e.g., FAI, CAS)
 * should inherit from this class */
class WriteLabel : public MemAccessLabel {

protected:
	friend class ExecutionGraph;
	friend class DepExecutionGraph;

	WriteLabel(EventLabelKind k, unsigned int st, llvm::AtomicOrdering ord,
		   Event pos, SAddr addr, ASize size, AType type, SVal val)
		: MemAccessLabel(k, st, ord, pos, addr, size, type), value(val) {}
	WriteLabel(EventLabelKind k, llvm::AtomicOrdering ord,
		   Event pos, SAddr addr, ASize size, AType type, SVal val)
		: MemAccessLabel(k, ord, pos, addr, size, type), value(val) {}

public:
	WriteLabel(unsigned int st, llvm::AtomicOrdering ord, Event pos,
		   SAddr addr, ASize size, AType type, SVal val)
		: WriteLabel(EL_Write, st, ord, pos, addr, size, type, val) {}
	WriteLabel(llvm::AtomicOrdering ord, Event pos,
		   SAddr addr, ASize size, AType type, SVal val)
		: WriteLabel(EL_Write, ord, pos, addr, size, type, val) {}

	template<typename... Ts>
	static std::unique_ptr<WriteLabel> create(Ts&&... params) {
		return LLVM_MAKE_UNIQUE<WriteLabel>(std::forward<Ts>(params)...);
	}

	/* Getter/setter for the write value */
	SVal getVal() const { return value; }
	void setVal(SVal v) { value = v; }

	/* Returns a list of the reads reading from this write */
	const std::vector<Event>& getReadersList() const { return readerList; }

	/* Iterators for readers */
	using const_iterator = std::vector<Event>::const_iterator;
	const_iterator readers_begin() const { return readerList.begin(); }
	const_iterator readers_end() const { return readerList.end(); }

	/* Getter/setter for a view representing the
	 * release sequence of this write */
	const View& getMsgView() const { return msgView; }
	void setMsgView(View &&v) { msgView = std::move(v); }

	std::unique_ptr<EventLabel> clone() const override {
		return LLVM_MAKE_UNIQUE<WriteLabel>(*this);
	}

	static bool classof(const EventLabel *lab) { return classofKind(lab->getKind()); }
	static bool classofKind(EventLabelKind k) {
		return k >= EL_Write && k <= EL_LastWrite;
	}

private:
	/* Adds a read to the list of reads reading from the write */
	void addReader(Event r) {
		if (std::find(readerList.begin(), readerList.end(), r) ==
		    readerList.end())
			readerList.push_back(r);
	}

	/* Removes all readers that satisfy predicate F */
	template <typename F>
	void removeReader(F cond) {
		readerList.erase(std::remove_if(readerList.begin(),
						readerList.end(), [&](Event r)
						{ return cond(r); }),
				 readerList.end());
	}

	/* The value written by this label */
	SVal value;

	/* View for the release sequence of the write */
	View msgView;

	/* List of reads reading from the write */
	std::vector<Event> readerList;
};


/*******************************************************************************
 **                         UnlockWriteLabel Class
 ******************************************************************************/

/* Specialization of writes for unlock events */
class UnlockWriteLabel : public WriteLabel {

protected:
	friend class ExecutionGraph;
	friend class DepExecutionGraph;

public:
	UnlockWriteLabel(unsigned int st, llvm::AtomicOrdering ord, Event pos,
			 SAddr addr, ASize size, AType type, SVal val)
		: WriteLabel(EL_UnlockWrite, st, ord, pos, addr, size, type, val) {}
	UnlockWriteLabel(llvm::AtomicOrdering ord, Event pos,
			 SAddr addr, ASize size, AType type, SVal val)
		: WriteLabel(EL_UnlockWrite, ord, pos, addr, size, type, val) {}

	UnlockWriteLabel(Event pos, SAddr addr, ASize size)
		: UnlockWriteLabel(llvm::AtomicOrdering::Release, pos, addr, size,
				   AType::Signed, SVal(0)) {}

	template<typename... Ts>
	static std::unique_ptr<UnlockWriteLabel> create(Ts&&... params) {
		return LLVM_MAKE_UNIQUE<UnlockWriteLabel>(std::forward<Ts>(params)...);
	}

	std::unique_ptr<EventLabel> clone() const override {
		return LLVM_MAKE_UNIQUE<UnlockWriteLabel>(*this);
	}

	static bool classof(const EventLabel *lab) { return classofKind(lab->getKind()); }
	static bool classofKind(EventLabelKind k) { return k == EL_UnlockWrite; }
};


/*******************************************************************************
 **                         BInitWriteLabel Class
 ******************************************************************************/

/* Specialization of writes for barrier initializations */
class BInitWriteLabel : public WriteLabel {

protected:
	friend class ExecutionGraph;
	friend class DepExecutionGraph;

public:
	BInitWriteLabel(unsigned int st, llvm::AtomicOrdering ord, Event pos,
			SAddr addr, ASize size, AType type, SVal val)
		: WriteLabel(EL_BInitWrite, st, ord, pos, addr, size, type, val) {}
	BInitWriteLabel(llvm::AtomicOrdering ord, Event pos, SAddr addr,
			ASize size, AType type, SVal val)
		: WriteLabel(EL_BInitWrite, ord, pos, addr, size, type, val) {}

	template<typename... Ts>
	static std::unique_ptr<BInitWriteLabel> create(Ts&&... params) {
		return LLVM_MAKE_UNIQUE<BInitWriteLabel>(std::forward<Ts>(params)...);
	}

	std::unique_ptr<EventLabel> clone() const override {
		return LLVM_MAKE_UNIQUE<BInitWriteLabel>(*this);
	}

	static bool classof(const EventLabel *lab) { return classofKind(lab->getKind()); }
	static bool classofKind(EventLabelKind k) { return k == EL_BInitWrite; }
};


/*******************************************************************************
 **                         BDestroyWriteLabel Class
 ******************************************************************************/

/* Specialization of writes for barrier destruction */
class BDestroyWriteLabel : public WriteLabel {

protected:
	friend class ExecutionGraph;
	friend class DepExecutionGraph;

public:
	BDestroyWriteLabel(unsigned int st, llvm::AtomicOrdering ord, Event pos,
			   SAddr addr, ASize size, AType type, SVal val)
		: WriteLabel(EL_BDestroyWrite, st, ord, pos, addr, size, type, val) {}
	BDestroyWriteLabel(llvm::AtomicOrdering ord, Event pos, SAddr addr,
			   ASize size, AType type, SVal val)
		: WriteLabel(EL_BDestroyWrite, ord, pos, addr, size, type, val) {}

	template<typename... Ts>
	static std::unique_ptr<BDestroyWriteLabel> create(Ts&&... params) {
		return LLVM_MAKE_UNIQUE<BDestroyWriteLabel>(std::forward<Ts>(params)...);
	}

	std::unique_ptr<EventLabel> clone() const override {
		return LLVM_MAKE_UNIQUE<BDestroyWriteLabel>(*this);
	}

	static bool classof(const EventLabel *lab) { return classofKind(lab->getKind()); }
	static bool classofKind(EventLabelKind k) { return k == EL_BDestroyWrite; }
};


/*******************************************************************************
 **                         FaiWriteLabel Class
 ******************************************************************************/

/* Represents the write part of a read-modify-write (RMW) operation (e.g,
fetch-and-add, fetch-and-sub, etc) */
class FaiWriteLabel : public WriteLabel {

protected:
	friend class ExecutionGraph;
	friend class DepExecutionGraph;

	FaiWriteLabel(EventLabelKind k, unsigned int st, llvm::AtomicOrdering ord, Event pos,
		      SAddr addr, ASize size, AType type, SVal val)
		: WriteLabel(k, st, ord, pos, addr, size, type, val) {}
	FaiWriteLabel(EventLabelKind k, llvm::AtomicOrdering ord, Event pos,
		      SAddr addr, ASize size, AType type, SVal val)
		: WriteLabel(k, ord, pos, addr, size, type, val) {}

public:
	FaiWriteLabel(unsigned int st, llvm::AtomicOrdering ord, Event pos,
		      SAddr addr, ASize size, AType type, SVal val)
		: FaiWriteLabel(EL_FaiWrite, st, ord, pos, addr, size, type, val) {}
	FaiWriteLabel(llvm::AtomicOrdering ord, Event pos,
		      SAddr addr, ASize size, AType type, SVal val)
		: FaiWriteLabel(EL_FaiWrite, ord, pos, addr, size, type, val) {}

	template<typename... Ts>
	static std::unique_ptr<FaiWriteLabel> create(Ts&&... params) {
		return LLVM_MAKE_UNIQUE<FaiWriteLabel>(std::forward<Ts>(params)...);
	}

	std::unique_ptr<EventLabel> clone() const override {
		return LLVM_MAKE_UNIQUE<FaiWriteLabel>(*this);
	}

	static bool classof(const EventLabel *lab) { return classofKind(lab->getKind()); }
	static bool classofKind(EventLabelKind k) { return k >= EL_FaiWrite && k <= EL_FaiWriteLast; }
};


/*******************************************************************************
 **                         NoRetFaiWriteLabel Class
 ******************************************************************************/

/* Specialization of FaiWriteLabel for non-value-returning FAIs */
class NoRetFaiWriteLabel : public FaiWriteLabel {

protected:
	friend class ExecutionGraph;
	friend class DepExecutionGraph;

public:
	NoRetFaiWriteLabel(unsigned int st, llvm::AtomicOrdering ord, Event pos,
			   const llvm::GenericValue *addr, const llvm::Type *valTyp,
			   llvm::GenericValue val)
		: FaiWriteLabel(EL_NoRetFaiWrite, st, ord, pos, addr, valTyp, val) {}

	template<typename... Ts>
	static std::unique_ptr<NoRetFaiWriteLabel> create(Ts&&... params) {
		return LLVM_MAKE_UNIQUE<NoRetFaiWriteLabel>(std::forward<Ts>(params)...);
	}

	std::unique_ptr<EventLabel> clone() const override {
		return LLVM_MAKE_UNIQUE<NoRetFaiWriteLabel>(*this);
	}

	static bool classof(const EventLabel *lab) { return classofKind(lab->getKind()); }
	static bool classofKind(EventLabelKind k) { return k == EL_NoRetFaiWrite; }
};


/*******************************************************************************
 **                         BIncFaiWriteLabel Class
 ******************************************************************************/

/* Specialization of FaiWriteLabel for barrier FAIs */
class BIncFaiWriteLabel : public FaiWriteLabel {

protected:
	friend class ExecutionGraph;
	friend class DepExecutionGraph;

public:
	BIncFaiWriteLabel(unsigned int st, llvm::AtomicOrdering ord, Event pos,
			  SAddr addr, ASize size, AType type, SVal val)
		: FaiWriteLabel(EL_BIncFaiWrite, st, ord, pos, addr, size, type, val) {}
	BIncFaiWriteLabel(llvm::AtomicOrdering ord, Event pos, SAddr addr,
			  ASize size, AType type, SVal val)
		: FaiWriteLabel(EL_BIncFaiWrite, ord, pos, addr, size, type, val) {}

	template<typename... Ts>
	static std::unique_ptr<BIncFaiWriteLabel> create(Ts&&... params) {
		return LLVM_MAKE_UNIQUE<BIncFaiWriteLabel>(std::forward<Ts>(params)...);
	}

	std::unique_ptr<EventLabel> clone() const override {
		return LLVM_MAKE_UNIQUE<BIncFaiWriteLabel>(*this);
	}

	static bool classof(const EventLabel *lab) { return classofKind(lab->getKind()); }
	static bool classofKind(EventLabelKind k) { return k == EL_BIncFaiWrite; }
};


/*******************************************************************************
 **                         CasWriteLabel Class
 ******************************************************************************/

/* Represents the write part of a compare-and-swap (CAS) operation */
class CasWriteLabel : public WriteLabel {

protected:
	friend class ExecutionGraph;
	friend class DepExecutionGraph;

	CasWriteLabel(EventLabelKind k, unsigned int st, llvm::AtomicOrdering ord, Event pos,
		      SAddr addr, ASize size, AType type, SVal val)
		: WriteLabel(k, st, ord, pos, addr, size, type, val) {}
	CasWriteLabel(EventLabelKind k, llvm::AtomicOrdering ord, Event pos,
		      SAddr addr, ASize size, AType type, SVal val)
		: WriteLabel(k, ord, pos, addr, size, type, val) {}

public:
	CasWriteLabel(unsigned int st, llvm::AtomicOrdering ord, Event pos,
		      SAddr addr, ASize size, AType type, SVal val)
		: CasWriteLabel(EL_CasWrite, st, ord, pos, addr, size, type, val) {}
	CasWriteLabel(llvm::AtomicOrdering ord, Event pos, SAddr addr,
		      ASize size, AType type, SVal val)
		: CasWriteLabel(EL_CasWrite, ord, pos, addr, size, type, val) {}

	template<typename... Ts>
	static std::unique_ptr<CasWriteLabel> create(Ts&&... params) {
		return LLVM_MAKE_UNIQUE<CasWriteLabel>(std::forward<Ts>(params)...);
	}

	std::unique_ptr<EventLabel> clone() const override {
		return LLVM_MAKE_UNIQUE<CasWriteLabel>(*this);
	}

	static bool classof(const EventLabel *lab) { return classofKind(lab->getKind()); }
	static bool classofKind(EventLabelKind k) { return k >= EL_CasWrite && k <= EL_CasWriteLast; }
};


/*******************************************************************************
 **                         LockCasWriteLabel Class
 ******************************************************************************/

/* Specialization of CasWriteLabel for lock CASes */
class LockCasWriteLabel : public CasWriteLabel {

protected:
	friend class ExecutionGraph;
	friend class DepExecutionGraph;

public:
	LockCasWriteLabel(unsigned int st, llvm::AtomicOrdering ord, Event pos,
			  SAddr addr, ASize size, AType type, SVal val)
		: CasWriteLabel(EL_LockCasWrite, st, ord, pos, addr, size, type, val) {}
	LockCasWriteLabel(llvm::AtomicOrdering ord, Event pos, SAddr addr,
			  ASize size, AType type, SVal val)
		: CasWriteLabel(EL_LockCasWrite, ord, pos, addr, size, type, val) {}

	LockCasWriteLabel(unsigned int st, Event pos, SAddr addr, ASize size)
		: LockCasWriteLabel(st, llvm::AtomicOrdering::Acquire,
				    pos, addr, size, AType::Signed, SVal(1)) {}
	LockCasWriteLabel(Event pos, SAddr addr, ASize size)
		: LockCasWriteLabel(llvm::AtomicOrdering::Acquire, pos,
				    addr, size, AType::Signed, SVal(1)) {}

	template<typename... Ts>
	static std::unique_ptr<LockCasWriteLabel> create(Ts&&... params) {
		return LLVM_MAKE_UNIQUE<LockCasWriteLabel>(std::forward<Ts>(params)...);
	}

	std::unique_ptr<EventLabel> clone() const override {
		return LLVM_MAKE_UNIQUE<LockCasWriteLabel>(*this);
	}

	static bool classof(const EventLabel *lab) { return classofKind(lab->getKind()); }
	static bool classofKind(EventLabelKind k) { return k == EL_LockCasWrite; }
};


/*******************************************************************************
<<<<<<< HEAD
 **                         TrylockCasWriteLabel Class
 ******************************************************************************/

/* Specialization of CasWriteLabel for trylock CASes */
class TrylockCasWriteLabel : public CasWriteLabel {

protected:
	friend class ExecutionGraph;
	friend class DepExecutionGraph;

public:
	TrylockCasWriteLabel(unsigned int st, llvm::AtomicOrdering ord, Event pos,
			     const llvm::GenericValue *addr, const llvm::Type *valTyp,
			     llvm::GenericValue val)
		: CasWriteLabel(EL_TrylockCasWrite, st, ord, pos, addr, valTyp, val) {}

	template<typename... Ts>
	static std::unique_ptr<TrylockCasWriteLabel> create(Ts&&... params) {
		return LLVM_MAKE_UNIQUE<TrylockCasWriteLabel>(std::forward<Ts>(params)...);
	}

	std::unique_ptr<EventLabel> clone() const override {
		return LLVM_MAKE_UNIQUE<TrylockCasWriteLabel>(*this);
	}

	static bool classof(const EventLabel *lab) { return classofKind(lab->getKind()); }
	static bool classofKind(EventLabelKind k) { return k == EL_TrylockCasWrite; }
};


/*******************************************************************************
 **                         LibWriteLabel Class
 ******************************************************************************/

/* Write counterpart of LibReadLabel clas */
class LibWriteLabel : public WriteLabel {

protected:
	friend class ExecutionGraph;
	friend class DepExecutionGraph;

public:
	LibWriteLabel(unsigned int st, llvm::AtomicOrdering ord, Event pos,
		      const llvm::GenericValue *addr, const llvm::Type *valTyp,
		      llvm::GenericValue val, std::string name, bool isInit)
		: WriteLabel(EL_LibWrite, st, ord, pos, addr, valTyp, val),
		  functionName(name), initial(isInit) {}

	template<typename... Ts>
	static std::unique_ptr<LibWriteLabel> create(Ts&&... params) {
		return LLVM_MAKE_UNIQUE<LibWriteLabel>(std::forward<Ts>(params)...);
	}

	/* Returns the name of the respective function of the library */
	const std::string& getFunctionName() const { return functionName; }

	/* Returns true if this is the initializing write for this memory
	 * location and this particular library */
	bool isLibInit() const { return initial; }

	std::unique_ptr<EventLabel> clone() const override {
		return LLVM_MAKE_UNIQUE<LibWriteLabel>(*this);
	}

	static bool classof(const EventLabel *lab) { return classofKind(lab->getKind()); }
	static bool classofKind(EventLabelKind k) { return k == EL_LibWrite; }

private:
	/* The name of the corresponding library member */
	std::string functionName;

	/* Whether this is the initializing write */
	bool initial;
};


/*******************************************************************************
=======
>>>>>>> 2a7c421a
 **                         DskWriteLabel Class
 ******************************************************************************/

/* Models a write to disk (e.g., via write()) */
class DskWriteLabel : public WriteLabel, public DskAccessLabel {

protected:
	friend class ExecutionGraph;
	friend class DepExecutionGraph;

	DskWriteLabel(EventLabelKind k, unsigned int st, llvm::AtomicOrdering ord,
		      Event pos,  SAddr addr, ASize size, AType type, SVal val, void *mapping)
		: WriteLabel(k, st, ord, pos, addr, size, type, val),
		  DskAccessLabel(k), mapping(mapping) {}
	DskWriteLabel(EventLabelKind k, llvm::AtomicOrdering ord, Event pos,
		      SAddr addr, ASize size, AType type, SVal val, void *mapping)
		: WriteLabel(k, ord, pos, addr, size, type, val),
		  DskAccessLabel(k), mapping(mapping) {}

public:
	DskWriteLabel(unsigned int st, llvm::AtomicOrdering ord, Event pos,
		      SAddr addr, ASize size, AType type, SVal val, void *mapping)
		: DskWriteLabel(EL_DskWrite, st, ord, pos, addr, size, type, val, mapping) {}
	DskWriteLabel(llvm::AtomicOrdering ord, Event pos, SAddr addr,
		      ASize size, AType type, SVal val, void *mapping)
		: DskWriteLabel(EL_DskWrite, ord, pos, addr, size, type, val, mapping) {}

	DskWriteLabel(unsigned int st, Event pos, SAddr addr, ASize size, AType type,
		      SVal val, void *mapping)
		: DskWriteLabel(st, llvm::AtomicOrdering::Release, pos, addr, size, type, val, mapping) {}
	DskWriteLabel(Event pos, SAddr addr, ASize size, AType type, SVal val, void *mapping)
		: DskWriteLabel(llvm::AtomicOrdering::Release, pos, addr, size, type, val, mapping) {}

	template<typename... Ts>
	static std::unique_ptr<DskWriteLabel> create(Ts&&... params) {
		return LLVM_MAKE_UNIQUE<DskWriteLabel>(std::forward<Ts>(params)...);
	}

	/* Returns the starting offset for this write's disk mapping */
	const void *getMapping() const { return mapping; }

	std::unique_ptr<EventLabel> clone() const override {
		return LLVM_MAKE_UNIQUE<DskWriteLabel>(*this);
	}

	static bool classof(const EventLabel *lab) { return classofKind(lab->getKind()); }
	static bool classofKind(EventLabelKind k) {
		return k >= EL_DskWrite && k <= EL_LastDskWrite;
	}
	static DskAccessLabel *castToDskAccessLabel(const DskWriteLabel *D) {
		return static_cast<DskAccessLabel *>(const_cast<DskWriteLabel*>(D));
	}
	static DskWriteLabel *castFromDskAccessLabel(const DskAccessLabel *DC) {
		return static_cast<DskWriteLabel *>(const_cast<DskAccessLabel*>(DC));
	}

private:
	/* The starting offset for this write's disk mapping */
	void *mapping;
};


/*******************************************************************************
 **                         DskMdWriteLabel Class
 ******************************************************************************/

/* Models a disk write that writes metadata */
class DskMdWriteLabel : public DskWriteLabel {

protected:
	friend class ExecutionGraph;
	friend class DepExecutionGraph;

public:
	DskMdWriteLabel(unsigned int st, llvm::AtomicOrdering ord, Event pos,
			SAddr addr, ASize size, AType type, SVal val, void *mapping,
			std::pair<void *, void*> ordDataRange)
		: DskWriteLabel(EL_DskMdWrite, st, ord, pos, addr, size, type, val, mapping),
		  ordDataRange(ordDataRange) {}
	DskMdWriteLabel(llvm::AtomicOrdering ord, Event pos, SAddr addr, ASize size,
			AType type, SVal val, void *mapping,
			std::pair<void *, void*> ordDataRange)
		: DskWriteLabel(EL_DskMdWrite, ord, pos, addr, size, type, val, mapping),
		  ordDataRange(ordDataRange) {}

	DskMdWriteLabel(unsigned int st, Event pos, SAddr addr, ASize size, AType type,
			SVal val, void *mapping, std::pair<void *, void*> ordDataRange)
		: DskWriteLabel(EL_DskMdWrite, st, llvm::AtomicOrdering::Release, pos,
				addr, size, type, val, mapping), ordDataRange(ordDataRange) {}
	DskMdWriteLabel(Event pos, SAddr addr, ASize size, AType type, SVal val,
			void *mapping, std::pair<void *, void*> ordDataRange)
		: DskWriteLabel(EL_DskMdWrite, llvm::AtomicOrdering::Release, pos, addr,
				size, type, val, mapping), ordDataRange(ordDataRange) {}

	template<typename... Ts>
	static std::unique_ptr<DskMdWriteLabel> create(Ts&&... params) {
		return LLVM_MAKE_UNIQUE<DskMdWriteLabel>(std::forward<Ts>(params)...);
	}

	/* Helpers that return data with which this write is ordered */
	const void *getOrdDataBegin() const { return ordDataRange.first; }
	const void *getOrdDataEnd() const { return ordDataRange.second; }
	const std::pair<void *, void *>
	getOrdDataRange() const { return ordDataRange; }

	std::unique_ptr<EventLabel> clone() const override {
		return LLVM_MAKE_UNIQUE<DskMdWriteLabel>(*this);
	}

	static bool classof(const EventLabel *lab) { return classofKind(lab->getKind()); }
	static bool classofKind(EventLabelKind k) { return k == EL_DskMdWrite; }
	static DskAccessLabel *castToDskAccessLabel(const DskMdWriteLabel *D) {
		return static_cast<DskAccessLabel *>(const_cast<DskMdWriteLabel*>(D));
	}
	static DskMdWriteLabel *castFromDskAccessLabel(const DskAccessLabel *DC) {
		return static_cast<DskMdWriteLabel *>(const_cast<DskAccessLabel*>(DC));
	}

private:
	/* The data range [begin, end) that with which this write is ordered */
	std::pair<void *, void *> ordDataRange;
};


/*******************************************************************************
 **                         DskDirWriteLabel Class
 ******************************************************************************/

/* Models a write to a directory on disk */
class DskDirWriteLabel : public DskWriteLabel {

protected:
	friend class ExecutionGraph;
	friend class DepExecutionGraph;

public:
	DskDirWriteLabel(unsigned int st, llvm::AtomicOrdering ord, Event pos,
			 SAddr addr, ASize size, AType type, SVal val, void *mapping)
		: DskWriteLabel(EL_DskDirWrite, st, ord, pos, addr, size, type, val, mapping) {}
	DskDirWriteLabel(llvm::AtomicOrdering ord, Event pos, SAddr addr, ASize size,
			 AType type, SVal val, void *mapping)
		: DskWriteLabel(EL_DskDirWrite, ord, pos, addr, size, type, val, mapping) {}

	DskDirWriteLabel(unsigned int st, Event pos, SAddr addr, ASize size,
			 AType type, SVal val, void *mapping)
		: DskWriteLabel(EL_DskDirWrite, st, llvm::AtomicOrdering::Release, pos,
				addr, size, type, val, mapping) {}
	DskDirWriteLabel(Event pos, SAddr addr, ASize size, AType type, SVal val, void *mapping)
		: DskWriteLabel(EL_DskDirWrite, llvm::AtomicOrdering::Release, pos, addr,
				size, type, val, mapping) {}

	template<typename... Ts>
	static std::unique_ptr<DskDirWriteLabel> create(Ts&&... params) {
		return LLVM_MAKE_UNIQUE<DskDirWriteLabel>(std::forward<Ts>(params)...);
	}

	std::unique_ptr<EventLabel> clone() const override {
		return LLVM_MAKE_UNIQUE<DskDirWriteLabel>(*this);
	}

	static bool classof(const EventLabel *lab) { return classofKind(lab->getKind()); }
	static bool classofKind(EventLabelKind k) { return k == EL_DskDirWrite; }
	static DskAccessLabel *castToDskAccessLabel(const DskDirWriteLabel *D) {
		return static_cast<DskAccessLabel *>(const_cast<DskDirWriteLabel*>(D));
	}
	static DskDirWriteLabel *castFromDskAccessLabel(const DskAccessLabel *DC) {
		return static_cast<DskDirWriteLabel *>(const_cast<DskAccessLabel*>(DC));
	}
};


/*******************************************************************************
 **                         DskJnlWriteLabel Class
 ******************************************************************************/

/* Models a write to disk that marks the beginning or end of a disk transaction.
 * (We assume that each transaction affects only one inode.) */
class DskJnlWriteLabel : public DskWriteLabel {

protected:
	friend class ExecutionGraph;
	friend class DepExecutionGraph;

public:
	DskJnlWriteLabel(unsigned int st, llvm::AtomicOrdering ord, Event pos,
			 SAddr addr, ASize size, AType type, SVal val, void *mapping, void *inode)
		: DskWriteLabel(EL_DskJnlWrite, st, ord, pos, addr, size, type, val, mapping),
		  inode(inode) {}
	DskJnlWriteLabel(llvm::AtomicOrdering ord, Event pos, SAddr addr, ASize size,
			 AType type, SVal val, void *mapping, void *inode)
		: DskWriteLabel(EL_DskJnlWrite, ord, pos, addr, size, type, val, mapping),
		  inode(inode) {}

	DskJnlWriteLabel(unsigned int st, Event pos, SAddr addr, ASize size, AType type,
			 SVal val, void *mapping, void *inode)
		: DskWriteLabel(EL_DskJnlWrite, st, llvm::AtomicOrdering::Release,
				pos, addr, size, type, val, mapping), inode(inode) {}
	DskJnlWriteLabel(Event pos, SAddr addr, ASize size, AType type, SVal val,
			 void *mapping, void *inode)
		: DskWriteLabel(EL_DskJnlWrite, llvm::AtomicOrdering::Release, pos, addr,
				size, type, val, mapping), inode(inode) {}

	template<typename... Ts>
	static std::unique_ptr<DskJnlWriteLabel> create(Ts&&... params) {
		return LLVM_MAKE_UNIQUE<DskJnlWriteLabel>(std::forward<Ts>(params)...);
	}

	/* Returns the inode on which the transaction takes place */
	const void *getTransInode() const { return inode; }

	std::unique_ptr<EventLabel> clone() const override {
		return LLVM_MAKE_UNIQUE<DskJnlWriteLabel>(*this);
	}

	static bool classof(const EventLabel *lab) { return classofKind(lab->getKind()); }
	static bool classofKind(EventLabelKind k) { return k == EL_DskJnlWrite; }
	static DskAccessLabel *castToDskAccessLabel(const DskJnlWriteLabel *D) {
		return static_cast<DskAccessLabel *>(const_cast<DskJnlWriteLabel*>(D));
	}
	static DskJnlWriteLabel *castFromDskAccessLabel(const DskAccessLabel *DC) {
		return static_cast<DskJnlWriteLabel *>(const_cast<DskAccessLabel*>(DC));
	}

private:
	/* The inode on which the transaction takes place */
	void *inode;
};


/*******************************************************************************
 **                         FenceLabel Class
 ******************************************************************************/

/* Represents a fence */
class FenceLabel : public EventLabel {

protected:
	friend class ExecutionGraph;
	friend class DepExecutionGraph;

	FenceLabel(EventLabelKind k, unsigned int st, llvm::AtomicOrdering ord,
		   Event pos)
		: EventLabel(k, st, ord, pos) {}
	FenceLabel(EventLabelKind k, llvm::AtomicOrdering ord, Event pos)
		: EventLabel(k, ord, pos) {}
public:
	FenceLabel(llvm::AtomicOrdering ord, Event pos)
		: FenceLabel(EL_Fence, ord, pos) {}

	template<typename... Ts>
	static std::unique_ptr<FenceLabel> create(Ts&&... params) {
		return LLVM_MAKE_UNIQUE<FenceLabel>(std::forward<Ts>(params)...);
	}

	std::unique_ptr<EventLabel> clone() const override {
		return LLVM_MAKE_UNIQUE<FenceLabel>(*this);
	}

	static bool classof(const EventLabel *lab) { return classofKind(lab->getKind()); }
	static bool classofKind(EventLabelKind k) {
		return k >= EL_Fence && k <= EL_LastFence;
	}
};


/*******************************************************************************
 **                         DskFsyncLabel Class
 ******************************************************************************/

/* Represents an fsync() operation */
class DskFsyncLabel : public FenceLabel, public DskAccessLabel {

protected:
	friend class ExecutionGraph;
	friend class DepExecutionGraph;

public:
	DskFsyncLabel(unsigned int st, llvm::AtomicOrdering ord,
		      Event pos, const void *inode, unsigned int size)
		: FenceLabel(EL_DskFsync, st, ord, pos),
		  DskAccessLabel(EL_DskFsync), inode(inode), size(size) {}
	DskFsyncLabel(llvm::AtomicOrdering ord, Event pos, const void *inode, unsigned int size)
		: FenceLabel(EL_DskFsync, ord, pos),
		  DskAccessLabel(EL_DskFsync), inode(inode), size(size) {}

	DskFsyncLabel(unsigned int st, Event pos, const void *inode, unsigned int size)
		: DskFsyncLabel(st, llvm::AtomicOrdering::Release, pos, inode, size) {}
	DskFsyncLabel(Event pos, const void *inode, unsigned int size)
		: DskFsyncLabel(llvm::AtomicOrdering::Release, pos, inode, size) {}

	template<typename... Ts>
	static std::unique_ptr<DskFsyncLabel> create(Ts&&... params) {
		return LLVM_MAKE_UNIQUE<DskFsyncLabel>(std::forward<Ts>(params)...);
	}

	/* Returns a pointer to the inode on which the fsync() took place */
	const void *getInode() const { return inode; }

	/* Returns the "size" of this fsync()'s range */
	unsigned int getSize() const { return size; }

	std::unique_ptr<EventLabel> clone() const override {
		return LLVM_MAKE_UNIQUE<DskFsyncLabel>(*this);
	}

	static bool classof(const EventLabel *lab) { return classofKind(lab->getKind()); }
	static bool classofKind(EventLabelKind k) { return k == EL_DskFsync; }
	static DskAccessLabel *castToDskAccessLabel(const DskFsyncLabel *D) {
		return static_cast<DskAccessLabel *>(const_cast<DskFsyncLabel*>(D));
	}
	static DskFsyncLabel *castFromDskAccessLabel(const DskAccessLabel *DC) {
		return static_cast<DskFsyncLabel *>(const_cast<DskAccessLabel*>(DC));
	}

private:
	/* The inode on which the fsync() was issued */
	const void *inode;

	/* The range of this fsync() */
	const unsigned int size;
};


/*******************************************************************************
 **                         DskSyncLabel Class
 ******************************************************************************/

/* Represents an operation that synchronizes writes to persistent storage (e.g, sync()) */
class DskSyncLabel : public FenceLabel, public DskAccessLabel {

protected:
	friend class ExecutionGraph;
	friend class DepExecutionGraph;

public:
	DskSyncLabel(unsigned int st, llvm::AtomicOrdering ord, Event pos)
		: FenceLabel(EL_DskSync, st, ord, pos), DskAccessLabel(EL_DskSync) {}
	DskSyncLabel(llvm::AtomicOrdering ord, Event pos)
		: FenceLabel(EL_DskSync, ord, pos), DskAccessLabel(EL_DskSync) {}

	DskSyncLabel(unsigned int st, Event pos)
		: DskSyncLabel(st, llvm::AtomicOrdering::Release, pos) {}
	DskSyncLabel(Event pos)
		: DskSyncLabel(llvm::AtomicOrdering::Release, pos) {}

	template<typename... Ts>
	static std::unique_ptr<DskSyncLabel> create(Ts&&... params) {
		return LLVM_MAKE_UNIQUE<DskSyncLabel>(std::forward<Ts>(params)...);
	}

	std::unique_ptr<EventLabel> clone() const override {
		return LLVM_MAKE_UNIQUE<DskSyncLabel>(*this);
	}

	static bool classof(const EventLabel *lab) { return classofKind(lab->getKind()); }
	static bool classofKind(EventLabelKind k) { return k == EL_DskSync; }
	static DskAccessLabel *castToDskAccessLabel(const DskSyncLabel *D) {
		return static_cast<DskAccessLabel *>(const_cast<DskSyncLabel*>(D));
	}
	static DskSyncLabel *castFromDskAccessLabel(const DskAccessLabel *DC) {
		return static_cast<DskSyncLabel *>(const_cast<DskAccessLabel*>(DC));
	}
};


/******************************************************************************
 **                        DskPbarrierLabel Class
 ******************************************************************************/

/* Corresponds to a call to __VERIFIER_pbarrier(), i.e.,
 * all events before this label will have persisted when the
 * recovery routine runs */
class DskPbarrierLabel : public FenceLabel, public DskAccessLabel {

protected:
	friend class ExecutionGraph;
	friend class DepExecutionGraph;

public:
	DskPbarrierLabel(unsigned int st, llvm::AtomicOrdering ord, Event pos)
		: FenceLabel(EL_DskPbarrier, st, ord, pos), DskAccessLabel(EL_DskPbarrier) {}
	DskPbarrierLabel(llvm::AtomicOrdering ord, Event pos)
		: FenceLabel(EL_DskPbarrier, ord, pos), DskAccessLabel(EL_DskPbarrier) {}

	DskPbarrierLabel(unsigned int st, Event pos)
		: DskPbarrierLabel(st, llvm::AtomicOrdering::Release, pos) {}
	DskPbarrierLabel(Event pos)
		: DskPbarrierLabel(llvm::AtomicOrdering::Release, pos) {}

	template<typename... Ts>
	static std::unique_ptr<DskPbarrierLabel> create(Ts&&... params) {
		return LLVM_MAKE_UNIQUE<DskPbarrierLabel>(std::forward<Ts>(params)...);
	}

	std::unique_ptr<EventLabel> clone() const override {
		return LLVM_MAKE_UNIQUE<DskPbarrierLabel>(*this);
	}

	static bool classof(const EventLabel *lab) { return classofKind(lab->getKind()); }
	static bool classofKind(EventLabelKind k) { return k == EL_DskPbarrier; }
	static DskAccessLabel *castToDskAccessLabel(const DskPbarrierLabel *D) {
		return static_cast<DskAccessLabel *>(const_cast<DskPbarrierLabel*>(D));
	}
	static DskPbarrierLabel *castFromDskAccessLabel(const DskAccessLabel *DC) {
		return static_cast<DskPbarrierLabel *>(const_cast<DskAccessLabel*>(DC));
	}
};


/*******************************************************************************
 **                         SmpFenceKLMMLabel Class
 ******************************************************************************/

enum class SmpFenceType {
	MB = 0, WMB, RMB, MBBA, MBAA, MBAS, MBAUL
};
inline bool isCumul(SmpFenceType t) { return t <= SmpFenceType::WMB || t >= SmpFenceType::MBBA; }
inline bool isStrong(SmpFenceType t) { return t == SmpFenceType::MB || t >= SmpFenceType::MBBA; }

/* Represents a non-C11-type fence (LKMM only) */
class SmpFenceLabelLKMM : public FenceLabel {

protected:
	friend class ExecutionGraph;
	friend class DepExecutionGraph;

public:
	SmpFenceLabelLKMM(unsigned int st, llvm::AtomicOrdering ord, SmpFenceType t, Event pos)
		: FenceLabel(EL_SmpFenceLKMM, st, ord, pos), type(t) {}

	template<typename... Ts>
	static std::unique_ptr<SmpFenceLabelLKMM> create(Ts&&... params) {
		return LLVM_MAKE_UNIQUE<SmpFenceLabelLKMM>(std::forward<Ts>(params)...);
	}

	/* Returns the type of this fence */
	SmpFenceType getType() const { return type; }

	/* Returns true if this fence is cumulative */
	bool isCumul() const { return ::isCumul(getType()); }

	/* Returns true if this fence is a strong fence */
	bool isStrong() const { return ::isStrong(getType()); }

	std::unique_ptr<EventLabel> clone() const override {
		return LLVM_MAKE_UNIQUE<SmpFenceLabelLKMM>(*this);
	}

	static bool classof(const EventLabel *lab) { return classofKind(lab->getKind()); }
	static bool classofKind(EventLabelKind k) { return k == EL_SmpFenceLKMM; }

private:
	/* The type of this LKMM fence */
	SmpFenceType type;
};


/******************************************************************************
 **                        RCUSyncLabelLKMM Class
 ******************************************************************************/

/* Corresponds to a the beginning of a grace period */
class RCUSyncLabelLKMM : public FenceLabel {

protected:
	friend class ExecutionGraph;
	friend class DepExecutionGraph;

public:
	RCUSyncLabelLKMM(unsigned int st, Event pos)
		: FenceLabel(EL_RCUSyncLKMM, st, llvm::AtomicOrdering::SequentiallyConsistent, pos) {}

	template<typename... Ts>
	static std::unique_ptr<RCUSyncLabelLKMM> create(Ts&&... params) {
		return LLVM_MAKE_UNIQUE<RCUSyncLabelLKMM>(std::forward<Ts>(params)...);
	}

	std::unique_ptr<EventLabel> clone() const override {
		return LLVM_MAKE_UNIQUE<RCUSyncLabelLKMM>(*this);
	}

	static bool classof(const EventLabel *lab) { return classofKind(lab->getKind()); }
	static bool classofKind(EventLabelKind k) { return k == EL_RCUSyncLKMM; }

private:
	/* The discriminator suffices */
};


/*******************************************************************************
 **                     ThreadCreateLabel Class
 ******************************************************************************/

/* This label denotes the creation of a thread (via, e.g., pthread_create()) */
class ThreadCreateLabel : public EventLabel {

protected:
	friend class ExecutionGraph;
	friend class DepExecutionGraph;

public:
	ThreadCreateLabel(unsigned int st, llvm::AtomicOrdering ord,
			  Event pos, unsigned int cid)
		: EventLabel(EL_ThreadCreate, st, ord, pos), childId(cid) {}
	ThreadCreateLabel(llvm::AtomicOrdering ord, Event pos, unsigned int cid)
		: EventLabel(EL_ThreadCreate, ord, pos), childId(cid) {}

	ThreadCreateLabel(unsigned int st, Event pos, unsigned int cid)
		: ThreadCreateLabel(st, llvm::AtomicOrdering::Release, pos, cid) {}
	ThreadCreateLabel(Event pos, unsigned int cid)
		: ThreadCreateLabel(llvm::AtomicOrdering::Release, pos, cid) {}

	ThreadCreateLabel(unsigned int st, Event pos)
		: ThreadCreateLabel(st, pos, -1) {}
	ThreadCreateLabel(Event pos)
		: ThreadCreateLabel(pos, -1) {}


	template<typename... Ts>
	static std::unique_ptr<ThreadCreateLabel> create(Ts&&... params) {
		return LLVM_MAKE_UNIQUE<ThreadCreateLabel>(std::forward<Ts>(params)...);
	}

	/* Getter/setter for the created thread's identifier */
	unsigned int getChildId() const { return childId; }
	void setChildId(unsigned int cid)  { childId = cid; }

	std::unique_ptr<EventLabel> clone() const override {
		return LLVM_MAKE_UNIQUE<ThreadCreateLabel>(*this);
	}

	static bool classof(const EventLabel *lab) { return classofKind(lab->getKind()); }
	static bool classofKind(EventLabelKind k) { return k == EL_ThreadCreate; }

private:
	/* The identifier of the child thread */
	unsigned int childId;
};


/*******************************************************************************
 **                     ThreadJoinLabel Class
 ******************************************************************************/

/* Represents a join() operation (e.g., pthread_join()) */
class ThreadJoinLabel : public EventLabel {

protected:
	friend class ExecutionGraph;
	friend class DepExecutionGraph;

public:
	ThreadJoinLabel(unsigned int st, llvm::AtomicOrdering ord, Event pos,
			unsigned int childId)
		: EventLabel(EL_ThreadJoin, st, ord, pos),
		  childId(childId), childLast(Event::getInitializer()) {}
	ThreadJoinLabel(llvm::AtomicOrdering ord, Event pos, unsigned int childId)
		: EventLabel(EL_ThreadJoin, ord, pos),
		  childId(childId), childLast(Event::getInitializer()) {}

	ThreadJoinLabel(unsigned int st, Event pos, unsigned int childId)
		: ThreadJoinLabel(st, llvm::AtomicOrdering::Acquire, pos, childId) {}
	ThreadJoinLabel(Event pos, unsigned int childId)
		: ThreadJoinLabel(llvm::AtomicOrdering::Acquire, pos, childId) {}

	template<typename... Ts>
	static std::unique_ptr<ThreadJoinLabel> create(Ts&&... params) {
		return LLVM_MAKE_UNIQUE<ThreadJoinLabel>(std::forward<Ts>(params)...);
	}

	/* Returns the identifier of the thread this join() is waiting on */
	unsigned int getChildId() const { return childId; }

	/* Returns the last event of the thread the join() is waiting on */
	Event getChildLast() const { return childLast; }

	std::unique_ptr<EventLabel> clone() const override {
		return LLVM_MAKE_UNIQUE<ThreadJoinLabel>(*this);
	}

	static bool classof(const EventLabel *lab) { return classofKind(lab->getKind()); }
	static bool classofKind(EventLabelKind k) { return k == EL_ThreadJoin; }

private:
	/* Sets the last event of the thread the join() is waiting on */
	void setChildLast(Event e) { childLast = e; }

	/* The identifier of the child */
	const unsigned int childId;

	/* Position of the last event of the thread the join() is waiting on */
	Event childLast;
};


/*******************************************************************************
 **                     ThreadStartLabel Class
 ******************************************************************************/

/* Represents the beginning of a thread. This label synchronizes with the
 * ThreadCreateLabel that led to the creation of this thread */
class ThreadStartLabel : public EventLabel {

protected:
	friend class ExecutionGraph;
	friend class DepExecutionGraph;

public:
	ThreadStartLabel(unsigned int st, llvm::AtomicOrdering ord,
			 Event pos, Event pc, int symm = -1)
		: EventLabel(EL_ThreadStart, st, ord, pos), parentCreate(pc), symmetricTid(symm) {}
	ThreadStartLabel(llvm::AtomicOrdering ord, Event pos, Event pc, int symm = -1)
		: EventLabel(EL_ThreadStart, ord, pos), parentCreate(pc), symmetricTid(symm) {}

	ThreadStartLabel(unsigned int st, Event pos, Event pc, int symm = -1)
		: ThreadStartLabel(st, llvm::AtomicOrdering::Acquire, pos, pc, symm) {}
	ThreadStartLabel(Event pos, Event pc, int symm = -1)
		: ThreadStartLabel(llvm::AtomicOrdering::Acquire, pos, pc, symm) {}

	template<typename... Ts>
	static std::unique_ptr<ThreadStartLabel> create(Ts&&... params) {
		return LLVM_MAKE_UNIQUE<ThreadStartLabel>(std::forward<Ts>(params)...);
	}

	/* Returns the position of the corresponding create operation */
	Event getParentCreate() const { return parentCreate; }

	/* SR: Returns the id of a symmetric thread, or -1 if no symmetric thread exists  */
	int getSymmetricTid() const { return symmetricTid; }

	std::unique_ptr<EventLabel> clone() const override {
		return LLVM_MAKE_UNIQUE<ThreadStartLabel>(*this);
	}

	static bool classof(const EventLabel *lab) { return classofKind(lab->getKind()); }
	static bool classofKind(EventLabelKind k) { return k == EL_ThreadStart; }

private:
	/* The position of the corresponding create opeartion */
	Event parentCreate;

	/* SR: The tid a symmetric thread (currently: minimum among all) */
	int symmetricTid = -1;
};


/*******************************************************************************
 **                     ThreadFinishLabel Class
 ******************************************************************************/

/* Represents the ending of a thread. This label synchronizes with the
 * ThreadJoinLabel that awaits for this particular thread (if any)
 *
 * FIXME: no error is reported if multiple threads are waiting on the
 * same thread */
class ThreadFinishLabel : public EventLabel {

	friend class ExecutionGraph;
	friend class DepExecutionGraph;

public:
	ThreadFinishLabel(unsigned int st, llvm::AtomicOrdering ord, Event pos)
		: EventLabel(EL_ThreadFinish, st, ord, pos),
		  parentJoin(Event::getInitializer()) {}
	ThreadFinishLabel(llvm::AtomicOrdering ord, Event pos)
		: EventLabel(EL_ThreadFinish, ord, pos), parentJoin(Event::getInitializer()) {}

	ThreadFinishLabel(unsigned int st, Event pos)
		: ThreadFinishLabel(st, llvm::AtomicOrdering::Release, pos) {}
	ThreadFinishLabel(Event pos)
		: ThreadFinishLabel(llvm::AtomicOrdering::Release, pos) {}

	template<typename... Ts>
	static std::unique_ptr<ThreadFinishLabel> create(Ts&&... params) {
		return LLVM_MAKE_UNIQUE<ThreadFinishLabel>(std::forward<Ts>(params)...);
	}

	/* Returns the join() operation waiting on this thread (or the
	 * initializer event, if no such operation exists) */
	Event getParentJoin() const { return parentJoin; }

	std::unique_ptr<EventLabel> clone() const override {
		return LLVM_MAKE_UNIQUE<ThreadFinishLabel>(*this);
	}

	static bool classof(const EventLabel *lab) { return classofKind(lab->getKind()); }
	static bool classofKind(EventLabelKind k) { return k == EL_ThreadFinish; }

private:
	/* Sets the corresponding join() event */
	void setParentJoin(Event j) { parentJoin = j; }

	/* Position of corresponding join() event in the graph
	 * (INIT if such event does not exist) */
	Event parentJoin;
};


/*******************************************************************************
 **                        MallocLabel Class
 ******************************************************************************/

/* Corresponds to a memory-allocating operation (e.g., malloc()) */
class MallocLabel : public EventLabel {

protected:
	friend class ExecutionGraph;
	friend class DepExecutionGraph;

public:
	MallocLabel(unsigned int st, llvm::AtomicOrdering ord, Event pos,
		    SAddr addr, unsigned int size, NameInfo *info, const std::string &name)
		: EventLabel(EL_Malloc, st, ord, pos),
		  allocAddr(addr), allocSize(size), nameInfo(info), name(name) {}
	MallocLabel(llvm::AtomicOrdering ord, Event pos, SAddr addr, unsigned int size,
		    NameInfo *info, const std::string &name)
		: EventLabel(EL_Malloc, ord, pos),
		  allocAddr(addr), allocSize(size), nameInfo(info), name(name) {}

	MallocLabel(unsigned int st, Event pos, SAddr addr, unsigned int size,
		    NameInfo *info = nullptr, const std::string &name = {})
		: MallocLabel(st, llvm::AtomicOrdering::NotAtomic, pos,
			      addr, size, info, name) {}
	MallocLabel(Event pos, SAddr addr, unsigned int size,
		    NameInfo *info = nullptr, const std::string &name = {})
		: MallocLabel(llvm::AtomicOrdering::NotAtomic, pos,
			      addr, size, info, name) {}

	MallocLabel(unsigned int st, Event pos, unsigned int size,
		    NameInfo *info = nullptr, const std::string &name = {})
		: MallocLabel(st, pos, SAddr(), size, info, name) {}
	MallocLabel(Event pos, unsigned int size,
		    NameInfo *info = nullptr, const std::string &name = {})
		: MallocLabel(pos, SAddr(), size, info, name) {}

	template<typename... Ts>
	static std::unique_ptr<MallocLabel> create(Ts&&... params) {
		return LLVM_MAKE_UNIQUE<MallocLabel>(std::forward<Ts>(params)...);
	}

	/* Getter/setter for the (fresh) address returned by the allocation */
	SAddr getAllocAddr() const { return allocAddr; }
	void setAllocAddr(SAddr addr) { allocAddr = addr; }

	/* Returns the size of this allocation */
	unsigned int getAllocSize() const { return allocSize; }

	/* Returns true if ADDR is contained within the allocated block */
	bool contains(SAddr addr) const {
		return getAllocAddr() <= addr && addr < getAllocAddr() + getAllocSize();
	}

	/* Returns the name of the variable allocated */
	const std::string &getName() const { return name; }

	/* Returns the naming info associated with this allocation.
	 * Returns null if no such info is found. */
	const NameInfo *getNameInfo() const { return nameInfo; }

	std::unique_ptr<EventLabel> clone() const override {
		return LLVM_MAKE_UNIQUE<MallocLabel>(*this);
	}

	static bool classof(const EventLabel *lab) { return classofKind(lab->getKind()); }
	static bool classofKind(EventLabelKind k) { return k == EL_Malloc; }

private:
	/* The address returned by malloc() */
	SAddr allocAddr;

	/* The size of the requested allocation */
	unsigned int allocSize;

	/* Name of the variable allocated */
	std::string name;

	/* Naming information for this allocation */
	NameInfo *nameInfo;
};


/*******************************************************************************
 **                         FreeLabel Class
 ******************************************************************************/

/* Corresponds to a memory-freeing operation (e.g., free()) */
class FreeLabel : public EventLabel {

protected:
	friend class ExecutionGraph;
	friend class DepExecutionGraph;

public:
	FreeLabel(unsigned int st, llvm::AtomicOrdering ord, Event pos, SAddr addr)
		: EventLabel(EL_Free, st, ord, pos), freeAddr(addr) {}
	FreeLabel(llvm::AtomicOrdering ord, Event pos, SAddr addr)
		: EventLabel(EL_Free, ord, pos), freeAddr(addr) {}

	FreeLabel(unsigned int st, Event pos, SAddr addr)
		: FreeLabel(st, llvm::AtomicOrdering::NotAtomic, pos, addr) {}
	FreeLabel(Event pos, SAddr addr)
		: FreeLabel(llvm::AtomicOrdering::NotAtomic, pos, addr) {}


	template<typename... Ts>
	static std::unique_ptr<FreeLabel> create(Ts&&... params) {
		return LLVM_MAKE_UNIQUE<FreeLabel>(std::forward<Ts>(params)...);
	}

	/* Returns the address being freed */
	SAddr getFreedAddr() const { return freeAddr; }

	std::unique_ptr<EventLabel> clone() const override {
		return LLVM_MAKE_UNIQUE<FreeLabel>(*this);
	}

	static bool classof(const EventLabel *lab) { return classofKind(lab->getKind()); }
	static bool classofKind(EventLabelKind k) { return k == EL_Free; }

private:
	/* The address of the memory freed */
	SAddr freeAddr;
};


/*******************************************************************************
 **                         LockLabelLAPOR Class
 ******************************************************************************/

/* Corresponds to a label modeling a lock operation --under LAPOR only-- */
class LockLabelLAPOR : public EventLabel {

protected:
	friend class ExecutionGraph;
	friend class DepExecutionGraph;

public:
	LockLabelLAPOR(unsigned int st, llvm::AtomicOrdering ord, Event pos, SAddr addr)
		: EventLabel(EL_LockLabelLAPOR, st, ord, pos), lockAddr(addr) {}
	LockLabelLAPOR(llvm::AtomicOrdering ord, Event pos, SAddr addr)
		: EventLabel(EL_LockLabelLAPOR, ord, pos), lockAddr(addr) {}

	LockLabelLAPOR(unsigned int st, Event pos, SAddr addr)
		: LockLabelLAPOR(st, llvm::AtomicOrdering::Acquire, pos, addr) {}
	LockLabelLAPOR(Event pos, SAddr addr)
		: LockLabelLAPOR(llvm::AtomicOrdering::Acquire, pos, addr) {}

	template<typename... Ts>
	static std::unique_ptr<LockLabelLAPOR> create(Ts&&... params) {
		return LLVM_MAKE_UNIQUE<LockLabelLAPOR>(std::forward<Ts>(params)...);
	}

	/* Returns the address of the acquired lock */
	SAddr getLockAddr() const { return lockAddr; }

	std::unique_ptr<EventLabel> clone() const override {
		return LLVM_MAKE_UNIQUE<LockLabelLAPOR>(*this);
	}

	static bool classof(const EventLabel *lab) { return classofKind(lab->getKind()); }
	static bool classofKind(EventLabelKind k) { return k == EL_LockLabelLAPOR; }

private:
	/* The address of the acquired lock */
	SAddr lockAddr;
};


/*******************************************************************************
 **                         UnlockLabelLAPOR Class
 ******************************************************************************/

/* Corresponds to a label modeling an unlock operation --under LAPOR only-- */
class UnlockLabelLAPOR : public EventLabel {

protected:
	friend class ExecutionGraph;
	friend class DepExecutionGraph;

public:
	UnlockLabelLAPOR(unsigned int st, llvm::AtomicOrdering ord, Event pos, SAddr addr)
		: EventLabel(EL_UnlockLabelLAPOR, st, ord, pos), lockAddr(addr) {}
	UnlockLabelLAPOR(llvm::AtomicOrdering ord, Event pos, SAddr addr)
		: EventLabel(EL_UnlockLabelLAPOR, ord, pos), lockAddr(addr) {}

	UnlockLabelLAPOR(unsigned int st, Event pos, SAddr addr)
		: UnlockLabelLAPOR(st, llvm::AtomicOrdering::Release, pos, addr) {}
	UnlockLabelLAPOR(Event pos, SAddr addr)
		: UnlockLabelLAPOR(llvm::AtomicOrdering::Release, pos, addr) {}

	template<typename... Ts>
	static std::unique_ptr<UnlockLabelLAPOR> create(Ts&&... params) {
		return LLVM_MAKE_UNIQUE<UnlockLabelLAPOR>(std::forward<Ts>(params)...);
	}

	/* Returns the address of the released lock */
	SAddr getLockAddr() const { return lockAddr; }

	std::unique_ptr<EventLabel> clone() const override {
		return LLVM_MAKE_UNIQUE<UnlockLabelLAPOR>(*this);
	}

	static bool classof(const EventLabel *lab) { return classofKind(lab->getKind()); }
	static bool classofKind(EventLabelKind k) { return k == EL_UnlockLabelLAPOR; }

private:
	/* The address of the released lock */
	SAddr lockAddr;
};


/******************************************************************************
 **                        DskOpenLabel Class
 ******************************************************************************/

/* Corresponds to the beginning of a file-opening operation (e.g., open()) */
class DskOpenLabel : public EventLabel {

protected:
	friend class ExecutionGraph;
	friend class DepExecutionGraph;

public:
	DskOpenLabel(unsigned int st, llvm::AtomicOrdering ord, Event pos,
		     const std::string &fileName, SVal fd)
		: EventLabel(EL_DskOpen, st, ord, pos),
		  fileName(fileName), fd(fd) {}
	DskOpenLabel(llvm::AtomicOrdering ord, Event pos, const std::string &fileName, SVal fd)
		: EventLabel(EL_DskOpen, ord, pos), fileName(fileName), fd(fd) {}

	DskOpenLabel(unsigned int st, Event pos, const std::string &fileName, SVal fd = SVal(0))
		: DskOpenLabel(st, llvm::AtomicOrdering::Release, pos, fileName, fd) {}
	DskOpenLabel(Event pos, const std::string &fileName, SVal fd = SVal(0))
		: DskOpenLabel(llvm::AtomicOrdering::Release, pos, fileName, fd) {}

	template<typename... Ts>
	static std::unique_ptr<DskOpenLabel> create(Ts&&... params) {
		return LLVM_MAKE_UNIQUE<DskOpenLabel>(std::forward<Ts>(params)...);
	}

	/* Returns the name of the opened file */
	const std::string &getFileName() const { return fileName; }

	/* Setter/getter for the file descriptor returned by open() */
	SVal getFd() const { return fd; }
	void setFd(SVal d) { fd = d; }

	std::unique_ptr<EventLabel> clone() const override {
		return LLVM_MAKE_UNIQUE<DskOpenLabel>(*this);
	}

	static bool classof(const EventLabel *lab) { return classofKind(lab->getKind()); }
	static bool classofKind(EventLabelKind k) { return k == EL_DskOpen; }

private:
	/* The name of the opened file */
	std::string fileName;

	/* The file descriptor allocated for this call */
	SVal fd;
};


/******************************************************************************
 **                        RCULockLabelLKMM Class
 ******************************************************************************/

/* Corresponds to the beginning of an RCU read-side critical section */
class RCULockLabelLKMM : public EventLabel {

protected:
	friend class ExecutionGraph;
	friend class DepExecutionGraph;

public:
	RCULockLabelLKMM(unsigned int st, Event pos)
		: EventLabel(EL_RCULockLKMM, st, llvm::AtomicOrdering::Acquire, pos) {}

	template<typename... Ts>
	static std::unique_ptr<RCULockLabelLKMM> create(Ts&&... params) {
		return LLVM_MAKE_UNIQUE<RCULockLabelLKMM>(std::forward<Ts>(params)...);
	}

	std::unique_ptr<EventLabel> clone() const override {
		return LLVM_MAKE_UNIQUE<RCULockLabelLKMM>(*this);
	}

	static bool classof(const EventLabel *lab) { return classofKind(lab->getKind()); }
	static bool classofKind(EventLabelKind k) { return k == EL_RCULockLKMM; }

private:
	/* The discriminator suffices */
};


/******************************************************************************
 **                        RCUUnlockLabelLKMM Class
 ******************************************************************************/

/* Corresponds to the ending of an RCU read-side critical section */
class RCUUnlockLabelLKMM : public EventLabel {

protected:
	friend class ExecutionGraph;
	friend class DepExecutionGraph;

public:
	RCUUnlockLabelLKMM(unsigned int st, Event pos)
		: EventLabel(EL_RCUUnlockLKMM, st, llvm::AtomicOrdering::Release, pos) {}

	template<typename... Ts>
	static std::unique_ptr<RCUUnlockLabelLKMM> create(Ts&&... params) {
		return LLVM_MAKE_UNIQUE<RCUUnlockLabelLKMM>(std::forward<Ts>(params)...);
	}

	std::unique_ptr<EventLabel> clone() const override {
		return LLVM_MAKE_UNIQUE<RCUUnlockLabelLKMM>(*this);
	}

	static bool classof(const EventLabel *lab) { return classofKind(lab->getKind()); }
	static bool classofKind(EventLabelKind k) { return k == EL_RCUUnlockLKMM; }

private:
	/* The discriminator suffices */
};


/* Specialization selected when ToTy is not a known subclass of DskAccessLabel */
template <class ToTy,
	  bool IsKnownSubtype = ::std::is_base_of<DskAccessLabel, ToTy>::value>
struct cast_convert_decl_context {
	static const ToTy *doit(const DskAccessLabel *Val) {
		return static_cast<const ToTy*>(EventLabel::castFromDskAccessLabel(Val));
	}

	static ToTy *doit(DskAccessLabel *Val) {
		return static_cast<ToTy*>(EventLabel::castFromDskAccessLabel(Val));
	}
};

/* Specialization selected when ToTy is a known subclass of DskAccessLabel */
template <class ToTy>
struct cast_convert_decl_context<ToTy, true> {
	static const ToTy *doit(const DskAccessLabel *Val) {
		return static_cast<const ToTy*>(Val);
	}

	static ToTy *doit(DskAccessLabel *Val) {
		return static_cast<ToTy*>(Val);
	}
};

namespace llvm {

	/* isa<T>(DskAccessLabel *) */
	template <typename To>
	struct isa_impl<To, ::DskAccessLabel> {
		static bool doit(const ::DskAccessLabel &Val) {
			return To::classofKind(Val.getEventLabelKind());
		}
	};

	/* cast<T>(DskAccessLabel *) */
	template<class ToTy>
	struct cast_convert_val<ToTy,
				const ::DskAccessLabel,const ::DskAccessLabel> {
		static const ToTy &doit(const ::DskAccessLabel &Val) {
			return *::cast_convert_decl_context<ToTy>::doit(&Val);
		}
	};

	template<class ToTy>
	struct cast_convert_val<ToTy, ::DskAccessLabel, ::DskAccessLabel> {
		static ToTy &doit(::DskAccessLabel &Val) {
			return *::cast_convert_decl_context<ToTy>::doit(&Val);
		}
	};

	template<class ToTy>
	struct cast_convert_val<ToTy,
				const ::DskAccessLabel*, const ::DskAccessLabel*> {
		static const ToTy *doit(const ::DskAccessLabel *Val) {
			return ::cast_convert_decl_context<ToTy>::doit(Val);
		}
	};

	template<class ToTy>
	struct cast_convert_val<ToTy, ::DskAccessLabel*, ::DskAccessLabel*> {
		static ToTy *doit(::DskAccessLabel *Val) {
			return ::cast_convert_decl_context<ToTy>::doit(Val);
		}
	};

	/// Implement cast_convert_val for EventLabel -> DskAccessLabel conversions.
	template<class FromTy>
	struct cast_convert_val< ::DskAccessLabel, FromTy, FromTy> {
		static ::DskAccessLabel &doit(const FromTy &Val) {
			return *FromTy::castToDskAccessLabel(&Val);
		}
	};

	template<class FromTy>
	struct cast_convert_val< ::DskAccessLabel, FromTy*, FromTy*> {
		static ::DskAccessLabel *doit(const FromTy *Val) {
			return FromTy::castToDskAccessLabel(Val);
		}
	};

	template<class FromTy>
	struct cast_convert_val< const ::DskAccessLabel, FromTy, FromTy> {
		static const ::DskAccessLabel &doit(const FromTy &Val) {
			return *FromTy::castToDskAccessLabel(&Val);
		}
	};

	template<class FromTy>
	struct cast_convert_val< const ::DskAccessLabel, FromTy*, FromTy*> {
		static const ::DskAccessLabel *doit(const FromTy *Val) {
			return FromTy::castToDskAccessLabel(Val);
		}
	};

} /* namespace llvm */

#endif /* __EVENTLABEL_HPP__ */<|MERGE_RESOLUTION|>--- conflicted
+++ resolved
@@ -322,6 +322,8 @@
 
 	LoopBeginLabel(unsigned int st, Event pos)
 		: EventLabel(EL_LoopBegin, st, llvm::AtomicOrdering::NotAtomic, pos) {}
+	LoopBeginLabel(Event pos)
+		: EventLabel(EL_LoopBegin, llvm::AtomicOrdering::NotAtomic, pos) {}
 
 	template<typename... Ts>
 	static std::unique_ptr<LoopBeginLabel> create(Ts&&... params) {
@@ -376,15 +378,10 @@
 
 public:
 
-<<<<<<< HEAD
 	FaiZNESpinEndLabel(unsigned int st, Event pos)
 		: EventLabel(EL_FaiZNESpinEnd, st, llvm::AtomicOrdering::NotAtomic, pos) {}
-=======
-	PotentialSpinEndLabel(unsigned int st, Event pos)
-		: EventLabel(EL_PotentialSpinEnd, st, llvm::AtomicOrdering::NotAtomic, pos) {}
-	PotentialSpinEndLabel(Event pos)
-		: EventLabel(EL_PotentialSpinEnd, llvm::AtomicOrdering::NotAtomic, pos) {}
->>>>>>> 2a7c421a
+	FaiZNESpinEndLabel(Event pos)
+		: EventLabel(EL_FaiZNESpinEnd, llvm::AtomicOrdering::NotAtomic, pos) {}
 
 	template<typename... Ts>
 	static std::unique_ptr<FaiZNESpinEndLabel> create(Ts&&... params) {
@@ -411,6 +408,8 @@
 
 	LockZNESpinEndLabel(unsigned int st, Event pos)
 		: EventLabel(EL_LockZNESpinEnd, st, llvm::AtomicOrdering::NotAtomic, pos) {}
+	LockZNESpinEndLabel(Event pos)
+		: EventLabel(EL_LockZNESpinEnd, llvm::AtomicOrdering::NotAtomic, pos) {}
 
 	template<typename... Ts>
 	static std::unique_ptr<LockZNESpinEndLabel> create(Ts&&... params) {
@@ -480,16 +479,11 @@
 	/* The size of the access performed (in bytes) */
 	AAccess access;
 
-<<<<<<< HEAD
-	/* The type of the value accessed */
-	const llvm::Type *valueType;
-
 	/* A view of fences that could be used by some memory models (e.g., LKMM) */
 	DepView fenceView;
-=======
+
 	/* Whether was mo-maximal when added */
 	bool maximal = true;
->>>>>>> 2a7c421a
 };
 
 
@@ -684,12 +678,16 @@
 	friend class DepExecutionGraph;
 
 public:
-	NoRetFaiReadLabel(unsigned int st, llvm::AtomicOrdering ord, Event pos,
-			  const llvm::GenericValue *addr, const llvm::Type *typ, Event rf,
-			  llvm::AtomicRMWInst::BinOp op, llvm::GenericValue val,
-			  std::unique_ptr<SExpr> annot = nullptr)
-		: FaiReadLabel(EL_NoRetFaiRead, st, ord, pos, addr, typ, rf,
-			       op, val, std::move(annot)) {}
+	NoRetFaiReadLabel(unsigned int st, llvm::AtomicOrdering ord, Event pos, SAddr addr,
+			  ASize size, AType type, llvm::AtomicRMWInst::BinOp op, SVal val,
+			  Event rf = Event::getBottom(), AnnotVP annot = nullptr)
+		: FaiReadLabel(EL_NoRetFaiRead, st, ord, pos, addr, size, type,
+			       op, val, rf, std::move(annot)) {}
+	NoRetFaiReadLabel(llvm::AtomicOrdering ord, Event pos, SAddr addr, ASize size,
+			  AType type, llvm::AtomicRMWInst::BinOp op, SVal val,
+			  Event rf = Event::getBottom(), AnnotVP annot = nullptr)
+		: FaiReadLabel(EL_NoRetFaiRead, ord, pos, addr, size, type, op, val,
+			       rf, std::move(annot)) {}
 
 	template<typename... Ts>
 	static std::unique_ptr<NoRetFaiReadLabel> create(Ts&&... params) {
@@ -851,7 +849,6 @@
 
 
 /*******************************************************************************
-<<<<<<< HEAD
  **                         TrylockCasReadLabel Class
  ******************************************************************************/
 
@@ -864,11 +861,25 @@
 
 public:
 	TrylockCasReadLabel(unsigned int st, llvm::AtomicOrdering ord, Event pos,
-			    const llvm::GenericValue *addr, const llvm::Type *typ, Event rf,
-			    const llvm::GenericValue &exp, const llvm::GenericValue &swap,
-			    std::unique_ptr<SExpr> annot = nullptr)
-		: CasReadLabel(EL_TrylockCasRead, st, ord, pos, addr, typ, rf,
-			       exp, swap, std::move(annot)) {}
+			    SAddr addr, ASize size, AType type, SVal exp, SVal swap,
+			    Event rf = Event::getBottom(), AnnotVP annot = nullptr)
+		: CasReadLabel(EL_TrylockCasRead, st, ord, pos, addr, size, type,
+			       exp, swap, rf, std::move(annot)) {}
+	TrylockCasReadLabel(llvm::AtomicOrdering ord, Event pos,
+			    SAddr addr, ASize size, AType type, SVal exp, SVal swap,
+			    Event rf = Event::getBottom(),
+			    AnnotVP annot = nullptr)
+		: CasReadLabel(EL_TrylockCasRead, ord, pos, addr, size, type,
+			       exp, swap, rf, std::move(annot)) {}
+
+	TrylockCasReadLabel(unsigned int st, Event pos, SAddr addr, ASize size,
+			    Event rf = Event::getBottom(), AnnotVP annot = nullptr)
+		: TrylockCasReadLabel(st, llvm::AtomicOrdering::Acquire, pos, addr, size,
+				      AType::Signed, SVal(0), SVal(1), rf, std::move(annot)) {}
+	TrylockCasReadLabel(Event pos, SAddr addr, ASize size, Event rf = Event::getBottom(),
+			    AnnotVP annot = nullptr)
+		: TrylockCasReadLabel(llvm::AtomicOrdering::Acquire, pos, addr, size,
+				      AType::Signed, SVal(0), SVal(1), rf, std::move(annot)) {}
 
 	template<typename... Ts>
 	static std::unique_ptr<TrylockCasReadLabel> create(Ts&&... params) {
@@ -885,58 +896,6 @@
 
 
 /*******************************************************************************
- **                         LibReadLabel Class
- ******************************************************************************/
-
-/* Represents an operation with read semantics of a higher-level library
- * (e.g., lock, dequeue, etc) */
-class LibReadLabel : public ReadLabel {
-
-protected:
-	friend class ExecutionGraph;
-	friend class DepExecutionGraph;
-
-public:
-	LibReadLabel(unsigned int st, llvm::AtomicOrdering ord, Event pos,
-		     const llvm::GenericValue *addr, const llvm::Type *typ, Event rf,
-		     std::string name)
-		: ReadLabel(EL_LibRead, st, ord, pos, addr, typ, rf), functionName(name) {}
-
-	template<typename... Ts>
-	static std::unique_ptr<LibReadLabel> create(Ts&&... params) {
-		return LLVM_MAKE_UNIQUE<LibReadLabel>(std::forward<Ts>(params)...);
-	}
-
-	/* Returns the name of this operation */
-	const std::string& getFunctionName() const { return functionName; }
-
-	/* Returns a vector with writes that this read could not read from
-	 * when it was first added to the graph */
-	const std::vector<Event>& getInvalidRfs() const { return invalidRfs; }
-
-	std::unique_ptr<EventLabel> clone() const override {
-		return LLVM_MAKE_UNIQUE<LibReadLabel>(*this);
-	}
-
-	static bool classof(const EventLabel *lab) { return classofKind(lab->getKind()); }
-	static bool classofKind(EventLabelKind k) { return k == EL_LibRead; }
-
-private:
-	/* Records a write that this read cannot read from */
-	void addInvalidRf(Event rf) { invalidRfs.push_back(rf); }
-
-	/* Name of the corresponding library member with read semantics */
-	std::string functionName;
-
-	/* The list with writes this read could not read from when it was
-	 * first added to the execution graph */
-	std::vector<Event> invalidRfs;
-};
-
-
-/*******************************************************************************
-=======
->>>>>>> 2a7c421a
  **                         DskReadLabel Class
  ******************************************************************************/
 
@@ -1225,9 +1184,11 @@
 
 public:
 	NoRetFaiWriteLabel(unsigned int st, llvm::AtomicOrdering ord, Event pos,
-			   const llvm::GenericValue *addr, const llvm::Type *valTyp,
-			   llvm::GenericValue val)
-		: FaiWriteLabel(EL_NoRetFaiWrite, st, ord, pos, addr, valTyp, val) {}
+			   SAddr addr, ASize size, AType type, SVal val)
+		: FaiWriteLabel(EL_NoRetFaiWrite, st, ord, pos, addr, size, type, val) {}
+	NoRetFaiWriteLabel(llvm::AtomicOrdering ord, Event pos, SAddr addr,
+			   ASize size, AType type, SVal val)
+		: FaiWriteLabel(EL_NoRetFaiWrite, ord, pos, addr, size, type, val) {}
 
 	template<typename... Ts>
 	static std::unique_ptr<NoRetFaiWriteLabel> create(Ts&&... params) {
@@ -1357,7 +1318,6 @@
 
 
 /*******************************************************************************
-<<<<<<< HEAD
  **                         TrylockCasWriteLabel Class
  ******************************************************************************/
 
@@ -1370,9 +1330,19 @@
 
 public:
 	TrylockCasWriteLabel(unsigned int st, llvm::AtomicOrdering ord, Event pos,
-			     const llvm::GenericValue *addr, const llvm::Type *valTyp,
-			     llvm::GenericValue val)
-		: CasWriteLabel(EL_TrylockCasWrite, st, ord, pos, addr, valTyp, val) {}
+			     SAddr addr, ASize size, AType type, SVal val)
+		: CasWriteLabel(EL_TrylockCasWrite, st, ord, pos, addr, size, type, val) {}
+	TrylockCasWriteLabel(llvm::AtomicOrdering ord, Event pos, SAddr addr,
+			     ASize size, AType type, SVal val)
+		: CasWriteLabel(EL_TrylockCasWrite, ord, pos, addr, size, type, val) {}
+
+	TrylockCasWriteLabel(unsigned int st, Event pos, SAddr addr, ASize size)
+		: TrylockCasWriteLabel(st, llvm::AtomicOrdering::Acquire,
+				       pos, addr, size, AType::Signed, SVal(1)) {}
+	TrylockCasWriteLabel(Event pos, SAddr addr, ASize size)
+		: TrylockCasWriteLabel(llvm::AtomicOrdering::Acquire, pos,
+				       addr, size, AType::Signed, SVal(1)) {}
+
 
 	template<typename... Ts>
 	static std::unique_ptr<TrylockCasWriteLabel> create(Ts&&... params) {
@@ -1389,54 +1359,6 @@
 
 
 /*******************************************************************************
- **                         LibWriteLabel Class
- ******************************************************************************/
-
-/* Write counterpart of LibReadLabel clas */
-class LibWriteLabel : public WriteLabel {
-
-protected:
-	friend class ExecutionGraph;
-	friend class DepExecutionGraph;
-
-public:
-	LibWriteLabel(unsigned int st, llvm::AtomicOrdering ord, Event pos,
-		      const llvm::GenericValue *addr, const llvm::Type *valTyp,
-		      llvm::GenericValue val, std::string name, bool isInit)
-		: WriteLabel(EL_LibWrite, st, ord, pos, addr, valTyp, val),
-		  functionName(name), initial(isInit) {}
-
-	template<typename... Ts>
-	static std::unique_ptr<LibWriteLabel> create(Ts&&... params) {
-		return LLVM_MAKE_UNIQUE<LibWriteLabel>(std::forward<Ts>(params)...);
-	}
-
-	/* Returns the name of the respective function of the library */
-	const std::string& getFunctionName() const { return functionName; }
-
-	/* Returns true if this is the initializing write for this memory
-	 * location and this particular library */
-	bool isLibInit() const { return initial; }
-
-	std::unique_ptr<EventLabel> clone() const override {
-		return LLVM_MAKE_UNIQUE<LibWriteLabel>(*this);
-	}
-
-	static bool classof(const EventLabel *lab) { return classofKind(lab->getKind()); }
-	static bool classofKind(EventLabelKind k) { return k == EL_LibWrite; }
-
-private:
-	/* The name of the corresponding library member */
-	std::string functionName;
-
-	/* Whether this is the initializing write */
-	bool initial;
-};
-
-
-/*******************************************************************************
-=======
->>>>>>> 2a7c421a
  **                         DskWriteLabel Class
  ******************************************************************************/
 
@@ -1865,7 +1787,13 @@
 
 public:
 	SmpFenceLabelLKMM(unsigned int st, llvm::AtomicOrdering ord, SmpFenceType t, Event pos)
-		: FenceLabel(EL_SmpFenceLKMM, st, ord, pos), type(t) {}
+		: FenceLabel(EL_SmpFenceLKMM, st, ::isStrong(t) ?
+			     llvm::AtomicOrdering::SequentiallyConsistent :
+			     llvm::AtomicOrdering::Monotonic, pos), type(t) {}
+	SmpFenceLabelLKMM(llvm::AtomicOrdering ord, SmpFenceType t, Event pos)
+		: FenceLabel(EL_SmpFenceLKMM, ::isStrong(t) ?
+			     llvm::AtomicOrdering::SequentiallyConsistent :
+			     llvm::AtomicOrdering::Monotonic, pos), type(t) {}
 
 	template<typename... Ts>
 	static std::unique_ptr<SmpFenceLabelLKMM> create(Ts&&... params) {
@@ -1908,6 +1836,8 @@
 public:
 	RCUSyncLabelLKMM(unsigned int st, Event pos)
 		: FenceLabel(EL_RCUSyncLKMM, st, llvm::AtomicOrdering::SequentiallyConsistent, pos) {}
+	RCUSyncLabelLKMM(Event pos)
+		: FenceLabel(EL_RCUSyncLKMM, llvm::AtomicOrdering::SequentiallyConsistent, pos) {}
 
 	template<typename... Ts>
 	static std::unique_ptr<RCUSyncLabelLKMM> create(Ts&&... params) {
@@ -2230,15 +2160,16 @@
 	friend class DepExecutionGraph;
 
 public:
-	FreeLabel(unsigned int st, llvm::AtomicOrdering ord, Event pos, SAddr addr)
-		: EventLabel(EL_Free, st, ord, pos), freeAddr(addr) {}
-	FreeLabel(llvm::AtomicOrdering ord, Event pos, SAddr addr)
-		: EventLabel(EL_Free, ord, pos), freeAddr(addr) {}
-
-	FreeLabel(unsigned int st, Event pos, SAddr addr)
-		: FreeLabel(st, llvm::AtomicOrdering::NotAtomic, pos, addr) {}
-	FreeLabel(Event pos, SAddr addr)
-		: FreeLabel(llvm::AtomicOrdering::NotAtomic, pos, addr) {}
+	FreeLabel(unsigned int st, llvm::AtomicOrdering ord, Event pos,
+		  SAddr addr, unsigned int size = 0)
+		: EventLabel(EL_Free, st, ord, pos), freeAddr(addr), freedSize(size) {}
+	FreeLabel(llvm::AtomicOrdering ord, Event pos, SAddr addr, unsigned int size = 0)
+		: EventLabel(EL_Free, ord, pos), freeAddr(addr), freedSize(size) {}
+
+	FreeLabel(unsigned int st, Event pos, SAddr addr, unsigned int size = 0)
+		: FreeLabel(st, llvm::AtomicOrdering::NotAtomic, pos, addr, size) {}
+	FreeLabel(Event pos, SAddr addr, unsigned int size = 0)
+		: FreeLabel(llvm::AtomicOrdering::NotAtomic, pos, addr, size) {}
 
 
 	template<typename... Ts>
@@ -2248,6 +2179,15 @@
 
 	/* Returns the address being freed */
 	SAddr getFreedAddr() const { return freeAddr; }
+
+	/* Getter/setter for the size of the memory freed */
+	unsigned int getFreedSize() const { return freedSize; }
+	void setFreedSize(unsigned int size) { freedSize = size; }
+
+	/* Returns true if ADDR is contained within the deallocated block */
+	bool contains(SAddr addr) const {
+		return getFreedAddr() <= addr && addr < getFreedAddr() + getFreedSize();
+	}
 
 	std::unique_ptr<EventLabel> clone() const override {
 		return LLVM_MAKE_UNIQUE<FreeLabel>(*this);
@@ -2259,6 +2199,9 @@
 private:
 	/* The address of the memory freed */
 	SAddr freeAddr;
+
+	/* The size of the memory freed */
+	unsigned int freedSize;
 };
 
 
@@ -2414,6 +2357,8 @@
 public:
 	RCULockLabelLKMM(unsigned int st, Event pos)
 		: EventLabel(EL_RCULockLKMM, st, llvm::AtomicOrdering::Acquire, pos) {}
+	RCULockLabelLKMM(Event pos)
+		: EventLabel(EL_RCULockLKMM, llvm::AtomicOrdering::Acquire, pos) {}
 
 	template<typename... Ts>
 	static std::unique_ptr<RCULockLabelLKMM> create(Ts&&... params) {
@@ -2446,6 +2391,8 @@
 public:
 	RCUUnlockLabelLKMM(unsigned int st, Event pos)
 		: EventLabel(EL_RCUUnlockLKMM, st, llvm::AtomicOrdering::Release, pos) {}
+	RCUUnlockLabelLKMM(Event pos)
+		: EventLabel(EL_RCUUnlockLKMM, llvm::AtomicOrdering::Release, pos) {}
 
 	template<typename... Ts>
 	static std::unique_ptr<RCUUnlockLabelLKMM> create(Ts&&... params) {

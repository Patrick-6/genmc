/*
 * GenMC -- Generic Model Checking.
 *
 * This program is free software; you can redistribute it and/or modify
 * it under the terms of the GNU General Public License as published by
 * the Free Software Foundation; either version 3 of the License, or
 * (at your option) any later version.
 *
 * This program is distributed in the hope that it will be useful,
 * but WITHOUT ANY WARRANTY; without even the implied warranty of
 * MERCHANTABILITY or FITNESS FOR A PARTICULAR PURPOSE.  See the
 * GNU General Public License for more details.
 *
 * You should have received a copy of the GNU General Public License
 * along with this program; if not, you can access it online at
 * http://www.gnu.org/licenses/gpl-3.0.html.
 *
 * Author: Michalis Kokologiannakis <michalis@mpi-sws.org>
 */

#ifndef __GENMC_DRIVER_HPP__
#define __GENMC_DRIVER_HPP__

#include "Config.hpp"
#include "DepInfo.hpp"
#include "EventLabel.hpp"
#include "ExecutionGraph.hpp"
#include "RevisitSet.hpp"
#include "SAddrAllocator.hpp"
#include "Trie.hpp"
#include "VerificationError.hpp"
#include "WorkSet.hpp"
#include <llvm/ADT/BitVector.h>
#include <llvm/IR/Module.h>

#include <cstdint>
#include <ctime>
#include <map>
#include <memory>
#include <random>
#include <unordered_set>

namespace llvm {
	class Interpreter;
}
class ModuleInfo;
class ThreadPool;

class GenMCDriver {

protected:
	using LocalQueueT = std::map<uint32_t, WorkSet>;
	using ValuePrefixT = std::unordered_map<unsigned int,
						Trie<std::vector<SVal>,
						     std::vector<std::unique_ptr<EventLabel>>,
						     SValUCmp>
						>;

public:
	/* Verification result */
	struct Result {
		VerificationError status; /* Whether the verification completed successfully */
		unsigned explored;        /* Number of complete executions explored */
		unsigned exploredBlocked; /* Number of blocked executions explored */
#ifdef ENABLE_GENMC_DEBUG
		unsigned exploredMoot;    /* Number of moot executions _encountered_ */
		unsigned duplicates;      /* Number of duplicate executions explored */
#endif
		std::string message;      /* A message to be printed */

		Result() : status(VerificationError::VE_OK), explored(0), exploredBlocked(0),
#ifdef ENABLE_GENMC_DEBUG
			   exploredMoot(0),
			   duplicates(0),
#endif
			   message() {}

		Result &operator+=(const Result &other) {
			/* Propagate latest error */
			if (other.status != VerificationError::VE_OK) {
				status = other.status;
				message = other.message;
			}
			explored += other.explored;
			exploredBlocked += other.exploredBlocked;
#ifdef ENABLE_GENMC_DEBUG
			exploredMoot += other.exploredMoot;
			duplicates += other.duplicates;
#endif
			return *this;
		}
	};

	/* Represents the execution at a given point */
	struct Execution {
		std::unique_ptr<ExecutionGraph> graph;
		LocalQueueT workqueue;

		Execution() = delete;
		Execution(Execution &&) = default;
		Execution(std::unique_ptr<ExecutionGraph> g, LocalQueueT &&w);
		~Execution();
	};

	/* Driver (global) state */
	struct State {
		std::unique_ptr<ExecutionGraph> graph;
		SAddrAllocator alloctor;
		llvm::BitVector fds;
		ValuePrefixT cache;
		Event lastAdded;

		State() = delete;
		State(State &&) = default;
		State(std::unique_ptr<ExecutionGraph> g, SAddrAllocator &&alloctor,
		      llvm::BitVector &&fds, ValuePrefixT &&cache, Event la);
		~State();
	};

private:
	static bool isInvalidAccessError(VerificationError s) {
		return VerificationError::VE_InvalidAccessBegin <= s &&
			s <= VerificationError::VE_InvalidAccessEnd;
	};

public:
	/**** Generic actions ***/

	/* Sets up the next thread to run in the interpreter */
	bool scheduleNext();

	/* Opt: Tries to optimize the scheduling of next instruction by checking the cache */
	bool tryOptimizeScheduling(Event pos);

	/* Things to do when an execution starts/ends */
	void handleExecutionStart();
	void handleExecutionEnd();

	/* Pers: Functions that run at the start/end of the recovery routine */
	void handleRecoveryStart();
	void handleRecoveryEnd();

	/* Starts the verification procedure for a driver */
	void run();

	/* Stops the verification procedure when an error is found */
	void halt(VerificationError status);

	/* Returns the result of the verification procedure */
	Result getResult() const { return result; }

	/* Creates driver instance(s) and starts verification for the given module. */
	static Result verify(std::shared_ptr<const Config> conf, std::unique_ptr<llvm::Module> mod);

	/* Gets/sets the thread pool this driver should account to */
	ThreadPool *getThreadPool() { return pool; }
	ThreadPool *getThreadPool() const { return pool; }
	void setThreadPool(ThreadPool *tp) { pool = tp; }

	/* Initializes the exploration from a given state */
	void initFromState(std::unique_ptr<State> s);

	/* Extracts the current driver state.
	 * The driver is left in an inconsistent form */
	std::unique_ptr<State> extractState();

	/*** Instruction-related actions ***/

	/* Returns the value this load reads */
	std::optional<SVal>
	handleLoad(std::unique_ptr<ReadLabel> rLab);

	/* A function modeling a write to disk has been interpreted.
	 * Returns the value read */
	SVal handleDskRead(std::unique_ptr<DskReadLabel> rLab);

	/* A store has been interpreted, nothing for the interpreter */
	void handleStore(std::unique_ptr<WriteLabel> wLab);

	/* A function modeling a write to disk has been interpreted */
	void handleDskWrite(std::unique_ptr<DskWriteLabel> wLab);

	/* A helping CAS operation has been interpreter.
	 * Returns whether the helped CAS is present. */
	bool handleHelpingCas(std::unique_ptr<HelpingCasLabel> hLab);

	/* A function modeling the beginning of the opening of a file.
	 * The interpreter will get back the file descriptor */
	SVal handleDskOpen(std::unique_ptr<DskOpenLabel> oLab);

	/* An fsync() operation has been interpreted */
	void handleDskFsync(std::unique_ptr<DskFsyncLabel> fLab);

	/* A sync() operation has been interpreted */
	void handleDskSync(std::unique_ptr<DskSyncLabel> fLab);

	/* A call to __VERIFIER_pbarrier() has been interpreted */
	void handleDskPbarrier(std::unique_ptr<DskPbarrierLabel> fLab);

	/* A fence has been interpreted, nothing for the interpreter */
	void handleFence(std::unique_ptr<FenceLabel> fLab);

	/* A cache line flush has been interpreted, nothing for the interpreter */
	void handleCLFlush(std::unique_ptr<CLFlushLabel> fLab);

	/* A call to __VERIFIER_opt_begin() has been interpreted.
	 * Returns whether the block should expand */
	bool
	handleOptional(std::unique_ptr<OptionalLabel> lab);

	/* A call to __VERIFIER_loop_begin() has been interpreted */
	void
	handleLoopBegin(std::unique_ptr<LoopBeginLabel> lab);

	/* A call to __VERIFIER_spin_start() has been interpreted */
	void handleSpinStart(std::unique_ptr<SpinStartLabel> lab);

	/* A call to __VERIFIER_faiZNE_spin_end() has been interpreted */
	void
	handleFaiZNESpinEnd(std::unique_ptr<FaiZNESpinEndLabel> lab);

	/* A call to __VERIFIER_lockZNE_spin_end() has been interpreted */
	void
	handleLockZNESpinEnd(std::unique_ptr<LockZNESpinEndLabel> lab);

	/* A thread has terminated abnormally */
	void
	handleThreadKill(std::unique_ptr<ThreadKillLabel> lab);

	/* Returns the TID of the newly created thread */
	int handleThreadCreate(std::unique_ptr<ThreadCreateLabel> tcLab);

	/* Returns an appropriate result for pthread_join() */
	std::optional<SVal>
	handleThreadJoin(std::unique_ptr<ThreadJoinLabel> jLab);

	/* A thread has just finished execution, nothing for the interpreter */
	void handleThreadFinish(std::unique_ptr<ThreadFinishLabel> eLab);

	/* __VERIFIER_hp_protect() has been called */
	void handleHpProtect(std::unique_ptr<HpProtectLabel> hpLab);

	/* Returns an appropriate result for malloc() */
	SVal handleMalloc(std::unique_ptr<MallocLabel> aLab);

	/* A call to free() has been interpreted, nothing for the intepreter */
	void handleFree(std::unique_ptr<FreeLabel> dLab);

	/* This method blocks the current thread  */
	void handleBlock(std::unique_ptr<BlockLabel> bLab);

	/* LKMM: Handle RCU functions */
	void
	handleRCULockLKMM(std::unique_ptr<RCULockLabelLKMM> lab);
	void
	handleRCUUnlockLKMM(std::unique_ptr<RCUUnlockLabelLKMM> lab);
	void
	handleRCUSyncLKMM(std::unique_ptr<RCUSyncLabelLKMM> lab);

	/* This method either blocks the offending thread (e.g., if the
	 * execution is invalid), or aborts the exploration */
	void reportError(Event pos, VerificationError r, const std::string &err = std::string(),
			 Event confEvent = Event::getInitializer());

	virtual ~GenMCDriver();

protected:

	GenMCDriver(std::shared_ptr<const Config> conf, std::unique_ptr<llvm::Module> mod,
		    std::unique_ptr<ModuleInfo> MI);

	/* No copying or copy-assignment of this class is allowed */
	GenMCDriver(GenMCDriver const&) = delete;
	GenMCDriver &operator=(GenMCDriver const &) = delete;

	/* Returns a pointer to the user configuration */
	const Config *getConf() const { return userConf.get(); }

	/* Returns a pointer to the interpreter */
	llvm::Interpreter *getEE() const { return EE.get(); }

	/* Returns a reference to the current graph */
	ExecutionGraph &getGraph() { return *execStack.back().graph; }
	const ExecutionGraph &getGraph() const { return *execStack.back().graph; }

	LocalQueueT &getWorkqueue() { return execStack.back().workqueue; }
	const LocalQueueT &getWorkqueue() const { return execStack.back().workqueue; }

	/* Pushes E to the execution stack. */
	void pushExecution(Execution &&e);

	/* Pops the top stack entry.
	 * Returns false if the stack is empty or this was the last entry. */
	bool popExecution();

	/* Returns the address allocator */
	const SAddrAllocator &getAddrAllocator() const { return alloctor; }
	SAddrAllocator &getAddrAllocator() { return alloctor; }

	/* Returns a fresh address for a new allocation */
	SAddr getFreshAddr(const MallocLabel *aLab);

	/* Pers: Returns a fresh file descriptor for a new open() call (marks it as in use) */
	int getFreshFd();

	/* Pers: Marks that the file descriptor fd is in use */
	void markFdAsUsed(int fd);

	/* Given a write event from the graph, returns the value it writes */
	SVal getWriteValue(const EventLabel *wLab, const AAccess &a);
	SVal getWriteValue(const WriteLabel *wLab) {
		return getWriteValue(wLab, wLab->getAccess());
	}

	/* Returns the value written by a disk write */
	SVal getDskWriteValue(const EventLabel *wLab, const AAccess &a);
	SVal getDskWriteValue(const DskWriteLabel *wLab) {
		return getDskWriteValue(wLab, wLab->getAccess());
	}

	/* Returns the value read by a read */
	SVal getReadValue(const ReadLabel *rLab) {
		return getWriteValue(rLab->getRf(), rLab->getAccess());
	}

	/* Returns the value read by a disk read */
	SVal getDskReadValue(const DskReadLabel *rLab) {
		return getDskWriteValue(rLab->getRf(), rLab->getAccess());
	}

	/* Returns the value returned by the terminated thread */
	SVal getJoinValue(const ThreadJoinLabel *jLab) const;

	/* Returns the value passed to the spawned thread */
	SVal getStartValue(const ThreadStartLabel *bLab) const;

	/* Returns all values read leading up to POS */
	std::pair<std::vector<SVal>, Event>
	extractValPrefix(Event pos);

	/* Returns the value that a read is reading. This function should be
	 * used when calculating the value that we should return to the
	 * interpreter; if the read is reading from an invalid place
	 * (e.g., bottom) also blocks the currently running thread. */
	SVal getReadRetValueAndMaybeBlock(const ReadLabel *rLab);
	SVal getRecReadRetValue(const ReadLabel *rLab);

	/* Returns the value with which a barrier at PTR has been initialized */
	SVal getBarrierInitValue(const AAccess &a);

	/* Pers: Returns true if we are currently running the recovery routine */
	bool inRecoveryMode() const;

	/* Liveness: Checks whether a spin-blocked thread reads co-maximal values */
	bool threadReadsMaximal(int tid);

	/* Liveness: Calls visitError() if there is a liveness violation */
	void checkLiveness();

	/* Returns true if E is maximal in ADDR at P*/
	bool isCoMaximal(SAddr addr, Event e, bool checkCache = false);

	/* Returns true if MLAB is protected by a hazptr */
	bool isHazptrProtected(const MemAccessLabel *mLab) const;

private:
	/*** Worklist-related ***/

	/* Adds an appropriate entry to the worklist */
	void addToWorklist(Stamp stamp, WorkSet::ItemT item);

	/* Fetches the next backtrack option.
	 * A default-constructed item means that the list is empty */
	std::pair<Stamp, WorkSet::ItemT>
	getNextItem();

	/* Restricts the worklist only to entries that were added before STAMP */
	void restrictWorklist(Stamp stamp);


	/*** Exploration-related ***/

	/* The workhorse for run().
	 * Exhaustively explores all  consistent executions of a program */
	void explore();

	/* Returns whether a revisit results to a valid execution
	 * (e.g., consistent, accessing allocated memory, etc) */
	bool isRevisitValid(Event pos);

	/* Returns true if this driver is shutting down */
	bool isHalting() const;

	/* Returns true if this execution is moot */
	bool isMoot() const { return isMootExecution; }

	/* Opt: Mark current execution as moot/normal */
	void moot() { isMootExecution = true; }
	void unmoot() { isMootExecution = false; }

	/* Opt: Whether the exploration should try to repair R */
	bool isRescheduledRead(Event r) const { return readToReschedule == r; }

	/* Opt: Sets R as a read to be repaired */
	void setRescheduledRead(Event r) { readToReschedule = r; }

	/* Resets some options before the beginning of a new execution */
	void resetExplorationOptions();

	/* Sets up a prioritization scheme among threads */
	void prioritizeThreads();

	/* Deprioritizes the current thread */
	void deprioritizeThread(const UnlockLabelLAPOR *uLab);

	/* Returns true if THREAD is schedulable (i.e., there are more
	 * instructions to run and it is not blocked) */
	bool isSchedulable(int thread) const;

	/* Ensures the scheduler respects atomicity */
	bool scheduleAtomicity();

	/* Tries to schedule according to the current prioritization scheme */
	bool schedulePrioritized();

	/* Returns true if the next instruction of TID is a load
	 * Note: assumes there is a next instruction in TID*/
	bool isNextThreadInstLoad(int tid);

	/* Helpers for schedule according to a policy */
	bool scheduleNextLTR();
	bool scheduleNextWF();
	bool scheduleNextRandom();

	/* Tries to schedule the next instruction according to the
	 * chosen policy */
	bool scheduleNormal();

	/* Blocks thread at POS with type T */
	void blockThread(Event pos, BlockageType t);

	/* Blocks thread at POS with type T. Tries to moot afterward */
	void blockThreadTryMoot(Event pos, BlockageType t);

	/* Unblocks thread at POS */
	void unblockThread(Event pos);

	/* Returns whether the current execution is blocked */
	bool isExecutionBlocked() const;

	/* Opt: Tries to reschedule any reads that were added blocked */
	bool rescheduleReads();

	/* Resets the prioritization scheme */
	void resetThreadPrioritization();

	/* Returns whether LAB accesses a valid location.  */
	bool isAccessValid(const MemAccessLabel *lab) const;

	/* Checks for data races when a read/write is added, and calls
	 * visitError() if a race is found. */
	void checkForDataRaces(const MemAccessLabel *mlab);

	/* Performs POSIX checks whenever a lock event is added.
	 * Given its list of possible rfs, makes sure it cannot read
	 * from a destroyed lock.
	 * Appropriately calls visitErro() and terminates */
	void checkLockValidity(const ReadLabel *rLab, const std::vector<Event> &rfs);

	/* Performs POSIX checks whenever an unlock event is added.
	 * Appropriately calls visitError() and terminates */
	void checkUnlockValidity(const WriteLabel *wLab);

	/* Perfoms POSIX checks whenever a barrier_init event is added.
	 Appropriately calls visitError() and terminates */
	void checkBInitValidity(const WriteLabel *wLab);

	/* Perfoms POSIX checks whenever a barrier_wait event is added.
	 Appropriately calls visitError() and terminates */
	void checkBIncValidity(const ReadLabel *rLab, const std::vector<Event> &rfs);

	/* Checks whether final annotations are used properly in a program:
	 * if there are more than one stores annotated as final at the time WLAB
	 * is added, visitError() is called */
	void checkFinalAnnotations(const WriteLabel *wLab);

	/* Returns true if the exploration is guided by a graph */
	bool isExecutionDrivenByGraph(const EventLabel *lab);

<<<<<<< HEAD
	/* Returns true if we are currently replaying a graph */
	bool inReplay() const;

	/* Pers: Returns true if we are currently running the recovery routine */
	bool inRecoveryMode() const;
=======
	/* Opt: Caches LAB to optimize scheduling next time */
	void cacheEventLabel(const EventLabel *lab);
>>>>>>> 8092b18f

	/* Opt: Checks whether SEQ has been seen before for THREAD and
	 * if so returns its successors. Returns nullptr otherwise. */
	std::vector<std::unique_ptr<EventLabel>> *
	retrieveCachedSuccessors(unsigned int thread, const std::vector<SVal> &seq) {
		return seenPrefixes[thread].lookup(seq);
	}

	/* Adds LAB to graph (maintains well-formedness).
	 * If another label exists in the specified position, it is replaced. */
	EventLabel *addLabelToGraph(std::unique_ptr<EventLabel> lab);

	/* BAM: Tries to optimize barrier-related revisits */
	bool tryOptimizeBarrierRevisits(const BIncFaiWriteLabel *sLab, std::vector<Event> &loads);

	/* IPR: Tries to revisit blocked reads in-place */
	bool tryOptimizeIPRs(const WriteLabel *sLab, std::vector<Event> &loads);

	/* Opt: Tries to revisit locks in-place */
	bool tryOptimizeLocks(const WriteLabel *sLab, std::vector<Event> &loads);

	/* Helper: Optimizes revisits of reads that will lead to a failed speculation */
	void optimizeUnconfirmedRevisits(const WriteLabel *sLab, std::vector<Event> &loads);

	/* Helper: Optimize the revisit in case SLAB is a RevBlocker */
	bool tryOptimizeRevBlockerAddition(const WriteLabel *sLab, std::vector<Event> &loads);

	/* Opt: Tries to optimize revisiting from LAB. It may modify
	 * LOADS, and returns whether we can skip revisiting altogether */
	bool tryOptimizeRevisits(const WriteLabel *lab, std::vector<Event> &loads);

	/* Constructs a BackwardRevisit representing RLAB <- SLAB */
	std::unique_ptr<BackwardRevisit>
	constructBackwardRevisit(const ReadLabel *rLab, const WriteLabel *sLab);

	/* Given a revisit RLAB <- WLAB, returns the view of the resulting graph.
	 * (This function can be abused and also be utilized for returning the view
	 * of "fictional" revisits, e.g., the view of an event in a maximal path.) */
	std::unique_ptr<VectorClock>
	getRevisitView(const ReadLabel *rLab, const WriteLabel *sLab, const WriteLabel *midLab = nullptr) const;

	/* Returnes true if the revisit R will delete LAB from the graph */
	bool revisitDeletesEvent(const BackwardRevisit &r, const EventLabel *lab) const {
		auto &v = r.getViewNoRel();
		return !v->contains(lab->getPos()) && !prefixContainsSameLoc(r, lab);
	}

	/* Returns true if ELAB has been revisited by some event that
	 * will be deleted by the revisit R */
	bool hasBeenRevisitedByDeleted(const BackwardRevisit &r, const EventLabel *eLab);

	/* Returns whether the prefix of SLAB contains LAB's matching lock */
	bool prefixContainsMatchingLock(const BackwardRevisit &r, const EventLabel *lab);

	bool isCoBeforeSavedPrefix(const BackwardRevisit &r, const EventLabel *lab);

	bool coherenceSuccRemainInGraph(const BackwardRevisit &r);

	/* Returns true if all events to be removed by the revisit
	 * RLAB <- SLAB form a maximal extension */
	bool isMaximalExtension(const BackwardRevisit &r);

	/* Returns true if the graph that will be created when sLab revisits rLab
	 * will be the same as the current one */
	bool revisitModifiesGraph(const BackwardRevisit &r) const;

	bool prefixContainsSameLoc(const BackwardRevisit &r, const EventLabel *lab) const;

	bool isConflictingNonRevBlocker(const EventLabel *pLab, const WriteLabel *sLab, const Event &s);

	/* Helper: Checks whether the execution should continue upon SLAB revisited LOADS.
	 * Returns true if yes, and false (+moot) otherwise  */
	bool checkRevBlockHELPER(const WriteLabel *sLab, const std::vector<Event> &loads);

	/* Calculates all possible coherence placings for SLAB and
	 * pushes them to the worklist. */
	void calcCoOrderings(WriteLabel *sLab);

	/* Calculates revisit options and pushes them to the worklist.
	 * Returns true if the current exploration should continue */
	bool calcRevisits(const WriteLabel *lab);

	/* Modifies the graph accordingly when revisiting a write (MO).
	 * May trigger backward-revisit explorations.
	 * Returns whether the resulting graph should be explored. */
	bool revisitWrite(const WriteForwardRevisit &wi);

	/* Modifies the graph accordingly when revisiting an optional.
	 * Returns true if the resulting graph should be explored */
	bool revisitOptional(const OptionalForwardRevisit &oi);

	/* Modifies (but not restricts) the graph when we are revisiting a read.
	 * Returns true if the resulting graph should be explored. */
	bool revisitRead(const Revisit &s);

	bool forwardRevisit(const ForwardRevisit &fr);
	bool backwardRevisit(const BackwardRevisit &fr);

	/* Adjusts the graph and the worklist according to the backtracking option S.
	 * Returns true if the resulting graph should be explored */
	bool restrictAndRevisit(Stamp st, WorkSet::ItemT s);

	/* If rLab is the read part of an RMW operation that now became
	 * successful, this function adds the corresponding write part.
	 * Returns a pointer to the newly added event, or nullptr
	 * if the event was not an RMW, or was an unsuccessful one */
	WriteLabel *completeRevisitedRMW(const ReadLabel *rLab);

	/* Removes all labels with stamp >= ST from the graph */
	void restrictGraph(Stamp st);

	/* Copies the current EG according to BR's view V.
	 * May modify V but will not execute BR in the copy. */
	std::unique_ptr<ExecutionGraph>
	copyGraph(const BackwardRevisit *br, VectorClock *v) const;

	/* Given a list of stores that it is consistent to read-from,
	 * filters out options that can be skipped (according to the conf),
	 * and determines the order in which these options should be explored */
	bool filterOptimizeRfs(const ReadLabel *lab, std::vector<Event> &stores);

	/* Removes rfs from "rfs" until a consistent option for rLab is found,
	 * if that is dictated by the CLI options */
	bool ensureConsistentRf(const ReadLabel *rLab, std::vector<Event> &rfs);

	/* Checks whether the addition of WLAB creates an atomicity violation.
	 * If so, returns false and moots the execution if possible. */
	bool checkAtomicity(const WriteLabel *wLab);

	/* Makes sure that the current graph is consistent, if that is dictated
	 * by the CLI options. Since that is not always the case for stores
	 * (e.g., w/ LAPOR), it returns whether it is the case or not */
	bool ensureConsistentStore(const WriteLabel *wLab);

	/* Helper: Annotates a store as RevBlocker, if possible */
	void annotateStoreHELPER(WriteLabel *wLab);

	/* Pers: removes _all_ options from "rfs" that make the recovery invalid.
	 * Sets the rf of rLab to the first valid option in rfs */
	void filterInvalidRecRfs(const ReadLabel *rLab, std::vector<Event> &rfs);

	/* SAVer: Checks whether a write has any actual memory effects */
	bool isWriteEffectful(const WriteLabel *wLab);

	/* SAVer: Checks whether the effects of a write are observable */
	bool isWriteObservable(const WriteLabel *lab);

	/* SAVer: Checks whether the addition of an event changes our
	 * perspective of a potential spinloop */
	void checkReconsiderFaiSpinloop(const MemAccessLabel *lab);

	/* SAVer: Given the end of a potential FAI-ZNE spinloop,
	 * returns true if it is indeed a spinloop */
	bool areFaiZNEConstraintsSat(const FaiZNESpinEndLabel *lab);

	/* BAM: Filters out unnecessary rfs for LAB when BAM is enabled */
	void filterConflictingBarriers(const ReadLabel *lab, std::vector<Event> &stores);

	/* Opt: Futher reduces the set of available read-from options for a
	 * read that is part of a lock() op  */
	bool filterAcquiredLocks(const ReadLabel *rLab, std::vector<Event> &stores);

	/* Helper: Filters out RFs that will make the CAS fail */
	void filterConfirmingRfs(const ReadLabel *lab, std::vector<Event> &stores);

	/* Helper: Returns true if there is a speculative read that hasn't been confirmed */
	bool existsPendingSpeculation(const ReadLabel *lab, const std::vector<Event> &stores);

	/* Helper: Ensures a speculative read will not be added if
	 * there are other speculative (unconfirmed) reads */
	bool filterUnconfirmedReads(const ReadLabel *lab, std::vector<Event> &stores);

	/* IPR: Returns true if RLAB is a possible IPR from SLAB */
	bool isAssumeBlocked(const ReadLabel *rLab, const WriteLabel *sLab);

	/* IPR: Performs BR in-place */
	void revisitInPlace(const BackwardRevisit &br);

	/* Opt: Repairs the reads-from edge of a dangling lock */
	void repairLock(LockCasReadLabel *lab);

	/* Opt: Repairs some locks that may be "dangling", as part of the
	 * in-place revisiting of locks */
	void repairDanglingLocks();

	void repairRead(ReadLabel *lab);
	void repairDanglingReads();

	/* Opt: Finds the last memory access that is visible to other threads;
	 * return nullptr if no such access is found */
	const MemAccessLabel *getPreviousVisibleAccessLabel(Event start) const;

	/* Opt: Checks whether there is no need to explore the other threads
	 * (e.g., POS \in B and will not be removed in all subsequent subexplorations),
	 * and if so moots the current execution */
	void mootExecutionIfFullyBlocked(Event pos);

	/* LKMM: Helper for visiting LKMM fences */
	void handleFenceLKMM(std::unique_ptr<FenceLabel> fLab);

	/* LAPOR: Returns whether the current execution is lock-well-formed */
	bool isLockWellFormedLAPOR() const;

	/* LAPOR: Helper for visiting a lock()/unlock() event */
	void handleLockLAPOR(std::unique_ptr<LockLabelLAPOR> lab);
	void handleUnlockLAPOR(std::unique_ptr<UnlockLabelLAPOR> uLab);

	/* Helper: Wake up any threads blocked on a helping CAS */
	void unblockWaitingHelping();

	bool writesBeforeHelpedContainedInView(const HelpedCasReadLabel *lab, const View &view);

	/* Helper: Returns whether there is a valid helped-CAS which the helping-CAS
	 * to be added will be helping. (If an invalid helped-CAS exists, this
	 * method raises an error.) */
	bool checkHelpingCasCondition(const HelpingCasLabel *lab);

	/* Helper: Checks whether the user annotation about helped/helping CASes seems OK */
	void checkHelpingCasAnnotation();

	/* SR: Checks whether CANDIDATE is symmetric to PARENT/INFO */
	bool isSymmetricToSR(int candidate, Event parent, const ThreadInfo &info) const;

	/* SR: Returns the (greatest) ID of a thread that is symmetric to PARENT/INFO */
	int getSymmetricTidSR(Event parent, const ThreadInfo &info) const;

	/* SR: Returns true if TID has the same prefix up to POS.INDEX as POS.THREAD */
	bool sharePrefixSR(int tid, Event pos) const;

	/* SR: Filter stores that will lead to a symmetric execution */
	void filterSymmetricStoresSR(const ReadLabel *rLab, std::vector<Event> &stores) const;

	/* SAVer: Filters stores that will lead to an assume-blocked execution */
	bool filterValuesFromAnnotSAVER(const ReadLabel *rLab, std::vector<Event> &stores);


	/*** Output-related ***/

	/* Returns a view to be used when replaying */
	std::unique_ptr<VectorClock>
	getReplayView() const;

	/* Prints the source-code instructions leading to Event e.
	 * Assumes that debugging information have already been collected */
	void printTraceBefore(Event e, llvm::raw_ostream &ss = llvm::dbgs());

	/* Helper for printTraceBefore() that prints events according to po U rf */
	void recPrintTraceBefore(const Event &e, View &a,
				 llvm::raw_ostream &ss = llvm::outs());

	/* Returns the name of the variable residing in addr */
	std::string getVarName(const SAddr &addr) const;

	/* Outputs the full graph.
	 * If printMetadata is set, it outputs debugging information
	 * (these should have been collected beforehand) */
	void printGraph(bool printMetadata = false, llvm::raw_ostream &s = llvm::dbgs());

	/* Outputs the current graph into a file (DOT format),
	 * and visually marks events e and c (conflicting).
	 * Assumes debugging information have already been collected  */
	void dotPrintToFile(const std::string &filename, Event e, Event c);


	/*** To be overrided by instances of the Driver ***/

	/* Updates lab with model-specific information.
	 * Needs to be called every time a new label is added to the graph */
	virtual void updateLabelViews(EventLabel *lab) = 0;

	/* Returns an approximation of consistent rfs for RLAB.
	 * The rfs are ordered according to CO */
	virtual std::vector<Event> getRfsApproximation(const ReadLabel *rLab);

	/* Returns an approximation of the reads that SLAB can revisit.
	 * The reads are ordered in reverse-addition order */
	virtual std::vector<Event> getRevisitableApproximation(const WriteLabel *sLab);

	/* Returns true if the current graph is consistent when E is added */
	virtual bool isConsistent(const EventLabel *lab) const { ERROR("Unimplemented cons\n"); };
	virtual bool isRecoveryValid(const EventLabel *lab) const { ERROR("Unimplemented pers\n"); };
	virtual VerificationError checkErrors(const EventLabel *lab) const { ERROR("Unimplemented error\n"); };
	virtual std::vector<Event>
	getCoherentRevisits(const WriteLabel *sLab, const VectorClock &pporf) {
		ERROR("Unimplemented cohrev\n");
	}
	virtual std::vector<Event> getCoherentStores(SAddr addr, Event read) {
		ERROR("Unimplemented cohst\n");
	}
	virtual llvm::iterator_range<ExecutionGraph::co_iterator>
	getCoherentPlacings(SAddr addr, Event read, bool isRMW) {
		ERROR("Unimplemented cohpl\n");
	}

	virtual bool isDepTracking() const { ERROR("deptracking\n"); }

	/* Returns a vector clock representing the prefix of e.
	 * Depending on whether dependencies are tracked, the prefix can be
	 * either (po U rf) or (AR U rf) */
	const VectorClock &getPrefixView(const EventLabel *lab) const {
		if (!lab->hasPrefixView())
			lab->setPrefixView(calculatePrefixView(lab));
		return lab->getPrefixView();
	}

	virtual std::unique_ptr<VectorClock> calculatePrefixView(const EventLabel *lab) const {
		ERROR("Unimplemented prefix\n");
	}

	virtual const View &getHbView(const EventLabel *lab) const {
		ERROR("Unimplemented hbview\n");
	}

#ifdef ENABLE_GENMC_DEBUG
	void checkForDuplicateRevisit(const ReadLabel *rLab, const WriteLabel *sLab);
#endif

	friend llvm::raw_ostream& operator<<(llvm::raw_ostream &s,
					     const VerificationError &r);

	/* Random generator facilities used */
	using MyRNG  = std::mt19937;
	using MyDist = std::uniform_int_distribution<MyRNG::result_type>;

	/* The thread pool this driver may belong to */
	ThreadPool *pool = nullptr;

	/* The source code of the program under test */
	std::string sourceCode;

	/* User configuration */
	std::shared_ptr<const Config> userConf;

	/* The interpreter used by the driver */
	std::unique_ptr<llvm::Interpreter> EE;

	/* Execution stack */
	std::vector<Execution> execStack;

	/* An allocator for fresh addresses */
	SAddrAllocator alloctor;

	/* Pers: A bitvector of available file descriptors */
	llvm::BitVector fds;

	/* Opt: Cached labels for optimized scheduling */
	ValuePrefixT seenPrefixes;

	/* Opt: Which thread(s) the scheduler should prioritize
	 * (empty if none) */
	std::vector<Event> threadPrios;

	/* Opt: Whether this execution is moot (locking) */
	bool isMootExecution;

	/* Opt: Whether a particular read needs to be repaired during rescheduling */
	Event readToReschedule;

	/* Opt: Keeps track of the last event added for scheduling opt */
	Event lastAdded = Event::getInitializer();

	/* Verification result to be returned to caller */
	Result result;

	/* Whether we are stopping the exploration (e.g., due to an error found) */
	bool shouldHalt;

	/* Dbg: Random-number generator for scheduling randomization */
	MyRNG rng;
};

#endif /* __GENMC_DRIVER_HPP__ */<|MERGE_RESOLUTION|>--- conflicted
+++ resolved
@@ -457,10 +457,6 @@
 	/* Returns whether LAB accesses a valid location.  */
 	bool isAccessValid(const MemAccessLabel *lab) const;
 
-	/* Checks for data races when a read/write is added, and calls
-	 * visitError() if a race is found. */
-	void checkForDataRaces(const MemAccessLabel *mlab);
-
 	/* Performs POSIX checks whenever a lock event is added.
 	 * Given its list of possible rfs, makes sure it cannot read
 	 * from a destroyed lock.
@@ -487,16 +483,11 @@
 	/* Returns true if the exploration is guided by a graph */
 	bool isExecutionDrivenByGraph(const EventLabel *lab);
 
-<<<<<<< HEAD
 	/* Returns true if we are currently replaying a graph */
 	bool inReplay() const;
 
-	/* Pers: Returns true if we are currently running the recovery routine */
-	bool inRecoveryMode() const;
-=======
 	/* Opt: Caches LAB to optimize scheduling next time */
 	void cacheEventLabel(const EventLabel *lab);
->>>>>>> 8092b18f
 
 	/* Opt: Checks whether SEQ has been seen before for THREAD and
 	 * if so returns its successors. Returns nullptr otherwise. */
@@ -776,22 +767,16 @@
 	virtual std::vector<Event> getRevisitableApproximation(const WriteLabel *sLab);
 
 	/* Returns true if the current graph is consistent when E is added */
-	virtual bool isConsistent(const EventLabel *lab) const { ERROR("Unimplemented cons\n"); };
-	virtual bool isRecoveryValid(const EventLabel *lab) const { ERROR("Unimplemented pers\n"); };
-	virtual VerificationError checkErrors(const EventLabel *lab) const { ERROR("Unimplemented error\n"); };
+	virtual bool isConsistent(const EventLabel *lab) const = 0;
+	virtual bool isRecoveryValid(const EventLabel *lab) const = 0;
+	virtual VerificationError checkErrors(const EventLabel *lab) const = 0;
 	virtual std::vector<Event>
-	getCoherentRevisits(const WriteLabel *sLab, const VectorClock &pporf) {
-		ERROR("Unimplemented cohrev\n");
-	}
-	virtual std::vector<Event> getCoherentStores(SAddr addr, Event read) {
-		ERROR("Unimplemented cohst\n");
-	}
+	getCoherentRevisits(const WriteLabel *sLab, const VectorClock &pporf) = 0;
+	virtual std::vector<Event> getCoherentStores(SAddr addr, Event read) = 0;
 	virtual llvm::iterator_range<ExecutionGraph::co_iterator>
-	getCoherentPlacings(SAddr addr, Event read, bool isRMW) {
-		ERROR("Unimplemented cohpl\n");
-	}
-
-	virtual bool isDepTracking() const { ERROR("deptracking\n"); }
+	getCoherentPlacings(SAddr addr, Event read, bool isRMW) = 0;
+
+	virtual bool isDepTracking() const = 0;
 
 	/* Returns a vector clock representing the prefix of e.
 	 * Depending on whether dependencies are tracked, the prefix can be
@@ -802,13 +787,9 @@
 		return lab->getPrefixView();
 	}
 
-	virtual std::unique_ptr<VectorClock> calculatePrefixView(const EventLabel *lab) const {
-		ERROR("Unimplemented prefix\n");
-	}
-
-	virtual const View &getHbView(const EventLabel *lab) const {
-		ERROR("Unimplemented hbview\n");
-	}
+	virtual std::unique_ptr<VectorClock> calculatePrefixView(const EventLabel *lab) const = 0;
+
+	virtual const View &getHbView(const EventLabel *lab) const = 0;
 
 #ifdef ENABLE_GENMC_DEBUG
 	void checkForDuplicateRevisit(const ReadLabel *rLab, const WriteLabel *sLab);

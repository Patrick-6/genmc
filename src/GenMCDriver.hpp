--- conflicted
+++ resolved
@@ -316,13 +316,7 @@
 	 * Events e and c */
 	void dotPrintToFile(const std::string &filename, Event e, Event c);
 
-<<<<<<< HEAD
-=======
-	/* Collects metadata for all events leading up to e in buf */
-	void calcTraceBefore(const Event &e, View &a, std::stringstream &buf);
-
-
->>>>>>> d52a5162
+
 	/*** To be overrided by instances of the Driver ***/
 
 	/* Creates a label for a plain read to be added to the graph */

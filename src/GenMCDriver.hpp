/*
 * GenMC -- Generic Model Checking.
 *
 * This program is free software; you can redistribute it and/or modify
 * it under the terms of the GNU General Public License as published by
 * the Free Software Foundation; either version 3 of the License, or
 * (at your option) any later version.
 *
 * This program is distributed in the hope that it will be useful,
 * but WITHOUT ANY WARRANTY; without even the implied warranty of
 * MERCHANTABILITY or FITNESS FOR A PARTICULAR PURPOSE.  See the
 * GNU General Public License for more details.
 *
 * You should have received a copy of the GNU General Public License
 * along with this program; if not, you can access it online at
 * http://www.gnu.org/licenses/gpl-3.0.html.
 *
 * Author: Michalis Kokologiannakis <michalis@mpi-sws.org>
 */

#ifndef __GENMC_DRIVER_HPP__
#define __GENMC_DRIVER_HPP__

#include "Config.hpp"
#include "Event.hpp"
#include "EventLabel.hpp"
#include "RevisitSet.hpp"
#include "WorkSet.hpp"
#include "Library.hpp"
#include <llvm/IR/Module.h>

#include <ctime>
#include <memory>
#include <random>
#include <unordered_set>

namespace llvm {
	struct ExecutionContext;
	class Interpreter;
}
class ExecutionGraph;

class GenMCDriver {

public:
	/* Different error types that may occur.
	 * Public to enable the interpreter utilize it */
	enum DriverErrorKind {
		DE_Safety,
		DE_Recovery,
		DE_Liveness,
		DE_RaceNotAtomic,
		DE_RaceFreeMalloc,
		DE_FreeNonMalloc,
		DE_DoubleFree,
		DE_Allocation,
		DE_InvalidAccessBegin,
		DE_UninitializedMem,
		DE_AccessNonMalloc,
		DE_AccessFreed,
		DE_InvalidAccessEnd,
		DE_InvalidJoin,
		DE_InvalidUnlock,
		DE_InvalidBInit,
		DE_InvalidRecoveryCall,
		DE_InvalidTruncate,
		DE_SystemError,
	};

private:
	static bool isInvalidAccessError(DriverErrorKind e) {
		return DE_InvalidAccessBegin <= e &&
			e <= DE_InvalidAccessEnd;
	};

public:
	/* Returns a list of the libraries the specification of which are given */
	const std::vector<Library> &getGrantedLibs()  const { return grantedLibs; };

	/* Returns a list of the libraries which need to be verified (TODO) */
	const std::vector<Library> &getToVerifyLibs() const { return toVerifyLibs; };

	/**** Generic actions ***/

	/* Starts the verification procedure */
	void run();

	/* Sets up the next thread to run in the interpreter */
	bool scheduleNext();

	/* Things need to be done before a particular execution starts */
	void handleExecutionBeginning();

	/* Things to do at each step of an execution */
	void handleExecutionInProgress();

	/* Things to do when an execution ends */
	void handleFinishedExecution();

	/* Pers: Functions that run at the start/end of the recovery routine */
	void handleRecoveryStart();
	void handleRecoveryEnd();

	/*** Instruction-related actions ***/

	/* Returns the value this load reads */
	llvm::GenericValue
	visitLoad(InstAttr attr,
		  llvm::AtomicOrdering ord,
		  const llvm::GenericValue *addr,
		  llvm::Type *typ,
		  llvm::GenericValue cmpVal = llvm::GenericValue(),
		  llvm::GenericValue rmwVal = llvm::GenericValue(),
		  llvm::AtomicRMWInst::BinOp op =
		  llvm::AtomicRMWInst::BinOp::BAD_BINOP);

	/* Returns the value this load reads, as well as whether
	 * the interpreter should block due to a blocking library read */
	std::pair<llvm::GenericValue, bool>
	visitLibLoad(InstAttr attr,
		     llvm::AtomicOrdering ord,
		     const llvm::GenericValue *addr,
		     llvm::Type *typ,
		     std::string functionName);

	/* A function modeling a write to disk has been interpreted.
	 * Returns the value read */
	llvm::GenericValue
	visitDskRead(const llvm::GenericValue *readAddr, llvm::Type *typ);

	/* A store has been interpreted, nothing for the interpreter */
	void
	visitStore(InstAttr attr,
		   llvm::AtomicOrdering ord,
		   const llvm::GenericValue *addr,
		   llvm::Type *typ,
		   const llvm::GenericValue &val);

	/* A lib store has been interpreted, nothing for the interpreter */
	void
	visitLibStore(InstAttr attr,
		      llvm::AtomicOrdering ord,
		      const llvm::GenericValue *addr,
		      llvm::Type *typ,
		      llvm::GenericValue &val,
		      std::string functionName,
		      bool isInit = false);

	/* A function modeling a write to disk has been interpreted */
	void
	visitDskWrite(const llvm::GenericValue *addr,
		      llvm::Type *typ,
		      const llvm::GenericValue &val,
		      void *mapping,
		      InstAttr attr = InstAttr::IA_None,
		      std::pair<void *, void *> ordDataRange =
		        std::pair<void *, void *>{(void *) nullptr, (void *) nullptr},
		      void *transInode = nullptr);

	/* A lock() operation has been interpreted, nothing for the interpreter */
	void visitLock(const llvm::GenericValue *addr, llvm::Type *typ);

	/* An unlock() operation has been interpreted, nothing for the interpreter */
	void visitUnlock(const llvm::GenericValue *addr, llvm::Type *typ);

	/* A function modeling the beginning of the opening of a file.
	 * The interpreter will get back the file descriptor */
	llvm::GenericValue
	visitDskOpen(const char *fileName, llvm::Type *intTyp);

	/* An fsync() operation has been interpreted */
	void
	visitDskFsync(void *inodeData, unsigned int size);

	/* A sync() operation has been interpreted */
	void
	visitDskSync();

	/* A call to __VERIFIER_pbarrier() has been interpreted */
	void
	visitDskPbarrier();

	/* A fence has been interpreted, nothing for the interpreter.
	 * For LKMM fences, the argument lkmmType points to a description
	 * of the fence's actual type */
	void
	visitFence(llvm::AtomicOrdering ord, const char *lkmmType = nullptr);

	/* A call to __VERIFIER_spin_start() has been interpreted */
	void
	visitSpinStart();

	/* A call to __VERIFIER_potential_spin_end() has been interpreted */
	void
	visitPotentialSpinEnd();

	/* Returns an appropriate result for pthread_self() */
	llvm::GenericValue
	visitThreadSelf(llvm::Type *typ);

	/* Returns the TID of the newly created thread */
	int
	visitThreadCreate(llvm::Function *F, const llvm::GenericValue &arg, const llvm::ExecutionContext &SF);

	/* Returns an appropriate result for pthread_join() */
	llvm::GenericValue
	visitThreadJoin(llvm::Function *F, const llvm::GenericValue &arg);

	/* A thread has just finished execution, nothing for the interpreter */
	void
	visitThreadFinish();

	/* Returns an appropriate result for malloc() */
	llvm::GenericValue
	visitMalloc(uint64_t allocSize, unsigned int alignment, Storage s, AddressSpace spc);

	/* A call to free() has been interpreted, nothing for the intepreter */
	void
	visitFree(void *ptr);
	/* Helper for bulk-deallocs */
	template<typename ITER>
	void visitFree(ITER begin, ITER end) {
		for (auto it = begin; it != end; ++it)
			visitFree(*it);
	}

	/* LKMM: Visit RCU functions */
	void
	visitRCULockLKMM();
	void
	visitRCUUnlockLKMM();
	void
	visitRCUSyncLKMM();

	/* This method either blocks the offending thread (e.g., if the
	 * execution is invalid), or aborts the exploration */
	void
	visitError(DriverErrorKind t, const std::string &err = std::string(),
		   Event confEvent = Event::getInitializer());

	virtual ~GenMCDriver();

protected:

	GenMCDriver(std::unique_ptr<Config> conf, std::unique_ptr<llvm::Module> mod, clock_t start);

	/* No copying or copy-assignment of this class is allowed */
	GenMCDriver(GenMCDriver const&) = delete;
	GenMCDriver &operator=(GenMCDriver const &) = delete;

	/* Returns a pointer to the user configuration */
	const Config *getConf() const { return userConf.get(); }

	/* Returns a pointer to the interpreter */
	llvm::Interpreter *getEE() const { return EE.get(); }

	/* Returns a reference to the current graph */
	ExecutionGraph &getGraph() { return *execGraph; };
	ExecutionGraph &getGraph() const { return *execGraph; };

	/* Given a write event from the graph, returns the value it writes */
	llvm::GenericValue getWriteValue(Event w,
					 const llvm::GenericValue *a,
					 const llvm::Type *t);
	llvm::GenericValue getDskWriteValue(Event w,
					    const llvm::GenericValue *a,
					    const llvm::Type *t);

	/* Returns the value that a read is reading. This function should be
	 * used when calculating the value that we should return to the
	 * interpreter; if the read is reading from an invalid place
	 * (e.g., bottom) also blocks the currently running thread. */
	llvm::GenericValue getReadRetValueAndMaybeBlock(Event r,
							const llvm::GenericValue *addr,
							const llvm::Type *t);
	llvm::GenericValue getRecReadRetValue(const llvm::GenericValue *addr,
					      const llvm::Type *typ);

	/* Returns the value with which a barrier at PTR has been initialized */
	llvm::GenericValue getBarrierInitValue(const llvm::GenericValue *ptr,
					       const llvm::Type *typ);

	/* Returns true if we should check consistency at p */
	bool shouldCheckCons(ProgramPoint p);

	/* Returns true if full consistency needs to be checked at p.
	 * Assumes that consistency needs to be checked anyway. */
	bool shouldCheckFullCons(ProgramPoint p);

	/* Returns true if we should check persistency at p */
	bool shouldCheckPers(ProgramPoint p);

	/* Returns true if the current graph is consistent */
	bool isConsistent(ProgramPoint p);

	/* Pers: Returns true if current recovery routine is valid */
	bool isRecoveryValid(ProgramPoint p);

	/* Returns true if a is hb-before b */
	bool isHbBefore(Event a, Event b, ProgramPoint p = ProgramPoint::step);

	/* Returns true if e is maximal in addr */
	bool isCoMaximal(const llvm::GenericValue *addr, Event e,
			 bool checkCache = false, ProgramPoint p = ProgramPoint::step);

private:
	/*** Worklist-related ***/

	/* Adds an appropriate entry to the worklist */
	void addToWorklist(std::unique_ptr<WorkItem> item);

	/* Fetches the next backtrack option.
	 * A default-constructed item means that the list is empty */
	std::unique_ptr<WorkItem> getNextItem();

	/* Restricts the worklist only to entries that were added before lab */
	void restrictWorklist(const EventLabel *lab);


	/*** Revisit-related ***/

	/* Returns true if the current revisit set for rLab contains
	 * the pair (writePrefix, moPlacings) */
	bool revisitSetContains(const ReadLabel *rLab, const std::vector<Event> &writePrefix,
				const std::vector<std::pair<Event, Event> > &moPlacings);

	/* Adds to the revisit set of rLab the pair (writePrefix, moPlacings) */
	void addToRevisitSet(const ReadLabel *rLab, const std::vector<Event> &writePrefix,
			     const std::vector<std::pair<Event, Event> > &moPlacings);

	void restrictRevisitSet(const EventLabel *lab);


	/*** Exploration-related ***/

	/* The workhorse for run().
	 * Exhaustively explores all  consistent executions of a program */
	void explore();

	/* Resets some options before the beginning of a new execution */
	void resetExplorationOptions();

	/* Sets up a prioritization scheme among threads */
	void prioritizeThreads();

	/* Deprioritizes the current thread */
	void deprioritizeThread();

	/* Returns true if THREAD is schedulable (i.e., there are more
	 * instructions to run and it is not blocked) */
	bool isSchedulable(int thread) const;

	/* Tries to schedule according to the current prioritization scheme */
	bool schedulePrioritized();

	/* Returns true if the next instruction of TID is a load
	 * Note: assumes there is a next instruction in TID*/
	bool isNextThreadInstLoad(int tid);

	/* Helpers that try to schedule the next thread according to
	 * the chosen policy */
	bool scheduleNextLTR();
	bool scheduleNextWF();
	bool scheduleNextRandom();

	/* Resets the prioritization scheme */
	void resetThreadPrioritization();

	/* Returns whether ADDR a valid address or not.  */
	bool isAccessValid(const llvm::GenericValue *addr);

	/* Checks for data races when a read/write is added.
	 * Appropriately calls visitError() and terminates */
	void checkForDataRaces();

	/* Performs POSIX checks whenever a lock event is added.
	 * Given its list of possible rfs, makes sure it cannot read
	 * from a destroyed lock.
	 * Appropriately calls visitErro() and terminates */
	void checkLockValidity(const std::vector<Event> &rfs);

	/* Performs POSIX checks whenever an unlock event is added.
	 * Appropriately calls visitError() and terminates */
	void checkUnlockValidity();

	/* Perfoms POSIX checks whenever a barrier_init event is added.
	 Appropriately calls visitError() and terminates */
	void checkBInitValidity();

	/* Perfoms POSIX checks whenever a barrier_wait event is added.
	 Appropriately calls visitError() and terminates */
	void checkBIncValidity(const std::vector<Event> &rfs);

	/* Checks whether there is some race when allocating/deallocating
	 * memory and reports an error as necessary.
	 * Helpers for checkForMemoryRaces() */
	void findMemoryRaceForMemAccess(const MemAccessLabel *mLab);
	void findMemoryRaceForAllocAccess(const FreeLabel *fLab);

	/* Checks for memory races (e.g., double free, access freed memory, etc)
	 * whenever a read/write/free is added.
	 * Appropriately calls visitError() and terminates */
	void checkForMemoryRaces(const void *addr);

	/* Calls visitError() if a newly added read can read from an uninitialized
	 * (dynamically allocated) memory location */
	void checkForUninitializedMem(const std::vector<Event> &rfs);

	/* Returns true if the exploration is guided by a graph */
	bool isExecutionDrivenByGraph();

	/* Pers: Returns true if we are currently running the recovery routine */
	bool inRecoveryMode() const;

	/* If the execution is guided, returns the corresponding label for
	 * this instruction. Reports an error if the execution is not guided */
	const EventLabel *getCurrentLabel() const;

<<<<<<< HEAD
	/* Returns true if the current graph is consistent */
	bool isConsistent(ProgramPoint p);

	/* Pers: Returns true if current recovery routine is valid */
	bool isRecoveryValid(ProgramPoint p);

	/* Liveness: Checks whether a spin-blocked thread reads co-maximal values */
	bool threadReadsMaximal(int tid);

	/* Liveness: Calls visitError() if there is a liveness violation */
	void checkLiveness();

=======
>>>>>>> f27db937
	/* Calculates revisit options and pushes them to the worklist.
	 * Returns true if the current exploration should continue */
	bool calcRevisits(const WriteLabel *lab);
	bool calcLibRevisits(const EventLabel *lab);

	/* Adjusts the graph and the worklist for the next backtracking option.
	 * Returns true if the resulting graph should be explored */
	bool revisitReads(std::unique_ptr<WorkItem> s);

	/* If rLab is the read part of an RMW operation that now became
	 * successful, this function adds the corresponding write part.
	 * Returns a pointer to the newly added event, or nullptr
	 * if the event was not an RMW, or was an unsuccessful one */
	const WriteLabel *completeRevisitedRMW(const ReadLabel *rLab);

	/* Informs the interpreter about events being deleted before restriction */
	void notifyEERemoved(unsigned int cutStamp);

	/* Removes all labels with stamp >= st from the graph */
	void restrictGraph(const EventLabel *lab);

	/* Informs the interpreter about events being restored before restoration */
	void notifyEERestored(const std::vector<std::unique_ptr<EventLabel> > &prefix);

	/* Restores the previously saved prefix and coherence status */
	void restorePrefix(const EventLabel *lab,
			   std::vector<std::unique_ptr<EventLabel> > &&prefix,
			   std::vector<std::pair<Event, Event> > &&moPlacings);

	/* Given a list of stores that it is consistent to read-from,
	 * removes options that violate atomicity, and determines the
	 * order in which these options should be explored */
	std::vector<Event> properlyOrderStores(InstAttr attr,
					       llvm::Type *typ,
					       const llvm::GenericValue *ptr,
					       llvm::GenericValue &expVal,
					       std::vector<Event> &stores);

	/* Helper for visitLoad() that creates a ReadLabel and adds it to the graph */
	const ReadLabel *
	createAddReadLabel(InstAttr attr,
			   llvm::AtomicOrdering ord,
			   const llvm::GenericValue *addr,
			   llvm::Type *typ,
			   std::unique_ptr<SExpr> annot,
			   const llvm::GenericValue &cmpVal,
			   const llvm::GenericValue &rmwVal,
			   llvm::AtomicRMWInst::BinOp op,
			   Event store);

	/* Removes rfs from "rfs" until a consistent option for rLab is found,
	 * if that is dictated by the CLI options */
	bool ensureConsistentRf(const ReadLabel *rLab, std::vector<Event> &rfs);

	/* Helper for visitStore() that creates a WriteLabel and adds it to the graph */
	const WriteLabel *
	createAddStoreLabel(InstAttr attr,
			    llvm::AtomicOrdering ord,
			    const llvm::GenericValue *addr,
			    llvm::Type *typ,
			    const llvm::GenericValue &val, int moPos);

	/* Makes sure that the current graph is consistent, if that is dictated
	 * by the CLI options. Since that is not always the case for stores
	 * (e.g., w/ LAPOR), it returns whether it is the case or not */
	bool ensureConsistentStore(const WriteLabel *wLab);

	/* Pers: removes _all_ options from "rfs" that make the recovery invalid.
	 * Sets the rf of rLab to the first valid option in rfs */
	void filterInvalidRecRfs(const ReadLabel *rLab, std::vector<Event> &rfs);

	std::vector<Event>
	getLibConsRfsInView(const Library &lib, Event read,
			    const std::vector<Event> &stores,
			    const View &v);

	/* Opt: Checks whether the addition of an event changes our
	 * perspective of a potential spinloop */
	void checkReconsiderFaiSpinloop(const MemAccessLabel *lab);

	/* Opt: Given the end of a potential spinloop, returns true if
	 * it is indeed a spinloop */
	bool areFaiSpinloopConstraintsSat(const PotentialSpinEndLabel *lab);

	/* Opt: Futher reduces the set of available read-from options for a
	 * read that is part of a lock() op. Returns the filtered set of RFs  */
	std::vector<Event> filterAcquiredLocks(const llvm::GenericValue *ptr,
					       const std::vector<Event> &stores,
					       const VectorClock &before);

	/* Opt: Tries to in-place revisit a read that is part of a lock.
	 * Returns true if the optimization succeeded */
	bool tryToRevisitLock(const CasReadLabel *rLab, const WriteLabel *sLab,
			      const std::vector<Event> &writePrefixPos,
			      const std::vector<std::pair<Event, Event> > &moPlacings);

	/* Opt: Repairs the reads-from edge of a dangling lock */
	void repairLock(LockCasReadLabel *lab);

	/* Opt: Repairs some locks that may be "dangling", as part of the
	 * in-place revisiting of locks */
	void repairDanglingLocks();

	/* Opt: Repairs barriers that may be "dangling" after cutting the graph. */
	void repairDanglingBarriers();

	/* LKMM: Helper for visiting LKMM fences */
	void visitFenceLKMM(llvm::AtomicOrdering ord, const char *lkmmType);

	/* LAPOR: Helper for visiting a lock()/unlock() event */
	void visitLockLAPOR(const llvm::GenericValue *addr);
	void visitUnlockLAPOR(const llvm::GenericValue *addr);

	/* SR: Checks whether CANDIDATE is symmetric to THREAD */
	bool isSymmetricToSR(int candidate, int thread, Event parent,
			     llvm::Function *threadFun, const llvm::GenericValue &threadArg) const;

	/* SR: Returns the (greatest) ID of a thread that is symmetric to THREAD */
	int getSymmetricTidSR(int thread, Event parent, llvm::Function *threadFun,
			      const llvm::GenericValue &threadArg) const;

	/* SR: Returns true if TID has the same prefix up to POS.INDEX as POS.THREAD */
	bool sharePrefixSR(int tid, Event pos) const;

	/* SR: Filter stores that will lead to a symmetric execution */
	void filterSymmetricStoresSR(const llvm::GenericValue *addr, llvm::Type *typ,
				     std::vector<Event> &stores) const;

	/* SAVer: Filters stores that will lead to an assume-blocked execution */
	bool filterUninterestingValuesSAVER(const llvm::GenericValue *addr, llvm::Type *typ,
					    const SExpr *annot, std::vector<Event> &stores);


	/*** Output-related ***/

	/* Prints statistics when the verification is over */
	void printResults();

	/* Prints the source-code instructions leading to Event e */
	void printTraceBefore(Event e);

	/* Helper for printTraceBefore() that prints events according to po U rf */
	void recPrintTraceBefore(const Event &e, View &a,
				 llvm::raw_ostream &ss = llvm::dbgs());

	/* Outputs the full graph.
	 * If getMetadata is set, it outputs more debugging information */
	void printGraph(bool getMetadata = false);

	/* Outputs the graph in a condensed form */
	void prettyPrintGraph();

	/* Outputs the current graph into a file (DOT format),
	 * and visually marks events e and c (conflicting)  */
	void dotPrintToFile(const std::string &filename, Event e, Event c);


	/*** To be overrided by instances of the Driver ***/

<<<<<<< HEAD
	/* Updates lab with model-specific information.
	 * Needs to be called every time a new label is added to the graph */
	virtual void updateLabelViews(EventLabel *lab) = 0;
=======
	/* Creates a label for a plain read to be added to the graph */
	virtual std::unique_ptr<ReadLabel>
	createReadLabel(int tid, int index, llvm::AtomicOrdering ord,
			const llvm::GenericValue *ptr, const llvm::Type *typ,
			Event rf) = 0;

	/* Creates a label for a FAI read to be added to the graph */
	virtual std::unique_ptr<FaiReadLabel>
	createFaiReadLabel(int tid, int index, llvm::AtomicOrdering ord,
			   const llvm::GenericValue *ptr, const llvm::Type *typ,
			   Event rf, llvm::AtomicRMWInst::BinOp op,
			   const llvm::GenericValue &opValue,
			   FaiReadLabel::FaiType ft) = 0;

	/* Creates a label for a CAS read to be added to the graph */
	virtual std::unique_ptr<CasReadLabel>
	createCasReadLabel(int tid, int index, llvm::AtomicOrdering ord,
			   const llvm::GenericValue *ptr, const llvm::Type *typ,
			   Event rf, const llvm::GenericValue &expected,
			   const llvm::GenericValue &swap,
			   CasReadLabel::CasType casType = CasReadLabel::CasType::CT_Plain) = 0;

	/* Creates a label for a library read to be added to the graph */
	virtual std::unique_ptr<LibReadLabel>
	createLibReadLabel(int tid, int index, llvm::AtomicOrdering ord,
			   const llvm::GenericValue *ptr, const llvm::Type *typ,
			   Event rf, std::string functionName) = 0 ;

	/* Creates a label for a disk read to be added to the graph */
	virtual std::unique_ptr<DskReadLabel>
	createDskReadLabel(int tid, int index, llvm::AtomicOrdering ord,
			   const llvm::GenericValue *addr, const llvm::Type *typ,
			   Event rf) = 0;

	/* Creates a label for a plain write to be added to the graph */
	virtual std::unique_ptr<WriteLabel>
	createStoreLabel(int tid, int index, llvm::AtomicOrdering ord,
			 const llvm::GenericValue *ptr, const llvm::Type *typ,
			 const llvm::GenericValue &val, bool isUnlock = false) = 0;

	/* Creates a label for a FAI write to be added to the graph */
	virtual std::unique_ptr<FaiWriteLabel>
	createFaiStoreLabel(int tid, int index, llvm::AtomicOrdering ord,
			    const llvm::GenericValue *ptr, const llvm::Type *typ,
			    const llvm::GenericValue &val) = 0;

	/* Creates a label for a CAS write to be added to the graph */
	virtual std::unique_ptr<CasWriteLabel>
	createCasStoreLabel(int tid, int index, llvm::AtomicOrdering ord,
			    const llvm::GenericValue *ptr, const llvm::Type *typ,
			    const llvm::GenericValue &val,
			    CasReadLabel::CasType casType = CasReadLabel::CasType::CT_Plain) = 0;

	/* Creates a label for a library write to be added to the graph */
	virtual std::unique_ptr<LibWriteLabel>
	createLibStoreLabel(int tid, int index, llvm::AtomicOrdering ord,
			    const llvm::GenericValue *ptr, const llvm::Type *typ,
			    llvm::GenericValue &val, std::string functionName,
			    bool isInit) = 0;

	/* Creates a label for a disk write to be added to the graph */
	virtual std::unique_ptr<DskWriteLabel>
	createDskWriteLabel(int tid, int index, llvm::AtomicOrdering ord,
			    const llvm::GenericValue *ptr, const llvm::Type *typ,
			    const llvm::GenericValue &val, void *mapping) = 0;

	virtual std::unique_ptr<DskMdWriteLabel>
	createDskMdWriteLabel(int tid, int index, llvm::AtomicOrdering ord,
			      const llvm::GenericValue *ptr, const llvm::Type *typ,
			      const llvm::GenericValue &val, void *mapping,
			      std::pair<void *, void *> ordDataRange) = 0;

	virtual std::unique_ptr<DskDirWriteLabel>
	createDskDirWriteLabel(int tid, int index, llvm::AtomicOrdering ord,
			       const llvm::GenericValue *ptr, const llvm::Type *typ,
			       const llvm::GenericValue &val, void *mapping) = 0;

	virtual std::unique_ptr<DskJnlWriteLabel>
	createDskJnlWriteLabel(int tid, int index, llvm::AtomicOrdering ord,
			       const llvm::GenericValue *ptr, const llvm::Type *typ,
			       const llvm::GenericValue &val, void *mapping, void *transInode) = 0;

	/* Creates a label for a fence to be added to the graph */
	virtual std::unique_ptr<FenceLabel>
	createFenceLabel(int tid, int index, llvm::AtomicOrdering ord) = 0;

	/* LKMM: Creates a label for a non-C11-style fence */
	virtual std::unique_ptr<SmpFenceLabelLKMM>
	createSmpFenceLabelLKMM(int tid, int index, const char *lkmmType) = 0;

	/* Creates a label for a malloc event to be added to the graph */
	virtual std::unique_ptr<MallocLabel>
	createMallocLabel(int tid, int index, const void *addr,
			  unsigned int size, Storage s, AddressSpace spc) = 0;

	/* Creates a label for a free event to be added to the graph */
	virtual std::unique_ptr<FreeLabel>
	createFreeLabel(int tid, int index, const void *addr) = 0;

	/* Creates a label for a disk open event to be added to the graph */
	virtual std::unique_ptr<DskOpenLabel>
	createDskOpenLabel(int tid, int index, const char *fileName,
			   const llvm::GenericValue &fd) = 0;

	/* Creates a label for an fsync() event to be added to the graph */
	virtual std::unique_ptr<DskFsyncLabel>
	createDskFsyncLabel(int tid, int index, const void *inode,
			    unsigned int size) = 0;

	/* Creates a label for a sync() event to be added to the graph */
	virtual std::unique_ptr<DskSyncLabel>
	createDskSyncLabel(int tid, int index) = 0;

	/* Creates a label for a persistency barrier
	 * (__VERIFIER_pbarrier()) to be added to the graph */
	virtual std::unique_ptr<DskPbarrierLabel>
	createDskPbarrierLabel(int tid, int index) = 0;

	/* Creates a label for the creation of a thread to be added to the graph */
	virtual std::unique_ptr<ThreadCreateLabel>
	createTCreateLabel(int tid, int index, int cid) = 0;

	/* Creates a label for the join of a thread to be added to the graph */
	virtual std::unique_ptr<ThreadJoinLabel>
	createTJoinLabel(int tid, int index, int cid) = 0;

	/* Creates a label for the start of a thread to be added to the graph */
	virtual std::unique_ptr<ThreadStartLabel>
	createStartLabel(int tid, int index, Event tc, int symm = -1) = 0;

	/* Creates a label for the end of a thread to be added to the graph */
	virtual std::unique_ptr<ThreadFinishLabel>
	createFinishLabel(int tid, int index) = 0;

	/* LAPOR: Creates a (dummy) label for a lock() operation */
	virtual std::unique_ptr<LockLabelLAPOR>
	createLockLabelLAPOR(int tid, int index, const llvm::GenericValue *addr) = 0;

	/* LAPOR: Creates a (dummy) label for an unlock() operation */
	virtual std::unique_ptr<UnlockLabelLAPOR>
	createUnlockLabelLAPOR(int tid, int index, const llvm::GenericValue *addr) = 0;
>>>>>>> f27db937

	virtual std::unique_ptr<RCULockLabelLKMM>
	createRCULockLabelLKMM(int tid, int index) = 0;

	virtual std::unique_ptr<RCUUnlockLabelLKMM>
	createRCUUnlockLabelLKMM(int tid, int index) = 0;

	virtual std::unique_ptr<RCUSyncLabelLKMM>
	createRCUSyncLabelLKMM(int tid, int index) = 0;

	/* Checks for races after a load/store is added to the graph.
	 * Should return the racy event, or INIT if no such event exists */
	virtual Event findDataRaceForMemAccess(const MemAccessLabel *mLab) = 0;

	/* Should return the set of stores that it is consistent for current
	 * load to read-from  (excluding atomicity violations) */
	virtual std::vector<Event>
	getStoresToLoc(const llvm::GenericValue *addr) = 0;

	/* Should return the set of reads that lab can revisit */
	virtual std::vector<Event>
	getRevisitLoads(const WriteLabel *lab) = 0;

	/* Changes the reads-from edge for the specified label.
	 * This effectively changes the label, hence this method is virtual */
	virtual void changeRf(Event read, Event store) = 0;

	/* Synchronizes thread begins with thread create events. */
	virtual void updateStart(Event create, Event begin) = 0;

	/* Used to make a join label synchronize with a finished thread.
	 * Returns true if the child thread has finished and updates the
	 * views of the join, or false otherwise */
	virtual bool updateJoin(Event join, Event childLast) = 0;

	/* Performs the necessary initializations for the
	 * consistency calculation */
	virtual void initConsCalculation() = 0;

	/* Does some final consistency checks after the fixpoint is over,
	 * and returns the final decision re. consistency */
	virtual bool doFinalConsChecks(bool checkFull = false);

	/* Random generator facilities used */
	using MyRNG  = std::mt19937;
	using MyDist = std::uniform_int_distribution<MyRNG::result_type>;

	/* The source code of the program under test */
	std::string sourceCode;

	/* User configuration */
	std::unique_ptr<Config> userConf;

	/* Specifications for libraries assumed correct */
	std::vector<Library> grantedLibs;

	/* Specifications for libraries that need to be verified (TODO) */
	std::vector<Library> toVerifyLibs;

	/* The interpreter used by the driver */
	std::unique_ptr<llvm::Interpreter> EE;

	/* The graph managing object */
	std::unique_ptr<ExecutionGraph> execGraph;

	/* The worklist for backtracking. map[stamp->work set] */
	std::map<unsigned int, WorkSet> workqueue;

	/* The revisit sets used during the exploration map[stamp->revisit set] */
	std::map<unsigned int, RevisitSet> revisitSet;

	/* Opt: Whether this execution is moot (locking) */
	bool isMootExecution;

	/* Opt: Which thread(s) the scheduler should prioritize
	 * (empty if none) */
	std::vector<Event> threadPrios;

	/* Number of complete executions explored */
	int explored;

	/* Number of blocked executions explored */
	int exploredBlocked;

	/* Number of duplicate executions explored */
	int duplicates;

	/* Set of (po U rf) unique executions explored */
	std::unordered_set<std::string> uniqueExecs;

	/* Total wall-clock time for the verification */
	clock_t start;

	/* Dbg: Random-number generator for scheduling randomization */
	MyRNG rng;

	friend llvm::raw_ostream& operator<<(llvm::raw_ostream &s,
					     const DriverErrorKind &o);
};

#endif /* __GENMC_DRIVER_HPP__ */<|MERGE_RESOLUTION|>--- conflicted
+++ resolved
@@ -296,6 +296,12 @@
 	/* Pers: Returns true if current recovery routine is valid */
 	bool isRecoveryValid(ProgramPoint p);
 
+	/* Liveness: Checks whether a spin-blocked thread reads co-maximal values */
+	bool threadReadsMaximal(int tid);
+
+	/* Liveness: Calls visitError() if there is a liveness violation */
+	void checkLiveness();
+
 	/* Returns true if a is hb-before b */
 	bool isHbBefore(Event a, Event b, ProgramPoint p = ProgramPoint::step);
 
@@ -416,21 +422,6 @@
 	 * this instruction. Reports an error if the execution is not guided */
 	const EventLabel *getCurrentLabel() const;
 
-<<<<<<< HEAD
-	/* Returns true if the current graph is consistent */
-	bool isConsistent(ProgramPoint p);
-
-	/* Pers: Returns true if current recovery routine is valid */
-	bool isRecoveryValid(ProgramPoint p);
-
-	/* Liveness: Checks whether a spin-blocked thread reads co-maximal values */
-	bool threadReadsMaximal(int tid);
-
-	/* Liveness: Calls visitError() if there is a liveness violation */
-	void checkLiveness();
-
-=======
->>>>>>> f27db937
 	/* Calculates revisit options and pushes them to the worklist.
 	 * Returns true if the current exploration should continue */
 	bool calcRevisits(const WriteLabel *lab);
@@ -590,162 +581,9 @@
 
 	/*** To be overrided by instances of the Driver ***/
 
-<<<<<<< HEAD
 	/* Updates lab with model-specific information.
 	 * Needs to be called every time a new label is added to the graph */
 	virtual void updateLabelViews(EventLabel *lab) = 0;
-=======
-	/* Creates a label for a plain read to be added to the graph */
-	virtual std::unique_ptr<ReadLabel>
-	createReadLabel(int tid, int index, llvm::AtomicOrdering ord,
-			const llvm::GenericValue *ptr, const llvm::Type *typ,
-			Event rf) = 0;
-
-	/* Creates a label for a FAI read to be added to the graph */
-	virtual std::unique_ptr<FaiReadLabel>
-	createFaiReadLabel(int tid, int index, llvm::AtomicOrdering ord,
-			   const llvm::GenericValue *ptr, const llvm::Type *typ,
-			   Event rf, llvm::AtomicRMWInst::BinOp op,
-			   const llvm::GenericValue &opValue,
-			   FaiReadLabel::FaiType ft) = 0;
-
-	/* Creates a label for a CAS read to be added to the graph */
-	virtual std::unique_ptr<CasReadLabel>
-	createCasReadLabel(int tid, int index, llvm::AtomicOrdering ord,
-			   const llvm::GenericValue *ptr, const llvm::Type *typ,
-			   Event rf, const llvm::GenericValue &expected,
-			   const llvm::GenericValue &swap,
-			   CasReadLabel::CasType casType = CasReadLabel::CasType::CT_Plain) = 0;
-
-	/* Creates a label for a library read to be added to the graph */
-	virtual std::unique_ptr<LibReadLabel>
-	createLibReadLabel(int tid, int index, llvm::AtomicOrdering ord,
-			   const llvm::GenericValue *ptr, const llvm::Type *typ,
-			   Event rf, std::string functionName) = 0 ;
-
-	/* Creates a label for a disk read to be added to the graph */
-	virtual std::unique_ptr<DskReadLabel>
-	createDskReadLabel(int tid, int index, llvm::AtomicOrdering ord,
-			   const llvm::GenericValue *addr, const llvm::Type *typ,
-			   Event rf) = 0;
-
-	/* Creates a label for a plain write to be added to the graph */
-	virtual std::unique_ptr<WriteLabel>
-	createStoreLabel(int tid, int index, llvm::AtomicOrdering ord,
-			 const llvm::GenericValue *ptr, const llvm::Type *typ,
-			 const llvm::GenericValue &val, bool isUnlock = false) = 0;
-
-	/* Creates a label for a FAI write to be added to the graph */
-	virtual std::unique_ptr<FaiWriteLabel>
-	createFaiStoreLabel(int tid, int index, llvm::AtomicOrdering ord,
-			    const llvm::GenericValue *ptr, const llvm::Type *typ,
-			    const llvm::GenericValue &val) = 0;
-
-	/* Creates a label for a CAS write to be added to the graph */
-	virtual std::unique_ptr<CasWriteLabel>
-	createCasStoreLabel(int tid, int index, llvm::AtomicOrdering ord,
-			    const llvm::GenericValue *ptr, const llvm::Type *typ,
-			    const llvm::GenericValue &val,
-			    CasReadLabel::CasType casType = CasReadLabel::CasType::CT_Plain) = 0;
-
-	/* Creates a label for a library write to be added to the graph */
-	virtual std::unique_ptr<LibWriteLabel>
-	createLibStoreLabel(int tid, int index, llvm::AtomicOrdering ord,
-			    const llvm::GenericValue *ptr, const llvm::Type *typ,
-			    llvm::GenericValue &val, std::string functionName,
-			    bool isInit) = 0;
-
-	/* Creates a label for a disk write to be added to the graph */
-	virtual std::unique_ptr<DskWriteLabel>
-	createDskWriteLabel(int tid, int index, llvm::AtomicOrdering ord,
-			    const llvm::GenericValue *ptr, const llvm::Type *typ,
-			    const llvm::GenericValue &val, void *mapping) = 0;
-
-	virtual std::unique_ptr<DskMdWriteLabel>
-	createDskMdWriteLabel(int tid, int index, llvm::AtomicOrdering ord,
-			      const llvm::GenericValue *ptr, const llvm::Type *typ,
-			      const llvm::GenericValue &val, void *mapping,
-			      std::pair<void *, void *> ordDataRange) = 0;
-
-	virtual std::unique_ptr<DskDirWriteLabel>
-	createDskDirWriteLabel(int tid, int index, llvm::AtomicOrdering ord,
-			       const llvm::GenericValue *ptr, const llvm::Type *typ,
-			       const llvm::GenericValue &val, void *mapping) = 0;
-
-	virtual std::unique_ptr<DskJnlWriteLabel>
-	createDskJnlWriteLabel(int tid, int index, llvm::AtomicOrdering ord,
-			       const llvm::GenericValue *ptr, const llvm::Type *typ,
-			       const llvm::GenericValue &val, void *mapping, void *transInode) = 0;
-
-	/* Creates a label for a fence to be added to the graph */
-	virtual std::unique_ptr<FenceLabel>
-	createFenceLabel(int tid, int index, llvm::AtomicOrdering ord) = 0;
-
-	/* LKMM: Creates a label for a non-C11-style fence */
-	virtual std::unique_ptr<SmpFenceLabelLKMM>
-	createSmpFenceLabelLKMM(int tid, int index, const char *lkmmType) = 0;
-
-	/* Creates a label for a malloc event to be added to the graph */
-	virtual std::unique_ptr<MallocLabel>
-	createMallocLabel(int tid, int index, const void *addr,
-			  unsigned int size, Storage s, AddressSpace spc) = 0;
-
-	/* Creates a label for a free event to be added to the graph */
-	virtual std::unique_ptr<FreeLabel>
-	createFreeLabel(int tid, int index, const void *addr) = 0;
-
-	/* Creates a label for a disk open event to be added to the graph */
-	virtual std::unique_ptr<DskOpenLabel>
-	createDskOpenLabel(int tid, int index, const char *fileName,
-			   const llvm::GenericValue &fd) = 0;
-
-	/* Creates a label for an fsync() event to be added to the graph */
-	virtual std::unique_ptr<DskFsyncLabel>
-	createDskFsyncLabel(int tid, int index, const void *inode,
-			    unsigned int size) = 0;
-
-	/* Creates a label for a sync() event to be added to the graph */
-	virtual std::unique_ptr<DskSyncLabel>
-	createDskSyncLabel(int tid, int index) = 0;
-
-	/* Creates a label for a persistency barrier
-	 * (__VERIFIER_pbarrier()) to be added to the graph */
-	virtual std::unique_ptr<DskPbarrierLabel>
-	createDskPbarrierLabel(int tid, int index) = 0;
-
-	/* Creates a label for the creation of a thread to be added to the graph */
-	virtual std::unique_ptr<ThreadCreateLabel>
-	createTCreateLabel(int tid, int index, int cid) = 0;
-
-	/* Creates a label for the join of a thread to be added to the graph */
-	virtual std::unique_ptr<ThreadJoinLabel>
-	createTJoinLabel(int tid, int index, int cid) = 0;
-
-	/* Creates a label for the start of a thread to be added to the graph */
-	virtual std::unique_ptr<ThreadStartLabel>
-	createStartLabel(int tid, int index, Event tc, int symm = -1) = 0;
-
-	/* Creates a label for the end of a thread to be added to the graph */
-	virtual std::unique_ptr<ThreadFinishLabel>
-	createFinishLabel(int tid, int index) = 0;
-
-	/* LAPOR: Creates a (dummy) label for a lock() operation */
-	virtual std::unique_ptr<LockLabelLAPOR>
-	createLockLabelLAPOR(int tid, int index, const llvm::GenericValue *addr) = 0;
-
-	/* LAPOR: Creates a (dummy) label for an unlock() operation */
-	virtual std::unique_ptr<UnlockLabelLAPOR>
-	createUnlockLabelLAPOR(int tid, int index, const llvm::GenericValue *addr) = 0;
->>>>>>> f27db937
-
-	virtual std::unique_ptr<RCULockLabelLKMM>
-	createRCULockLabelLKMM(int tid, int index) = 0;
-
-	virtual std::unique_ptr<RCUUnlockLabelLKMM>
-	createRCUUnlockLabelLKMM(int tid, int index) = 0;
-
-	virtual std::unique_ptr<RCUSyncLabelLKMM>
-	createRCUSyncLabelLKMM(int tid, int index) = 0;
 
 	/* Checks for races after a load/store is added to the graph.
 	 * Should return the racy event, or INIT if no such event exists */

--- conflicted
+++ resolved
@@ -221,36 +221,23 @@
 	/* A call to __VERIFIER_pbarrier() has been interpreted */
 	void visitDskPbarrier(std::unique_ptr<DskPbarrierLabel> fLab);
 
-<<<<<<< HEAD
-	/* A fence has been interpreted, nothing for the interpreter.
-	 * For LKMM fences, the argument lkmmType points to a description
-	 * of the fence's actual type */
-	void
-	visitFence(llvm::AtomicOrdering ord, const char *lkmmType = nullptr);
+	/* A fence has been interpreted, nothing for the interpreter */
+	void visitFence(std::unique_ptr<FenceLabel> fLab, const EventDeps *deps);
 
 	/* A call to __VERIFIER_loop_begin() has been interpreted */
 	void
-	visitLoopBegin();
-=======
-	/* A fence has been interpreted, nothing for the interpreter */
-	void visitFence(std::unique_ptr<FenceLabel> fLab, const EventDeps *deps);
->>>>>>> 2a7c421a
+	visitLoopBegin(std::unique_ptr<LoopBeginLabel> lab);
 
 	/* A call to __VERIFIER_spin_start() has been interpreted */
 	void visitSpinStart(std::unique_ptr<SpinStartLabel> lab);
 
-<<<<<<< HEAD
 	/* A call to __VERIFIER_faiZNE_spin_end() has been interpreted */
 	void
-	visitFaiZNESpinEnd();
+	visitFaiZNESpinEnd(std::unique_ptr<FaiZNESpinEndLabel> lab);
 
 	/* A call to __VERIFIER_lockZNE_spin_end() has been interpreted */
 	void
-	visitLockZNESpinEnd();
-=======
-	/* A call to __VERIFIER_potential_spin_end() has been interpreted */
-	void visitPotentialSpinEnd(std::unique_ptr<PotentialSpinEndLabel> lab);
->>>>>>> 2a7c421a
+	visitLockZNESpinEnd(std::unique_ptr<LockZNESpinEndLabel> lab);
 
 	/* Returns an appropriate result for pthread_self() */
 	SVal visitThreadSelf(const EventDeps *deps);
@@ -277,11 +264,11 @@
 
 	/* LKMM: Visit RCU functions */
 	void
-	visitRCULockLKMM();
+	visitRCULockLKMM(std::unique_ptr<RCULockLabelLKMM> lab);
 	void
-	visitRCUUnlockLKMM();
+	visitRCUUnlockLKMM(std::unique_ptr<RCUUnlockLabelLKMM> lab);
 	void
-	visitRCUSyncLKMM();
+	visitRCUSyncLKMM(std::unique_ptr<RCUSyncLabelLKMM> lab);
 
 	/* This method either blocks the offending thread (e.g., if the
 	 * execution is invalid), or aborts the exploration */
@@ -348,7 +335,6 @@
 	/* Returns true if we should check persistency at p */
 	bool shouldCheckPers(ProgramPoint p);
 
-<<<<<<< HEAD
 	/* Returns true if the current graph is consistent */
 	bool isConsistent(ProgramPoint p);
 
@@ -361,10 +347,7 @@
 	/* Liveness: Calls visitError() if there is a liveness violation */
 	void checkLiveness();
 
-	/* Returns true if a is hb-before b */
-=======
 	/* Returns true if A is hb-before B at P */
->>>>>>> 2a7c421a
 	bool isHbBefore(Event a, Event b, ProgramPoint p = ProgramPoint::step);
 
 	/* Returns true if E is maximal in ADDR at P*/
@@ -526,19 +509,10 @@
 	 * Sets the rf of rLab to the first valid option in rfs */
 	void filterInvalidRecRfs(const ReadLabel *rLab, std::vector<Event> &rfs);
 
-<<<<<<< HEAD
-	std::vector<Event>
-	getLibConsRfsInView(const Library &lib, Event read,
-			    const std::vector<Event> &stores,
-			    const View &v);
-
 	/* SAVer: Checks whether the effects of a write are observable */
 	bool isWriteObservable(const WriteLabel *lab);
 
 	/* SAVer: Checks whether the addition of an event changes our
-=======
-	/* Opt: Checks whether the addition of an event changes our
->>>>>>> 2a7c421a
 	 * perspective of a potential spinloop */
 	void checkReconsiderFaiSpinloop(const MemAccessLabel *lab);
 
@@ -556,7 +530,7 @@
 	void repairDanglingBarriers();
 
 	/* LKMM: Helper for visiting LKMM fences */
-	void visitFenceLKMM(llvm::AtomicOrdering ord, const char *lkmmType);
+	void visitFenceLKMM(std::unique_ptr<FenceLabel> fLab, const EventDeps *deps);
 
 	/* LAPOR: Returns whether the current execution is lock-well-formed */
 	bool isLockWellFormedLAPOR() const;

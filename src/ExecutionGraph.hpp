--- conflicted
+++ resolved
@@ -72,13 +72,7 @@
 	ExecutionGraph(const ExecutionGraph &og);
 
 public:
-<<<<<<< HEAD
 	virtual ~ExecutionGraph();
-=======
-	virtual ExecutionGraph *clone() const { return new ExecutionGraph(*this); }
-
-	virtual ~ExecutionGraph() {};
->>>>>>> 2a5c16c0
 
 	/* Iterators */
 	using iterator = Graph::iterator;

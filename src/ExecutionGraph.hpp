--- conflicted
+++ resolved
@@ -532,10 +532,7 @@
 
 	/* Keeps track of relation indices. Note that an index might
 	 * refer to either globalRelations or perLocRelations */
-<<<<<<< HEAD
 	std::unordered_map<RelationId, unsigned int, HashType<RelationId> > relationIndex;
-=======
-	std::unordered_map<RelationId, unsigned int> relationIndex;
 
 	/* Pers: An object calculating persistence relations */
 	std::unique_ptr<PersistenceChecker> persChecker = nullptr;
@@ -544,7 +541,6 @@
 	 * It should be -1 if not in recovery mode, or have the
 	 * value of the recovery routine otherwise. */
 	int recoveryTID = -1;
->>>>>>> e0267aaa
 };
 
 template <typename F>

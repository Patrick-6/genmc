--- conflicted
+++ resolved
@@ -32,16 +32,10 @@
 			new RC11Driver(std::move(conf), std::move(mod), start));
 	case ModelType::imm:
 		return std::unique_ptr<IMMDriver>(
-<<<<<<< HEAD
 			new IMMDriver(std::move(conf), std::move(mod), start));
-=======
-			new IMMDriver(std::move(conf), std::move(mod),
-				      granted, toVerify, start));
 	case ModelType::lkmm:
 		return std::unique_ptr<LKMMDriver>(
-			new LKMMDriver(std::move(conf), std::move(mod),
-				       granted, toVerify, start));
->>>>>>> f27db937
+			new LKMMDriver(std::move(conf), std::move(mod), start));
 	default:
 		BUG();
 	}

/*
 * GenMC -- Generic Model Checking.
 *
 * This program is free software; you can redistribute it and/or modify
 * it under the terms of the GNU General Public License as published by
 * the Free Software Foundation; either version 3 of the License, or
 * (at your option) any later version.
 *
 * This program is distributed in the hope that it will be useful,
 * but WITHOUT ANY WARRANTY; without even the implied warranty of
 * MERCHANTABILITY or FITNESS FOR A PARTICULAR PURPOSE.  See the
 * GNU General Public License for more details.
 *
 * You should have received a copy of the GNU General Public License
 * along with this program; if not, you can access it online at
 * http://www.gnu.org/licenses/gpl-3.0.html.
 *
 * Author: Michalis Kokologiannakis <michalis@mpi-sws.org>
 */

#include "DriverFactory.hpp"
#include "IMMDriver.hpp"
#include "RC11Driver.hpp"

std::unique_ptr<GenMCDriver>
<<<<<<< HEAD
DriverFactory::create(std::unique_ptr<Config> conf, std::unique_ptr<llvm::Module> mod, clock_t start)
=======
DriverFactory::create(std::shared_ptr<const Config> conf, std::unique_ptr<llvm::Module> mod,
		      const llvm::ModuleInfo &MI, clock_t start)
>>>>>>> 2a5c16c0
{
	return DriverFactory::create(nullptr, std::move(conf), std::move(mod), MI, start);
}

std::unique_ptr<GenMCDriver>
DriverFactory::create(ThreadPool *pool, std::shared_ptr<const Config> conf, std::unique_ptr<llvm::Module> mod,
		      const llvm::ModuleInfo &MI, clock_t start)
{
	GenMCDriver *driver = nullptr;
	switch (conf->model) {
	case ModelType::rc11:
<<<<<<< HEAD
		return std::unique_ptr<RC11Driver>(
			new RC11Driver(std::move(conf), std::move(mod), start));
	case ModelType::imm:
		return std::unique_ptr<IMMDriver>(
			new IMMDriver(std::move(conf), std::move(mod), start));
=======
		driver = new RC11Driver(conf, std::move(mod), MI, start);
		break;
	case ModelType::imm:
		driver = new IMMDriver(conf, std::move(mod), MI, start);
		break;
>>>>>>> 2a5c16c0
	default:
		BUG();
	}
	driver->setThreadPool(pool);
	return std::unique_ptr<GenMCDriver>(driver);
}<|MERGE_RESOLUTION|>--- conflicted
+++ resolved
@@ -23,36 +23,24 @@
 #include "RC11Driver.hpp"
 
 std::unique_ptr<GenMCDriver>
-<<<<<<< HEAD
-DriverFactory::create(std::unique_ptr<Config> conf, std::unique_ptr<llvm::Module> mod, clock_t start)
-=======
 DriverFactory::create(std::shared_ptr<const Config> conf, std::unique_ptr<llvm::Module> mod,
-		      const llvm::ModuleInfo &MI, clock_t start)
->>>>>>> 2a5c16c0
+		      clock_t start)
 {
-	return DriverFactory::create(nullptr, std::move(conf), std::move(mod), MI, start);
+	return DriverFactory::create(nullptr, std::move(conf), std::move(mod), start);
 }
 
 std::unique_ptr<GenMCDriver>
-DriverFactory::create(ThreadPool *pool, std::shared_ptr<const Config> conf, std::unique_ptr<llvm::Module> mod,
-		      const llvm::ModuleInfo &MI, clock_t start)
+DriverFactory::create(ThreadPool *pool, std::shared_ptr<const Config> conf,
+		      std::unique_ptr<llvm::Module> mod, clock_t start)
 {
 	GenMCDriver *driver = nullptr;
 	switch (conf->model) {
 	case ModelType::rc11:
-<<<<<<< HEAD
-		return std::unique_ptr<RC11Driver>(
-			new RC11Driver(std::move(conf), std::move(mod), start));
-	case ModelType::imm:
-		return std::unique_ptr<IMMDriver>(
-			new IMMDriver(std::move(conf), std::move(mod), start));
-=======
-		driver = new RC11Driver(conf, std::move(mod), MI, start);
+		driver = new RC11Driver(conf, std::move(mod), start);
 		break;
 	case ModelType::imm:
-		driver = new IMMDriver(conf, std::move(mod), MI, start);
+		driver = new IMMDriver(conf, std::move(mod), start);
 		break;
->>>>>>> 2a5c16c0
 	default:
 		BUG();
 	}

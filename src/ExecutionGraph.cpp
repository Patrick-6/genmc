--- conflicted
+++ resolved
@@ -286,102 +286,7 @@
 
 const EventLabel *ExecutionGraph::addOtherLabelToGraph(std::unique_ptr<EventLabel> lab)
 {
-<<<<<<< HEAD
-	Event pos(tid, events[tid].size());
-	std::unique_ptr<FenceLabel> lab(new FenceLabel(nextStamp(), ord, pos));
-
-	View hb = calcBasicHbView(lab.get());
-	View porf = calcBasicPorfView(lab.get());
-	if (lab->isAtLeastAcquire())
-		calcRelRfPoBefore(lab->getPos().prev(), hb);
-
-	lab->setHbView(std::move(hb));
-	lab->setPorfView(std::move(porf));
-	return static_cast<const FenceLabel *>(addEventToGraph(std::move(lab)));
-}
-
-const MallocLabel *
-ExecutionGraph::addMallocToGraph(int tid, const void *addr,
-				 unsigned int size, bool isLocal /* false */)
-{
-	Event pos(tid, events[tid].size());
-	std::unique_ptr<MallocLabel> lab(
-		new MallocLabel(nextStamp(), llvm::AtomicOrdering::NotAtomic,
-				pos, addr, size, isLocal));
-
-	View hb = calcBasicHbView(lab.get());
-	View porf = calcBasicPorfView(lab.get());
-
-	lab->setHbView(std::move(hb));
-	lab->setPorfView(std::move(porf));
-	return static_cast<const MallocLabel *>(addEventToGraph(std::move(lab)));
-}
-
-const FreeLabel *
-ExecutionGraph::addFreeToGraph(int tid, const void *addr, unsigned int size)
-{
-	Event pos(tid, events[tid].size());
-	std::unique_ptr<FreeLabel> lab(
-		new FreeLabel(nextStamp(), llvm::AtomicOrdering::NotAtomic,
-			      pos, addr, size));
-
-	View hb = calcBasicHbView(lab.get());
-	View porf = calcBasicPorfView(lab.get());
-
-	lab->setHbView(std::move(hb));
-	lab->setPorfView(std::move(porf));
-	return static_cast<const FreeLabel *>(addEventToGraph(std::move(lab)));
-}
-
-const ThreadCreateLabel *
-ExecutionGraph::addTCreateToGraph(int tid, int cid)
-{
-	Event pos(tid, events[tid].size());
-	std::unique_ptr<ThreadCreateLabel> lab(
-		new ThreadCreateLabel(nextStamp(),
-				      llvm::AtomicOrdering::Release, pos, cid));
-
-	View hb = calcBasicHbView(lab.get());
-	View porf = calcBasicPorfView(lab.get());
-
-	lab->setHbView(std::move(hb));
-	lab->setPorfView(std::move(porf));
-	return static_cast<const ThreadCreateLabel *>(addEventToGraph(std::move(lab)));
-}
-
-const ThreadJoinLabel *
-ExecutionGraph::addTJoinToGraph(int tid, int cid)
-{
-	Event pos(tid, events[tid].size());
-	std::unique_ptr<ThreadJoinLabel> lab(
-		new ThreadJoinLabel(nextStamp(),
-				    llvm::AtomicOrdering::Acquire, pos, cid));
-
-	/* Thread joins have acquire semantics -- but we have to wait
-	 * for the other thread to finish first, so we do not fully
-	 * update the view yet */
-	View hb = calcBasicHbView(lab.get());
-	View porf = calcBasicPorfView(lab.get());
-
-	lab->setHbView(std::move(hb));
-	lab->setPorfView(std::move(porf));
-	return static_cast<const ThreadJoinLabel *>(addEventToGraph(std::move(lab)));
-}
-
-const ThreadStartLabel *
-ExecutionGraph::addStartToGraph(int tid, Event tc)
-{
-	Event pos(tid, events[tid].size());
-	std::unique_ptr<ThreadStartLabel> lab(
-		new ThreadStartLabel(nextStamp(),
-				     llvm::AtomicOrdering::Acquire, pos, tc));
-
-	/* Thread start has Acquire semantics */
-	View hb(getHbBefore(tc));
-	hb[tid] = pos.index;
-=======
 	auto pos = lab->getPos();
->>>>>>> d52a5162
 
 	if (pos.index < events[pos.thread].size()) {
 		events[pos.thread][pos.index] = std::move(lab);

/*
 * GenMC -- Generic Model Checking.
 *
 * This program is free software; you can redistribute it and/or modify
 * it under the terms of the GNU General Public License as published by
 * the Free Software Foundation; either version 3 of the License, or
 * (at your option) any later version.
 *
 * This program is distributed in the hope that it will be useful,
 * but WITHOUT ANY WARRANTY; without even the implied warranty of
 * MERCHANTABILITY or FITNESS FOR A PARTICULAR PURPOSE.  See the
 * GNU General Public License for more details.
 *
 * You should have received a copy of the GNU General Public License
 * along with this program; if not, you can access it online at
 * http://www.gnu.org/licenses/gpl-3.0.html.
 *
 * Author: Michalis Kokologiannakis <michalis@mpi-sws.org>
 */

#include "config.h"
#include "ExecutionGraph.hpp"
#include "LabelIterator.hpp"
#include "LBCalculatorLAPOR.hpp"
#include "MOCalculator.hpp"
#include "Parser.hpp"
#include "WBCalculator.hpp"
#include "PersistencyChecker.hpp"
#include <llvm/IR/DebugInfo.h>

/************************************************************
 ** Class constructors/destructors
 ***********************************************************/

<<<<<<< HEAD
ExecutionGraph::ExecutionGraph(unsigned warnOnGraphSize /* UINT_MAX */)
	: timestamp(1), persChecker(nullptr), warnOnGraphSize(warnOnGraphSize)
=======
ExecutionGraph::ExecutionGraph() : timestamp(1), persChecker(nullptr),
				   relations(), relsCache()
>>>>>>> 2a7c421a
{
	/* Create an entry for main() and push the "initializer" label */
	events.push_back({});
	events[0].push_back( std::unique_ptr<ThreadStartLabel>(
				     new ThreadStartLabel(
					     0, llvm::AtomicOrdering::Acquire,
					     Event(0, 0),
					     Event::getInitializer() )
				     ) );

	relations.global.push_back(Calculator::GlobalRelation());
	relsCache.global.push_back(Calculator::GlobalRelation());
	relationIndex[RelationId::hb] = 0;
	calculatorIndex[RelationId::hb] = -42; /* no calculator for hb */
	return;
}

ExecutionGraph::~ExecutionGraph() = default;

/************************************************************
 ** Basic getter methods
 ***********************************************************/

const EventLabel *ExecutionGraph::getPreviousNonEmptyLabel(Event e) const
{
	for (int i = e.index - 1; i > 0; i--) {
		const EventLabel *eLab = getEventLabel(Event(e.thread, i));
		if (!llvm::isa<EmptyLabel>(eLab))
			return eLab;
	}
	return getEventLabel(Event(e.thread, 0));
}

Event ExecutionGraph::getPreviousNonTrivial(const Event e) const
{
	for (auto i = e.index - 1; i >= 0; i--) {
		if (isNonTrivial(Event(e.thread, i)))
			return Event(e.thread, i);
	}
	return Event::getInitializer();
}

Event ExecutionGraph::getLastThreadStoreAtLoc(Event upperLimit, SAddr addr) const
{
	for (auto j = upperLimit.index - 1; j > 0; j--) {
		const EventLabel *lab = getEventLabel(Event(upperLimit.thread, j));
		if (auto *wLab = llvm::dyn_cast<WriteLabel>(lab)) {
			if (wLab->getAddr() == addr)
				return wLab->getPos();
		}
	}
	return Event::getInitializer();
}

Event ExecutionGraph::getLastThreadReleaseAtLoc(Event upperLimit, SAddr addr) const
{
	for (int i = upperLimit.index - 1; i > 0; i--) {
		const EventLabel *lab = getEventLabel(Event(upperLimit.thread, i));
		if (llvm::isa<ThreadCreateLabel>(lab) || llvm::isa<ThreadFinishLabel>(lab) ||
		    llvm::isa<UnlockLabelLAPOR>(lab)) {
			return Event(upperLimit.thread, i);
		}
		if (auto *fLab = llvm::dyn_cast<FenceLabel>(lab)) {
			if (fLab->isAtLeastRelease())
				return Event(upperLimit.thread, i);
		}
		if (auto *wLab = llvm::dyn_cast<WriteLabel>(lab)) {
			if (wLab->isAtLeastRelease() && wLab->getAddr() == addr)
				return Event(upperLimit.thread, i);
		}
	}
	return Event(upperLimit.thread, 0);
}

Event ExecutionGraph::getLastThreadRelease(Event upperLimit) const
{
	for (int i = upperLimit.index - 1; i > 0; i--) {
		const EventLabel *lab = getEventLabel(Event(upperLimit.thread, i));
		if (llvm::isa<ThreadCreateLabel>(lab) || llvm::isa<ThreadFinishLabel>(lab) ||
		    llvm::isa<UnlockLabelLAPOR>(lab)) {
			return Event(upperLimit.thread, i);
		}
		if (auto *fLab = llvm::dyn_cast<FenceLabel>(lab)) {
			if (fLab->isAtLeastRelease())
				return Event(upperLimit.thread, i);
		}
		if (auto *wLab = llvm::dyn_cast<WriteLabel>(lab)) {
			if (wLab->isAtLeastRelease())
				return Event(upperLimit.thread, i);
		}
	}
	return Event(upperLimit.thread, 0);
}

/* Assumes that all events prior to upperLimit have already been added */
std::vector<Event> ExecutionGraph::getThreadAcquiresAndFences(Event upperLimit) const
{
	std::vector<Event> result;

	result.push_back(Event(upperLimit.thread, 0));
	for (int i = 1u; i < upperLimit.index; i++) {
		const EventLabel *lab = getEventLabel(Event(upperLimit.thread, i));
		if (llvm::isa<FenceLabel>(lab) || lab->isAtLeastAcquire())
			result.push_back(lab->getPos());
	}
	return result;
}

Event ExecutionGraph::getMatchingLock(const Event unlock) const
{
	std::vector<Event> locUnlocks;

	auto *uLab = llvm::dyn_cast<UnlockWriteLabel>(getEventLabel(unlock));
	BUG_ON(!uLab);

	for (auto j = unlock.index - 1; j > 0; j--) {
		const EventLabel *lab = getEventLabel(Event(unlock.thread, j));

		/* In case support for reentrant locks is added... */
		if (auto *suLab = llvm::dyn_cast<UnlockWriteLabel>(lab)) {
			if (suLab->getAddr() == uLab->getAddr())
				locUnlocks.push_back(suLab->getPos());
		}
		if (auto *lLab = llvm::dyn_cast<CasWriteLabel>(lab)) {
			if ((llvm::isa<LockCasWriteLabel>(lLab) || llvm::isa<TrylockCasWriteLabel>(lLab)) &&
			    lLab->getAddr() == uLab->getAddr()) {
				if (locUnlocks.empty())
					return lLab->getPos().prev();
				locUnlocks.pop_back();

			}
		}
	}
	return Event::getInitializer();
}

Event ExecutionGraph::getMatchingUnlock(const Event lock) const
{
	std::vector<Event> locLocks;

	auto *lLab = llvm::dyn_cast<CasReadLabel>(getEventLabel(lock));
	BUG_ON(!lLab || (!llvm::isa<LockCasReadLabel>(lLab) && !llvm::isa<TrylockCasReadLabel>(lLab)));

	for (auto j = lock.index + 2; j < getThreadSize(lock.thread); j++) { /* skip next event */
		const EventLabel *lab = getEventLabel(Event(lock.thread, j));

		/* In case support for reentrant locks is added... */
		if (auto *slLab = llvm::dyn_cast<CasWriteLabel>(lab)) {
			if ((llvm::isa<LockCasWriteLabel>(slLab) || llvm::isa<TrylockCasWriteLabel>(slLab)) &&
			    slLab->getAddr() == lLab->getAddr())
				locLocks.push_back(slLab->getPos().prev());
		}
		if (auto *uLab = llvm::dyn_cast<UnlockWriteLabel>(lab)) {
			if (uLab->getAddr() == lLab->getAddr()) {
				if (locLocks.empty())
					return uLab->getPos();
				locLocks.pop_back();
			}
		}
	}
	return Event::getInitializer();
}

Event ExecutionGraph::getMatchingRCUUnlockLKMM(Event lock) const
{
	std::vector<Event> locks;

	BUG_ON(!llvm::isa<RCULockLabelLKMM>(getEventLabel(lock)));
	for (auto j = lock.index + 1; j < getThreadSize(lock.thread); j++) {
		const EventLabel *lab = getEventLabel(Event(lock.thread, j));

		if (auto *lLab = llvm::dyn_cast<RCULockLabelLKMM>(lab))
			locks.push_back(lLab->getPos());

		if (auto *uLab = llvm::dyn_cast<RCUUnlockLabelLKMM>(lab)) {
			if (locks.empty())
				return uLab->getPos();
			locks.pop_back();
		}
	}
	return getLastThreadEvent(lock.thread).next();
}

Event ExecutionGraph::getLastThreadUnmatchedLockLAPOR(const Event upperLimit) const
{
	std::vector<SAddr > unlocks;

	for (auto j = upperLimit.index; j >= 0; j--) {
		const EventLabel *lab = getEventLabel(Event(upperLimit.thread, j));

		if (auto *lLab = llvm::dyn_cast<LockLabelLAPOR>(lab)) {
			if (std::find_if(unlocks.rbegin(), unlocks.rend(),
					 [&](SAddr addr){ return lLab->getLockAddr() == addr; })
			    ==  unlocks.rend())
				return lLab->getPos();
		}

		if (auto *uLab = llvm::dyn_cast<UnlockLabelLAPOR>(lab))
			unlocks.push_back(uLab->getLockAddr());
	}
	return Event::getInitializer();
}

Event ExecutionGraph::getMatchingUnlockLAPOR(const Event lock) const
{
	std::vector<Event> locLocks;

	const EventLabel *lockL = getEventLabel(lock);
	BUG_ON(!llvm::isa<LockLabelLAPOR>(lockL));
	auto *lLab = static_cast<const LockLabelLAPOR *>(lockL);

	for (auto j = lock.index + 1; j < getThreadSize(lock.thread); j++) {
		const EventLabel *lab = getEventLabel(Event(lock.thread, j));

		if (auto *slLab = llvm::dyn_cast<LockLabelLAPOR>(lab)) {
			if (slLab->getLockAddr() == lLab->getLockAddr())
				locLocks.push_back(slLab->getPos());
		}
		if (auto *uLab = llvm::dyn_cast<UnlockLabelLAPOR>(lab)) {
			if (uLab->getLockAddr() == lLab->getLockAddr()) {
				if (locLocks.empty())
					return uLab->getPos();
				else
					locLocks.pop_back();
			}
		}
	}
	return Event::getInitializer();
}

Event ExecutionGraph::getLastThreadLockAtLocLAPOR(const Event upperLimit, SAddr loc) const
{
	for (auto j = upperLimit.index; j >= 0; j--) {
		const EventLabel *lab = getEventLabel(Event(upperLimit.thread, j));

		if (auto *lLab = llvm::dyn_cast<LockLabelLAPOR>(lab)) {
			if (lLab->getLockAddr() == loc)
				return lLab->getPos();
		}

	}
	return Event::getInitializer();
}

Event ExecutionGraph::getLastThreadUnlockAtLocLAPOR(const Event upperLimit, SAddr loc) const
{
	for (auto j = upperLimit.index; j >= 0; j--) {
		const EventLabel *lab = getEventLabel(Event(upperLimit.thread, j));

		if (auto *lLab = llvm::dyn_cast<UnlockLabelLAPOR>(lab)) {
			if (lLab->getLockAddr() == loc)
				return lLab->getPos();
		}

	}
	return Event::getInitializer();
}

Event ExecutionGraph::getPrecedingMalloc(const MemAccessLabel *mLab) const
{
	const auto &before = getEventLabel(mLab->getPos().prev())->getHbView();
	for (auto i = 0u; i < getNumThreads(); i++)
		for (auto j = 0u; j < getThreadSize(i); j++) {
			const EventLabel *oLab = getEventLabel(Event(i, j));
			if (auto *aLab = llvm::dyn_cast<MallocLabel>(oLab)) {
				if (aLab->contains(mLab->getAddr()) &&
				    before.contains(oLab->getPos()))
					return aLab->getPos();
			}
		}
	return Event::getInitializer();
}

std::vector<Event> ExecutionGraph::getPendingRMWs(const WriteLabel *sLab) const
{
	std::vector<Event> pending;

	/* If this is _not_ an RMW event, return an empty vector */
	if (!isRMWStore(sLab))
		return pending;

	/* Otherwise, scan for other RMWs that successfully read the same val */
	const auto *pLab = static_cast<const ReadLabel *>(getPreviousLabel(sLab));
	for (auto i = 0u; i < getNumThreads(); i++) {
		for (auto j = 1u; j < getThreadSize(i); j++) { /* Skip thread start */
			const EventLabel *lab = getEventLabel(Event(i, j));
			if (!isRMWLoad(lab))
				continue;
			const auto *rLab = static_cast<const ReadLabel *>(lab);
			if (rLab->getRf() == pLab->getRf() &&
			    rLab->getAddr() == pLab->getAddr() &&
			    rLab->getPos() != pLab->getPos())
				pending.push_back(lab->getPos());
		}
	}
	BUG_ON(pending.size() > 1);
	return pending;
}

std::vector<Event> ExecutionGraph::getRevisitable(const WriteLabel *sLab) const
{
	auto &before = getPorfBefore(sLab->getPos());
	auto pendingRMWs = getPendingRMWs(sLab); /* empty or singleton */
	std::vector<Event> loads;

	for (auto i = 0u; i < getNumThreads(); i++) {
		for (auto j = before[i] + 1u; j < getThreadSize(i); j++) {
			const EventLabel *lab = getEventLabel(Event(i, j));
			if (auto *rLab = llvm::dyn_cast<ReadLabel>(lab)) {
				if (rLab->getAddr() == sLab->getAddr() &&
				    rLab->isRevisitable())
					loads.push_back(rLab->getPos());
			}
		}
	}
	if (pendingRMWs.size() > 0)
		loads.erase(std::remove_if(loads.begin(), loads.end(), [&](Event &e){
			auto *confLab = getEventLabel(pendingRMWs.back());
			return getEventLabel(e)->getStamp() > confLab->getStamp();
		}), loads.end());
	return loads;
}

/* Returns a vector with all reads of a particular location reading from INIT */
std::vector<Event> ExecutionGraph::getInitRfsAtLoc(SAddr addr) const
{
	std::vector<Event> result;

	for (const auto *lab : labels(*this)) {
		if (auto *rLab = llvm::dyn_cast<ReadLabel>(lab))
			if (rLab->getRf().isInitializer() && rLab->getAddr() == addr)
				result.push_back(rLab->getPos());
	}
	return result;
}


/*******************************************************************************
 **                       Label addition methods
 ******************************************************************************/

const ReadLabel *ExecutionGraph::addReadLabelToGraph(std::unique_ptr<ReadLabel> lab,
						     Event rf /* = BOTTOM */)
{
	if (!lab->getRf().isBottom()) {
		if (auto *wLab = llvm::dyn_cast<WriteLabel>(getEventLabel(lab->getRf())))
			wLab->addReader(lab->getPos());
	}

	return static_cast<const ReadLabel *>(addOtherLabelToGraph(std::move(lab)));
}

const WriteLabel *ExecutionGraph::addWriteLabelToGraph(std::unique_ptr<WriteLabel> lab,
						       int offsetMO /* = -1 */)
{
	auto *wLab = static_cast<const WriteLabel *>(addOtherLabelToGraph(std::move(lab)));
	if (offsetMO >= 0)
		getCoherenceCalculator()->addStoreToLoc(wLab->getAddr(), wLab->getPos(), offsetMO);
	return wLab;
}

const WriteLabel *ExecutionGraph::addWriteLabelToGraph(std::unique_ptr<WriteLabel> lab,
						       Event pred)
{
	auto *wLab = static_cast<const WriteLabel *>(addOtherLabelToGraph(std::move(lab)));
	getCoherenceCalculator()->addStoreToLocAfter(wLab->getAddr(), wLab->getPos(), pred);
	return wLab;
}

const LockLabelLAPOR *ExecutionGraph::addLockLabelToGraphLAPOR(std::unique_ptr<LockLabelLAPOR> lab)
{
	getLbCalculatorLAPOR()->addLockToList(lab->getLockAddr(), lab->getPos());
	return static_cast<const LockLabelLAPOR *>(addOtherLabelToGraph(std::move(lab)));
}

const EventLabel *ExecutionGraph::addOtherLabelToGraph(std::unique_ptr<EventLabel> lab)
{
	setFPStatus(FS_Stale);

	/* Ensure the stamp is valid */
	if (lab->getStamp() == 0 && !lab->getPos().isInitializer())
		lab->setStamp(nextStamp());

	auto pos = lab->getPos();
	if (pos.index < events[pos.thread].size()) {
		events[pos.thread][pos.index] = std::move(lab);
	} else {
		events[pos.thread].push_back(std::move(lab));
	}
	BUG_ON(pos.index > events[pos.thread].size());
	WARN_ON_ONCE(pos.index > warnOnGraphSize, "large-graph",
		     "Graph too large! Are all loops bounded?\n");
	return getEventLabel(pos);
}


/************************************************************
 ** Calculation of [(po U rf)*] predecessors and successors
 ***********************************************************/

void ExecutionGraph::addCalculator(std::unique_ptr<Calculator> cc, RelationId r,
				 bool perLoc, bool partial /* = false */)
{
	/* Add a calculator for this relation */
	auto calcSize = getCalcs().size();
	consistencyCalculators.push_back(std::move(cc));
	if (partial)
		partialConsCalculators.push_back(calcSize);

	/* Add a matrix for this relation */
	auto relSize = 0u;
	if (perLoc) {
		relSize = relations.perLoc.size();
		relations.perLoc.push_back(Calculator::PerLocRelation());
		relsCache.perLoc.push_back(Calculator::PerLocRelation());
	} else {
		relSize = relations.global.size();
		relations.global.push_back(Calculator::GlobalRelation());
		relsCache.global.push_back(Calculator::GlobalRelation());
	}

	/* Update indices trackers */
	calculatorIndex[r] = calcSize;
	relationIndex[r] = relSize;
}

Calculator::GlobalRelation& ExecutionGraph::getGlobalRelation(RelationId id)
{
	BUG_ON(relationIndex.count(id) == 0);
	return relations.global[relationIndex[id]];
}

Calculator::PerLocRelation& ExecutionGraph::getPerLocRelation(RelationId id)
{
	BUG_ON(relationIndex.count(id) == 0);
	return relations.perLoc[relationIndex[id]];
}

Calculator::GlobalRelation& ExecutionGraph::getCachedGlobalRelation(RelationId id)
{
	BUG_ON(relationIndex.count(id) == 0);
	return relsCache.global[relationIndex[id]];
}

Calculator::PerLocRelation& ExecutionGraph::getCachedPerLocRelation(RelationId id)
{
	BUG_ON(relationIndex.count(id) == 0);
	return relsCache.perLoc[relationIndex[id]];
}

void ExecutionGraph::cacheRelations(bool copy /* = true */)
{
	if (copy)
		relsCache = relations;
	else
		relsCache = std::move(relations);
	return;
}

void ExecutionGraph::restoreCached(bool move /* = false */)
{
	if (!move)
		relations = relsCache;
	else
		relations = std::move(relsCache);
	return;
}

bool ExecutionGraph::hasCalculator(RelationId id) const
{
	if (!relationIndex.count(id))
		return false;
	auto idx = relationIndex.at(id);
	return 0 <= idx && idx < consistencyCalculators.size();
}

Calculator *ExecutionGraph::getCalculator(RelationId id)
{
	return consistencyCalculators[calculatorIndex[id]].get();
}

CoherenceCalculator *ExecutionGraph::getCoherenceCalculator()
{
	return static_cast<CoherenceCalculator *>(
		consistencyCalculators[relationIndex[RelationId::co]].get());
}

CoherenceCalculator *ExecutionGraph::getCoherenceCalculator() const
{
	return static_cast<CoherenceCalculator *>(
		consistencyCalculators.at(relationIndex.at(RelationId::co)).get());
}

LBCalculatorLAPOR *ExecutionGraph::getLbCalculatorLAPOR()
{
	return static_cast<LBCalculatorLAPOR *>(
		consistencyCalculators[relationIndex[RelationId::lb]].get());
}

LBCalculatorLAPOR *ExecutionGraph::getLbCalculatorLAPOR() const
{
	return static_cast<LBCalculatorLAPOR *>(
		consistencyCalculators.at(relationIndex.at(RelationId::lb)).get());
}

std::vector<Event> ExecutionGraph::getLbOrderingLAPOR() const
{
	return getLbCalculatorLAPOR()->getLbOrdering();
}

const std::vector<Calculator *> ExecutionGraph::getCalcs() const
{
	std::vector<Calculator *> result;

	for (auto i = 0u; i < consistencyCalculators.size(); i++)
		result.push_back(consistencyCalculators[i].get());
	return result;
}

const std::vector<Calculator *> ExecutionGraph::getPartialCalcs() const
{
	std::vector<Calculator *> result;

	for (auto i = 0u; i < partialConsCalculators.size(); i++)
		result.push_back(consistencyCalculators[partialConsCalculators[i]].get());
	return result;
}

void ExecutionGraph::addPersistencyChecker(std::unique_ptr<PersistencyChecker> pc)
{
	persChecker = std::move(pc);
	return;
}

bool ExecutionGraph::isHbBefore(Event a, Event b, CheckConsType t /* = fast */)
{
	if (getFPStatus() == FS_Done && getFPType() == t)
		return getGlobalRelation(ExecutionGraph::RelationId::hb)(a, b);
	if (t == CheckConsType::fast)
		return getEventLabel(b)->getHbView().contains(a);

	/* We have to trigger a calculation */
	isConsistent(t);
	return getGlobalRelation(ExecutionGraph::RelationId::hb)(a, b);
}

bool isCoMaximalInRel(const Calculator::PerLocRelation &co, SAddr addr, const Event &e)
{
	auto &coLoc = co.at(addr);
	return (e.isInitializer() && coLoc.empty()) ||
		(!e.isInitializer() && coLoc.adj_begin(e) == coLoc.adj_end(e));
}

bool ExecutionGraph::isCoMaximal(SAddr addr, Event e, bool checkCache /* = false */,
				 CheckConsType t /* = fast */)
{
	auto *cc = getCoherenceCalculator();

	if (checkCache)
		return cc->isCachedCoMaximal(addr, e);
	if (getFPStatus() == FS_Done && getFPType() == t)
		return isCoMaximalInRel(getPerLocRelation(RelationId::co), addr, e);
	if (t == CheckConsType::fast)
		return cc->isCoMaximal(addr, e);

	isConsistent(t);
	return isCoMaximalInRel(getPerLocRelation(RelationId::co), addr, e);
}

void ExecutionGraph::doInits(bool full /* = false */)
{
	auto &hb = relations.global[relationIndex[RelationId::hb]];
	populateHbEntries(hb);
	hb.transClosure();

	/* Clear out unused locations */
	for (auto i = 0u; i < relations.perLoc.size(); i++) {
		relations.perLoc[i].clear();
		relsCache.perLoc[i].clear();
       }

	auto &calcs = consistencyCalculators;
	auto &partial = partialConsCalculators;
	for (auto i = 0u; i < calcs.size(); i++) {
		if (!full && std::find(partial.begin(), partial.end(), i) == partial.end())
			continue;

		calcs[i]->initCalc();
	}
	return;
}

Calculator::CalculationResult ExecutionGraph::doCalcs(bool full /* = false */)
{
	Calculator::CalculationResult result;

	auto &calcs = consistencyCalculators;
	auto &partial = partialConsCalculators;
	for (auto i = 0u; i < calcs.size(); i++) {
		if (!full && std::find(partial.begin(), partial.end(), i) == partial.end())
			continue;

		result |= calcs[i]->doCalc();

		/* If an inconsistency was spotted, no reason to call
		 * the other calculators */
		if (!result.cons)
			return result;
	}
	return result;
}


void addPerLocRelationToExtend(Calculator::PerLocRelation &rel,
			       std::vector<Calculator::GlobalRelation *> &toExtend,
			       std::vector<SAddr > &extOrder)

{
	for (auto &loc : rel) {
		toExtend.push_back(&loc.second);
		extOrder.push_back(loc.first);
	}
}

void extendPerLocRelation(Calculator::PerLocRelation &rel,
			  std::vector<std::vector<Event> >::iterator extsBegin,
			  std::vector<std::vector<Event> >::iterator extsEnd,
			  std::vector<SAddr >::iterator locsBegin,
			  std::vector<SAddr >::iterator locsEnd)

{
	BUG_ON(std::distance(extsBegin, extsEnd) != std::distance(locsBegin, locsEnd));
	auto locIt = locsBegin;
	for (auto extIt = extsBegin; extIt != extsEnd; ++extIt, ++locIt) {
		rel[*locIt] = Calculator::GlobalRelation(*extIt);
		for (auto j = 1; j < extIt->size(); j++)
			rel[*locIt].addEdge((*extIt)[j - 1], (*extIt)[j]);
	}
}

bool ExecutionGraph::doFinalConsChecks(bool checkFull /* = false */)
{
	if (!checkFull)
		return true;

	bool hasLB = hasCalculator(RelationId::lb);
	bool hasWB = llvm::isa<WBCalculator>(getCoherenceCalculator());
	if (!hasLB && !hasWB)
		return true;

	/* Cache all relations because we will need to restore them
	 * after possible extensions were tried*/
	cacheRelations();

	/* We flatten all per-location relations that need to be
	 * extended.  However, we need to ensure that, for each
	 * per-location relation, the order in which the locations of
	 * the relation are added to the extension list is the same as
	 * the order in which the extensions of said locations are
	 * restored.
	 *
	 * This is not the case in all platforms if we are simply
	 * iterating over unordered_maps<> (e.g. macΟS). The iteration
	 * order may differ if, e.g., when saving an extension we
	 * iterate over a relation's cache, while when restoring we
	 * iterate over the relation itself, even though the relation
	 * is the same as its cache just before restoring. */
	auto coSize = 0u;
	auto lbSize = 0u;
	std::vector<Calculator::GlobalRelation *> toExtend;
	std::vector<SAddr> extOrder;
	if (hasWB) {
		addPerLocRelationToExtend(getCachedPerLocRelation(ExecutionGraph::RelationId::co),
					  toExtend, extOrder);
		coSize = getCachedPerLocRelation(ExecutionGraph::RelationId::co).size();
	}
	if (hasLB) {
		addPerLocRelationToExtend(getCachedPerLocRelation(ExecutionGraph::RelationId::lb),
					  toExtend, extOrder);
		lbSize = getCachedPerLocRelation(ExecutionGraph::RelationId::lb).size();
	}

	auto res = Calculator::GlobalRelation::
		combineAllTopoSort(toExtend, [&](std::vector<std::vector<Event>> &sortings){
			restoreCached();
			auto count = 0u;
			if (hasWB) {
				extendPerLocRelation(getPerLocRelation(ExecutionGraph::RelationId::co),
						     sortings.begin(), sortings.begin() + coSize,
						     extOrder.begin(), extOrder.begin() + coSize);
			}
			count += coSize;
			if (hasLB && count >= coSize) {
				extendPerLocRelation(getPerLocRelation(ExecutionGraph::RelationId::lb),
						     sortings.begin() + count,
						     sortings.begin() + count + lbSize,
						     extOrder.begin() + count,
						     extOrder.begin() + count + lbSize);
			}
			count += lbSize;
			return doCalcs(true).cons;
		});
	return res;
}

bool ExecutionGraph::isConsistent(CheckConsType checkT)
{
	/* Fastpath: We have cached info or no fixpoint is required */
	if (getFPStatus() == FS_Done && getFPType() == checkT)
		return getFPResult().cons;
	if (checkT == CheckConsType::fast)
		return true;

	/* Slowpath: Go calculate fixpoint */
	setFPStatus(FS_InProgress);
	doInits(checkT == CheckConsType::full);
	do {
		setFPResult(doCalcs(checkT == CheckConsType::full));
		if (!getFPResult().cons)
			return false;
	} while (getFPResult().changed);

	/* Do final checks, after the fixpoint is over */
	setFPResult(FixpointResult(false, doFinalConsChecks(checkT == CheckConsType::full)));
	setFPStatus(FS_Done);
	setFPType(checkT);
	return getFPResult().cons;
}

void ExecutionGraph::trackCoherenceAtLoc(SAddr addr)
{
	return getCoherenceCalculator()->trackCoherenceAtLoc(addr);
}

const std::vector<Event>&
ExecutionGraph::getStoresToLoc(SAddr addr) const
{
	return getCoherenceCalculator()->getStoresToLoc(addr);
}

const std::vector<Event>&
ExecutionGraph::getStoresToLoc(SAddr addr)
{
	return getCoherenceCalculator()->getStoresToLoc(addr);
}

std::pair<int, int>
ExecutionGraph::getCoherentPlacings(SAddr addr, Event pos, bool isRMW) {
	return getCoherenceCalculator()->getPossiblePlacings(addr, pos, isRMW);
};

std::vector<Event>
ExecutionGraph::getCoherentStores(SAddr addr, Event pos)
{
	return getCoherenceCalculator()->getCoherentStores(addr, pos);
}

std::vector<Event>
ExecutionGraph::getCoherentRevisits(const WriteLabel *wLab)
{
	return getCoherenceCalculator()->getCoherentRevisits(wLab);
}

std::unique_ptr<VectorClock>
ExecutionGraph::getRevisitView(const ReadLabel *rLab,
			       const EventLabel *wLab) const
{
	auto preds = LLVM_MAKE_UNIQUE<View>(getViewFromStamp(rLab->getStamp()));
	preds->update(wLab->getPorfView());
	return std::move(preds);
}

const DepView &ExecutionGraph::getPPoRfBefore(Event e) const
{
	return getEventLabel(e)->getPPoRfView();
}

const View &ExecutionGraph::getPorfBefore(Event e) const
{
	return getEventLabel(e)->getPorfView();
}

const View &ExecutionGraph::getHbPoBefore(Event e) const
{
	return getPreviousNonEmptyLabel(e)->getHbView();
}

#define IMPLEMENT_POPULATE_ENTRIES(MATRIX, GET_VIEW)			\
do {								        \
									\
        const std::vector<Event> &es = MATRIX.getElems();		\
        auto len = es.size();						\
									\
        for (auto i = 0u; i < len; i++) {				\
		for (auto j = 0u; j < len; j++) {			\
			if (es[i] != es[j] &&				\
			    GET_VIEW(es[j]).contains(es[i]))		\
				MATRIX.addEdge(i, j);			\
		}							\
        }								\
} while (0)

void ExecutionGraph::populatePorfEntries(AdjList<Event, EventHasher> &relation) const
{
	IMPLEMENT_POPULATE_ENTRIES(relation, getPorfBefore);
}

void ExecutionGraph::populatePPoRfEntries(AdjList<Event, EventHasher> &relation) const
{
	IMPLEMENT_POPULATE_ENTRIES(relation, getPPoRfBefore);
}

void ExecutionGraph::populateHbEntries(AdjList<Event, EventHasher> &relation) const
{
	std::vector<Event> elems;
	std::vector<std::pair<Event, Event> > edges;

	for (auto i = 0u; i < getNumThreads(); i++) {
		auto thrIdx = elems.size();
		for (auto j = 0u; j < getThreadSize(i); j++) {
			auto *lab = getEventLabel(Event(i, j));
			if (!isNonTrivial(lab))
				continue;

			auto labIdx = elems.size();
			elems.push_back(Event(i, j));

			if (labIdx == thrIdx) {
				auto *bLab = getEventLabel(Event(i, 0));
				BUG_ON(!llvm::isa<ThreadStartLabel>(bLab));

				auto parentLast = getPreviousNonTrivial(
					llvm::dyn_cast<ThreadStartLabel>(bLab)->getParentCreate());
				if (!parentLast.isInitializer())
					edges.push_back(std::make_pair(parentLast, elems[labIdx]));
			}
			if (labIdx > thrIdx)
				edges.push_back(std::make_pair(elems[labIdx - 1], elems[labIdx]));
			if (auto *rLab = llvm::dyn_cast<ReadLabel>(lab)) {
				if (!rLab->getRf().isInitializer()) {
					auto pred = (labIdx > thrIdx) ?
						elems[labIdx - 1] : Event::getInitializer();
					auto &v = rLab->getHbView();
					auto &predV = getEventLabel(pred)->getHbView();
					for (auto k = 0u; k < v.size(); k++) {
						if (k != rLab->getThread() &&
						    v[k] > 0 &&
						    !predV.contains(Event(k, v[k]))) {
							auto cndt = getPreviousNonTrivial(Event(k, v[k]).next());
							if (cndt.isInitializer())
								continue;
							edges.push_back(std::make_pair(cndt, rLab->getPos()));
						}
					}
				}
			}
		}
	}
	relation = AdjList<Event, EventHasher>(std::move(elems));
	for (auto &e : edges)
		relation.addEdge(e.first, e.second);
	return;
}


/************************************************************
 ** Calculation of particular sets of events/event labels
 ***********************************************************/

std::unique_ptr<VectorClock> ExecutionGraph::getPredsView(Event e) const
{
	auto stamp = getEventLabel(e)->getStamp();
	return LLVM_MAKE_UNIQUE<View>(getViewFromStamp(stamp));
}

#ifdef ENABLE_GENMC_DEBUG
std::vector<std::unique_ptr<EventLabel> >
ExecutionGraph::getPrefixLabelsNotBefore(const WriteLabel *sLab,
					 const ReadLabel *rLab) const
{
	std::vector<std::unique_ptr<EventLabel> > result;

	auto &prefix = sLab->getPorfView();
	auto before = getViewFromStamp(rLab->getStamp());
	for (auto i = 0u; i < getNumThreads(); i++) {
		for (auto j = before[i] + 1; j <= prefix[i]; j++) {
			const EventLabel *lab = getEventLabel(Event(i, j));
			result.push_back(lab->clone());

			auto &curLab = result.back();
			if (auto *wLab = llvm::dyn_cast<WriteLabel>(curLab.get())) {
				wLab->removeReader([&](Event r) {
						return !prefix.contains(r) &&
						       !before.contains(r);
					});
			} else if (auto *eLab = llvm::dyn_cast<ThreadFinishLabel>(curLab.get())) {
				if (!prefix.contains(eLab->getParentJoin()) &&
				    !before.contains(eLab->getParentJoin()))
					eLab->setParentJoin(Event::getInitializer());
			} else if (auto *cLab = llvm::dyn_cast<ThreadCreateLabel>(curLab.get())) {
				/* We can keep the begin event of the child
				 * the since it will not be deleted */
				;
			}
		}
	}
	return result;
}

std::vector<Event>
ExecutionGraph::extractRfs(const std::vector<std::unique_ptr<EventLabel> > &labs) const
{
	std::vector<Event> rfs;

	for (auto const &lab : labs) {
		if (auto *rLab = llvm::dyn_cast<ReadLabel>(lab.get()))
			rfs.push_back(rLab->getRf());
	}
	return rfs;
}

std::vector<std::pair<Event, Event> >
ExecutionGraph::saveCoherenceStatus(const std::vector<std::unique_ptr<EventLabel> > &prefix,
				    const ReadLabel *rLab) const
{
	return getCoherenceCalculator()->saveCoherenceStatus(prefix, rLab);
}
#endif

/************************************************************
 ** Calculation of writes a read can read from
 ***********************************************************/

bool ExecutionGraph::isNonTrivial(const Event e) const
{
	return isNonTrivial(getEventLabel(e));
}

bool ExecutionGraph::isNonTrivial(const EventLabel *lab) const
{
	if (auto *lLab = llvm::dyn_cast<LockLabelLAPOR>(lab))
		return isCSEmptyLAPOR(lLab);
	return llvm::isa<MemAccessLabel>(lab) ||
	       llvm::isa<FenceLabel>(lab);
}

bool ExecutionGraph::isCSEmptyLAPOR(const LockLabelLAPOR *lLab) const
{
	if (lLab->getIndex() == getThreadSize(lLab->getThread()) - 1)
		return true;

	auto *nLab = getEventLabel(lLab->getPos().next());
	if (auto *uLab = llvm::dyn_cast<UnlockLabelLAPOR>(nLab))
		return lLab->getLockAddr() == uLab->getLockAddr();
	return false;
}

bool ExecutionGraph::isHbOptRfBefore(const Event e, const Event write) const
{
	const EventLabel *lab = getEventLabel(write);

	BUG_ON(!llvm::isa<WriteLabel>(lab));
	auto *sLab = static_cast<const WriteLabel *>(lab);
	if (sLab->getHbView().contains(e))
		return true;

	for (auto &r : sLab->getReadersList()) {
		if (getEventLabel(r)->getHbView().contains(e))
			return true;
	}
	return false;
}

bool ExecutionGraph::isHbOptRfBeforeInView(const Event e, const Event write,
					   const VectorClock &v) const
{
	const EventLabel *lab = getEventLabel(write);

	BUG_ON(!llvm::isa<WriteLabel>(lab));
	auto *sLab = static_cast<const WriteLabel *>(lab);
	if (sLab->getHbView().contains(e))
		return true;

	for (auto &r : sLab->getReadersList()) {
		if (v.contains(r) && r != e && getEventLabel(r)->getHbView().contains(e))
			return true;
	}
	return false;
}

bool ExecutionGraph::isWriteRfBefore(Event a, Event b) const
{
	auto &before = getEventLabel(b)->getHbView();
	if (before.contains(a))
		return true;

	const EventLabel *lab = getEventLabel(a);

	BUG_ON(!llvm::isa<WriteLabel>(lab));
	auto *wLab = static_cast<const WriteLabel *>(lab);
	for (auto &r : wLab->getReadersList())
		if (before.contains(r))
			return true;
	return false;
}

bool ExecutionGraph::isStoreReadByExclusiveRead(Event store, SAddr ptr) const
{
	for (const auto *lab : labels(*this)) {
		if (!isRMWLoad(lab))
			continue;

		auto *rLab = llvm::dyn_cast<ReadLabel>(lab);
		if (rLab->getRf() == store && rLab->getAddr() == ptr)
			return true;
	}
	return false;
}

bool ExecutionGraph::isStoreReadBySettledRMW(Event store, SAddr ptr, const VectorClock &prefix) const
{
	for (const auto *lab : labels(*this)) {
		if (!isRMWLoad(lab))
			continue;

		auto *rLab = llvm::dyn_cast<ReadLabel>(lab);
		if (rLab->getRf() != store || rLab->getAddr() != ptr)
			continue;

		if (!rLab->isRevisitable())
			return true;
		if (prefix.contains(rLab->getPos()))
			return true;
	}
	return false;
}

bool ExecutionGraph::isRecoveryValid() const
{
	PersistencyChecker *pc = getPersChecker();
	BUG_ON(!pc);
	return pc->isRecAcyclic();
}

bool ExecutionGraph::hasBeenRevisitedByDeleted(const ReadLabel *rLab, const WriteLabel *sLab,
					       const EventLabel *eLab) const
{
	auto *lab = llvm::dyn_cast<ReadLabel>(eLab);
	if (!lab)
		return false;

	auto *rfLab = getEventLabel(lab->getRf());
	auto v = getRevisitView(rLab, sLab);
	return !v->contains(rfLab->getPos()) &&
		rfLab->getStamp() > lab->getStamp() &&
		!prefixContainsSameLoc(rLab, sLab, rfLab) &&
		(!hasBAM() || !llvm::isa<BIncFaiWriteLabel>(getEventLabel(rfLab->getPos())));
}

bool ExecutionGraph::revisitModifiesGraph(const ReadLabel *rLab,
					  const EventLabel *sLab) const
{
	auto v = getViewFromStamp(rLab->getStamp());
	auto &pfx = getPorfBefore(sLab->getPos());

	v.update(pfx);
	for (auto i = 0u; i < getNumThreads(); i++) {
		if (v[i] + 1 != (int) getThreadSize(i))
			return true;
	}
	return false;
}

bool ExecutionGraph::prefixContainsSameLoc(const ReadLabel *rLab, const WriteLabel *wLab,
					   const EventLabel *lab) const
{
	return false;
}

bool ExecutionGraph::isMaximalExtension(const ReadLabel *rLab,
					const WriteLabel *sLab) const
{
	return getCoherenceCalculator()->inMaximalPath(rLab, sLab);
}


/************************************************************
 ** Graph modification methods
 ***********************************************************/

void ExecutionGraph::changeRf(Event read, Event store)
{
	setFPStatus(FS_Stale);

	EventLabel *lab = events[read.thread][read.index].get();
	BUG_ON(!llvm::isa<ReadLabel>(lab));

	/* First, we set the new reads-from edge */
	ReadLabel *rLab = static_cast<ReadLabel *>(lab);
	Event oldRf = rLab->getRf();
	rLab->setRf(store);

	/*
	 * Now, we need to delete the read from the readers list of oldRf.
	 * For that we need to check:
	 *     1) That the old write it was reading from still exists
	 *     2) That oldRf has not been deleted (and a different event is
	 *        now in its place, perhaps after the restoration of some prefix
	 *        during a revisit)
	 *     3) That oldRf is not the initializer */
	if (oldRf.index > 0 && oldRf.index < (int) getThreadSize(oldRf.thread)) {
		EventLabel *labRef = events[oldRf.thread][oldRf.index].get();
		if (auto *oldLab = llvm::dyn_cast<WriteLabel>(labRef))
			oldLab->removeReader([&](Event r){ return r == rLab->getPos(); });
	}

	/* If this read is now reading from bottom, nothing else to do */
	if (store.isBottom())
		return;

	/* Otherwise, add it to the write's reader list */
	EventLabel *rfLab = events[store.thread][store.index].get();
	if (auto *wLab = llvm::dyn_cast<WriteLabel>(rfLab))
		wLab->addReader(rLab->getPos());
}

bool ExecutionGraph::updateJoin(Event join, Event childLast)
{
	setFPStatus(FS_Stale);

	EventLabel *lab = events[join.thread][join.index].get();
	BUG_ON(!llvm::isa<ThreadJoinLabel>(lab));

	auto *jLab = static_cast<ThreadJoinLabel *>(lab);
	EventLabel *cLastLab = events[childLast.thread][childLast.index].get();

	/* If the child thread has not terminated, do not update anything */
	if (!llvm::isa<ThreadFinishLabel>(cLastLab))
		return false;

	auto *fLab = static_cast<ThreadFinishLabel *>(cLastLab);

	jLab->setChildLast(childLast);
	fLab->setParentJoin(jLab->getPos());
	return true;
}

void ExecutionGraph::resetJoin(Event join)
{
	setFPStatus(FS_Stale);

	/* If there is no parent join label, return */
	EventLabel *lab = events[join.thread][join.index].get();
	if (!llvm::isa<ThreadJoinLabel>(lab))
		return;

	/* Otherwise, reset parent join */
	auto *jLab = static_cast<ThreadJoinLabel *>(lab);
	jLab->setChildLast(Event::getInitializer());
	return;
}

/*
 * In the case where the events are not added out-of-order in the graph
 * (i.e., an event has a larger timestamp than all its po-predecessors)
 * we can obtain a view of the graph, given a timestamp. This function
 * returns such a view.
 */
View ExecutionGraph::getViewFromStamp(unsigned int stamp) const
{
	View preds;

	for (auto i = 0u; i < getNumThreads(); i++) {
		for (auto j = (int) getThreadSize(i) - 1; j >= 0; j--) {
			const EventLabel *lab = getEventLabel(Event(i, j));
			if (lab->getStamp() <= stamp) {
				preds[i] = j;
				break;
			}
		}
	}
	return preds;
}

DepView ExecutionGraph::getDepViewFromStamp(unsigned int stamp) const
{
	DepView preds;

	for (auto i = 0u; i < getNumThreads(); i++) {
		int prevPos = 0; /* Position of last concrent event in view */
		for (auto j = 1u; j < getThreadSize(i); j++) {
			const EventLabel *lab = getEventLabel(Event(i, j));
			if (lab->getStamp() <= stamp) {
				preds[i] = j;
				preds.addHolesInRange(Event(i, prevPos + 1), j);
				prevPos = j;
			}
		}
	}
	return preds;
}

void ExecutionGraph::changeStoreOffset(SAddr addr, Event s, int newOffset)
{
	setFPStatus(FS_Stale);

	if (auto *cohTracker = llvm::dyn_cast<MOCalculator>(getCoherenceCalculator()))
		cohTracker->changeStoreOffset(addr, s, newOffset);
}

void ExecutionGraph::cutToStamp(unsigned int stamp)
{
	setFPStatus(FS_Stale);
	auto preds = getViewFromStamp(stamp);

	/* Inform all calculators about the events cutted */
	auto &calcs = consistencyCalculators;
	for (auto i = 0u; i < calcs.size(); i++)
		calcs[i]->removeAfter(preds);

	/* Restrict the graph according to the view (keep begins around) */
	for (auto i = 0u; i < getNumThreads(); i++) {
		auto &thr = events[i];
		thr.erase(thr.begin() + preds[i] + 1, thr.end());
	}

	/* Remove any 'pointers' to events that have been removed */
	for (auto i = 0u; i < getNumThreads(); i++) {
		for (auto j = 0u; j < getThreadSize(i); j++) {
			EventLabel *lab = events[i][j].get();
			/*
			 * If it is a join and the respective Finish has been
			 * removed, renew the Views of this label and continue
			 */
			if (auto *jLab = llvm::dyn_cast<ThreadJoinLabel>(lab)) {
				Event cl = jLab->getChildLast();
				if (cl.index >= (int) getThreadSize(cl.thread))
					resetJoin(jLab->getPos());
			} else if (auto *wLab = llvm::dyn_cast<WriteLabel>(lab)) {
				wLab->removeReader([&](Event r){
						return !preds.contains(r);
					});
			}
			/* No special action for CreateLabels; we can
			 * keep the begin event of the child the since
			 * it will not be deleted */
		}
	}
	return;
}

void ExecutionGraph::copyGraphUpTo(ExecutionGraph &other, const VectorClock &v) const
{
	/* First, populate calculators, etc */
	other.timestamp = timestamp;

	other.relations = relations;
	other.relsCache = relsCache;

	other.relations.fixStatus = FS_Stale;
	other.relsCache.fixStatus = FS_Stale;

	for (const auto &cc : consistencyCalculators)
		other.consistencyCalculators.push_back(cc->clone(other));

	other.partialConsCalculators = partialConsCalculators;

	other.calculatorIndex = calculatorIndex;
	other.relationIndex = relationIndex;

	if (persChecker.get())
		other.persChecker = persChecker->clone(other);
	other.recoveryTID = recoveryTID;

	other.bam = bam;

	/* Then, copy the appropriate events */
	/* FIXME: Fix LAPOR (use addLockLabelToGraphLAPOR??) */
	auto *cc = getCoherenceCalculator();
	auto *occ = other.getCoherenceCalculator();
	BUG_ON(!cc || !occ);

	// FIXME: The reason why we resize to num of threads instead of v.size() is
	// to keep the same size as the interpreter threads.
	other.events.resize(getNumThreads());
	for (auto i = 0u; i < getNumThreads(); i++) {
		other.addOtherLabelToGraph(std::move(getEventLabel(Event(i, 0))->clone()));
		for (auto j = 1; j <= v[i]; j++) {
			if (!v.contains(Event(i, j))) {
				other.addOtherLabelToGraph(
					EmptyLabel::create(other.nextStamp(), Event(i, j)));
				continue;
			}
			auto *nLab = other.addOtherLabelToGraph(getEventLabel(Event(i, j))->clone());
			if (auto *wLab = llvm::dyn_cast<WriteLabel>(nLab)) {
				const_cast<WriteLabel *>(wLab)->removeReader([&v](const Event &r){
					return !v.contains(r);
				});
			}
			if (auto *mLab = llvm::dyn_cast<MemAccessLabel>(nLab))
				occ->trackCoherenceAtLoc(mLab->getAddr());
			if (auto *tcLab = llvm::dyn_cast<ThreadCreateLabel>(nLab))
				;
			if (auto *eLab = llvm::dyn_cast<ThreadFinishLabel>(nLab))
				;
			if (auto *lLab = llvm::dyn_cast<LockLabelLAPOR>(nLab))
				other.getLbCalculatorLAPOR()->addLockToList(lLab->getLockAddr(), lLab->getPos());
		}
	}

	/* Finally, copy coherence info */
	/* FIXME: Temporary ugly hack */
	for (auto it = cc->begin(); it != cc->end(); ++it) {
		for (auto sIt = it->second.begin(); sIt != it->second.end(); ++sIt) {
			if (v.contains(*sIt)) {
				occ->addStoreToLoc(it->first, *sIt, occ->getStoresToLoc(it->first).size());
			}
		}
	}
	/* FIXME: Make sure all fields are copied */
	return;
}

std::unique_ptr<ExecutionGraph> ExecutionGraph::getCopyUpTo(const VectorClock &v) const
{
	auto og = std::unique_ptr<ExecutionGraph>(new ExecutionGraph());
	copyGraphUpTo(*og, v);
	return og;
}


/************************************************************
 ** PSC calculation
 ***********************************************************/

bool ExecutionGraph::isRMWLoad(const EventLabel *lab) const
{
	if (!llvm::isa<CasReadLabel>(lab) && !llvm::isa<FaiReadLabel>(lab))
		return false;
	const ReadLabel *rLab = static_cast<const ReadLabel *>(lab);

	if (lab->getIndex() == (int) getThreadSize(lab->getThread()) - 1)
		return false;
	const EventLabel *nLab =
		getEventLabel(Event(rLab->getThread(), rLab->getIndex() + 1));

	if (!llvm::isa<MemAccessLabel>(nLab))
		return false;
	auto *mLab = static_cast<const MemAccessLabel *>(nLab);

	if (isRMWStore(mLab) && mLab->getAddr() == rLab->getAddr())
		return true;
	return false;
}

std::pair<std::vector<Event>, std::vector<Event> >
ExecutionGraph::getSCs() const
{
	std::vector<Event> scs, fcs;

	for (const auto *lab : labels(*this)) {
		if (lab->isSC() && !isRMWLoad(lab))
			scs.push_back(lab->getPos());
		if (lab->isSC() && llvm::isa<FenceLabel>(lab))
			fcs.push_back(lab->getPos());
	}
	return std::make_pair(scs,fcs);
}


/************************************************************
 ** Debugging methods
 ***********************************************************/

static bool containsEvent(const std::vector<Event> &es, const Event e)
{
	return std::find(es.begin(), es.end(), e) != es.end();
}

void ExecutionGraph::validate(void)
{
	for (auto i = 0u; i < getNumThreads(); i++) {
		for (auto j = 0u; j < getThreadSize(i); j++) {
			const EventLabel *lab = getEventLabel(Event(i, j));
			if (auto *rLab = llvm::dyn_cast<ReadLabel>(lab)) {
				if (rLab->getRf().isInitializer())
					continue;

				auto *rfLab = static_cast<const WriteLabel *>(
					getEventLabel(rLab->getRf()));
				if (containsEvent(rfLab->getReadersList(), rLab->getPos()))
					continue;
				WARN("Read event is not the appropriate rf-1 list!\n");
				llvm::errs() << rLab->getPos() << "\n";
				llvm::errs() << *this << "\n";
				exit(EGENMC);
			}
			if (auto *wLab = llvm::dyn_cast<WriteLabel>(lab)) {
				const std::vector<Event> &rs = wLab->getReadersList();
				if (llvm::isa<FaiWriteLabel>(wLab) ||
				    llvm::isa<CasWriteLabel>(wLab)) {
					if (1 >= std::count_if(rs.begin(), rs.end(),
							       [&](const Event &r) {
								       return isRMWLoad(r);
							       }))
						continue;
					WARN("RMW store is read from more than 1 load!\n");
					llvm::errs() << "RMW store: " << wLab->getPos()
						     << "\nReads:";
					for (auto &r : rs)
						llvm::errs() << r << " ";
					llvm::errs() << "\n";
					llvm::errs() << *this << "\n";
					exit(EGENMC);
				}

				if (std::any_of(rs.begin(), rs.end(), [&](Event r) {
				        if (auto *rLab = llvm::dyn_cast<ReadLabel>(
						    getEventLabel(r))) {
						return rLab->getRf() != wLab->getPos();
					} else {
						WARN("Non-read event found in rf-1 list!\n");
						exit(EGENMC);
					}
					})) {
						WARN("Write event is not marked in the read event!\n");
						llvm::errs() << wLab->getPos() << "\n";
						llvm::errs() << *this << "\n";
						exit(EGENMC);
				}
				for (auto &r : rs) {
					if (r.thread > (int) getNumThreads() ||
					    r.index >= (int) getThreadSize(r.thread)) {
						WARN("Event in write's rf-list does not exist!\n");
						llvm::errs() << r << "\n";
						llvm::errs() << *this << "\n";
						exit(EGENMC);
					}
				}

			}
		}
	}
	return;
}


/*******************************************************************************
 **                           Overloaded operators
 ******************************************************************************/

llvm::raw_ostream& operator<<(llvm::raw_ostream &s, const ExecutionGraph &g)
{
	for (auto i = 0u; i < g.getNumThreads(); i++) {
		s << "Thread " << i << ":\n";
		for (auto j = 0u; j < g.getThreadSize(i); j++) {
			const EventLabel *lab = g.getEventLabel(Event(i, j));
			s << "\t" << lab->getStamp() << " @ " << *lab << "\n";
		}
	}
	s << "Thread sizes:\n\t";
	for (auto i = 0u; i < g.getNumThreads(); i++)
		s << g.events[i].size() << " ";
	s << "\n";

	auto *cc = g.getCoherenceCalculator();
	BUG_ON(!cc);
	for (auto it = cc->begin(); it != cc->end(); ++it) {
		s << it->first << ": ";
		s << format(it->second) << "\n";
	}
	return s;
}<|MERGE_RESOLUTION|>--- conflicted
+++ resolved
@@ -32,13 +32,8 @@
  ** Class constructors/destructors
  ***********************************************************/
 
-<<<<<<< HEAD
 ExecutionGraph::ExecutionGraph(unsigned warnOnGraphSize /* UINT_MAX */)
-	: timestamp(1), persChecker(nullptr), warnOnGraphSize(warnOnGraphSize)
-=======
-ExecutionGraph::ExecutionGraph() : timestamp(1), persChecker(nullptr),
-				   relations(), relsCache()
->>>>>>> 2a7c421a
+	: timestamp(1), persChecker(nullptr), relations(), relsCache()
 {
 	/* Create an entry for main() and push the "initializer" label */
 	events.push_back({});
@@ -300,7 +295,7 @@
 Event ExecutionGraph::getPrecedingMalloc(const MemAccessLabel *mLab) const
 {
 	const auto &before = getEventLabel(mLab->getPos().prev())->getHbView();
-	for (auto i = 0u; i < getNumThreads(); i++)
+	for (auto i = 0u; i < getNumThreads(); i++) {
 		for (auto j = 0u; j < getThreadSize(i); j++) {
 			const EventLabel *oLab = getEventLabel(Event(i, j));
 			if (auto *aLab = llvm::dyn_cast<MallocLabel>(oLab)) {
@@ -309,6 +304,22 @@
 					return aLab->getPos();
 			}
 		}
+	}
+	return Event::getInitializer();
+}
+
+Event ExecutionGraph::getMallocCounterpart(const FreeLabel *fLab) const
+{
+	const auto &before = getEventLabel(fLab->getPos().prev())->getHbView();
+	for (auto i = 0u; i < getNumThreads(); i++) {
+		for (auto j = 0u; j < getThreadSize(i); j++) {
+			const EventLabel *oLab = getEventLabel(Event(i, j));
+			if (auto *aLab = llvm::dyn_cast<MallocLabel>(oLab)) {
+				if (aLab->getAllocAddr() == fLab->getFreedAddr())
+					return aLab->getPos();
+			}
+		}
+	}
 	return Event::getInitializer();
 }
 
@@ -1364,7 +1375,7 @@
 
 std::unique_ptr<ExecutionGraph> ExecutionGraph::getCopyUpTo(const VectorClock &v) const
 {
-	auto og = std::unique_ptr<ExecutionGraph>(new ExecutionGraph());
+	auto og = std::unique_ptr<ExecutionGraph>(new ExecutionGraph(warnOnGraphSize));
 	copyGraphUpTo(*og, v);
 	return og;
 }

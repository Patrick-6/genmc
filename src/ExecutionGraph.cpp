/*
 * GenMC -- Generic Model Checking.
 *
 * This program is free software; you can redistribute it and/or modify
 * it under the terms of the GNU General Public License as published by
 * the Free Software Foundation; either version 3 of the License, or
 * (at your option) any later version.
 *
 * This program is distributed in the hope that it will be useful,
 * but WITHOUT ANY WARRANTY; without even the implied warranty of
 * MERCHANTABILITY or FITNESS FOR A PARTICULAR PURPOSE.  See the
 * GNU General Public License for more details.
 *
 * You should have received a copy of the GNU General Public License
 * along with this program; if not, you can access it online at
 * http://www.gnu.org/licenses/gpl-3.0.html.
 *
 * Author: Michalis Kokologiannakis <michalis@mpi-sws.org>
 */

#include "config.h"
#include "ExecutionGraph.hpp"
#include "Library.hpp"
#include "LBCalculatorLAPOR.hpp"
#include "MOCalculator.hpp"
#include "Parser.hpp"
#include "WBCalculator.hpp"
#include "PersistencyChecker.hpp"
#include <llvm/IR/DebugInfo.h>

/************************************************************
 ** Class Constructors
 ***********************************************************/

ExecutionGraph::ExecutionGraph() : timestamp(1), persChecker(nullptr)
{
	/* Create an entry for main() and push the "initializer" label */
	events.push_back({});
	events[0].push_back( std::unique_ptr<ThreadStartLabel>(
				     new ThreadStartLabel(
					     0, llvm::AtomicOrdering::Acquire,
					     Event(0, 0),
					     Event::getInitializer() )
				     ) );

	globalRelations.push_back(Calculator::GlobalRelation());
	globalRelationsCache.push_back(Calculator::GlobalRelation());
	relationIndex[RelationId::hb] = 0;
	calculatorIndex[RelationId::hb] = -42; /* no calculator for hb */
	return;
}

ExecutionGraph::~ExecutionGraph() = default;

/************************************************************
 ** Basic getter methods
 ***********************************************************/

unsigned int ExecutionGraph::nextStamp()
{
	return timestamp++;
}

const EventLabel *ExecutionGraph::getEventLabel(Event e) const
{
	return events[e.thread][e.index].get();
}

const EventLabel *ExecutionGraph::getPreviousLabel(Event e) const
{
	return events[e.thread][e.index - 1].get();
}

const EventLabel *ExecutionGraph::getPreviousLabel(const EventLabel *lab) const
{
	return events[lab->getThread()][lab->getIndex() - 1].get();
}

const EventLabel *ExecutionGraph::getPreviousNonEmptyLabel(Event e) const
{
	for (int i = e.index - 1; i > 0; i--) {
		const EventLabel *eLab = getEventLabel(Event(e.thread, i));
		if (!llvm::isa<EmptyLabel>(eLab))
			return eLab;
	}
	return getEventLabel(Event(e.thread, 0));
}

const EventLabel *ExecutionGraph::getPreviousNonEmptyLabel(const EventLabel *lab) const
{
	return getPreviousNonEmptyLabel(lab->getPos());
}

Event ExecutionGraph::getPreviousNonTrivial(const Event e) const
{
	for (auto i = e.index - 1; i >= 0; i--) {
		if (isNonTrivial(Event(e.thread, i)))
			return Event(e.thread, i);
	}
	return Event::getInitializer();
}

const EventLabel *ExecutionGraph::getLastThreadLabel(int thread) const
{
	return events[thread][events[thread].size() - 1].get();
}

Event ExecutionGraph::getLastThreadEvent(int thread) const
{
	return Event(thread, events[thread].size() - 1);
}

Event ExecutionGraph::getLastThreadStoreAtLoc(Event upperLimit,
					      const llvm::GenericValue *addr) const
{
	for (auto j = upperLimit.index - 1; j > 0; j--) {
		const EventLabel *lab = getEventLabel(Event(upperLimit.thread, j));
		if (auto *wLab = llvm::dyn_cast<WriteLabel>(lab)) {
			if (wLab->getAddr() == addr)
				return wLab->getPos();
		}
	}
	return Event::getInitializer();
}

Event ExecutionGraph::getLastThreadReleaseAtLoc(Event upperLimit,
						const llvm::GenericValue *addr) const
{
	for (int i = upperLimit.index - 1; i > 0; i--) {
		const EventLabel *lab = getEventLabel(Event(upperLimit.thread, i));
		if (llvm::isa<ThreadCreateLabel>(lab) || llvm::isa<ThreadFinishLabel>(lab) ||
		    llvm::isa<UnlockLabelLAPOR>(lab)) {
			return Event(upperLimit.thread, i);
		}
		if (auto *fLab = llvm::dyn_cast<FenceLabel>(lab)) {
			if (fLab->isAtLeastRelease())
				return Event(upperLimit.thread, i);
		}
		if (auto *wLab = llvm::dyn_cast<WriteLabel>(lab)) {
			if (wLab->isAtLeastRelease() && wLab->getAddr() == addr)
				return Event(upperLimit.thread, i);
		}
	}
	return Event(upperLimit.thread, 0);
}

Event ExecutionGraph::getLastThreadRelease(Event upperLimit) const
{
	for (int i = upperLimit.index - 1; i > 0; i--) {
		const EventLabel *lab = getEventLabel(Event(upperLimit.thread, i));
		if (llvm::isa<ThreadCreateLabel>(lab) || llvm::isa<ThreadFinishLabel>(lab) ||
		    llvm::isa<UnlockLabelLAPOR>(lab)) {
			return Event(upperLimit.thread, i);
		}
		if (auto *fLab = llvm::dyn_cast<FenceLabel>(lab)) {
			if (fLab->isAtLeastRelease())
				return Event(upperLimit.thread, i);
		}
		if (auto *wLab = llvm::dyn_cast<WriteLabel>(lab)) {
			if (wLab->isAtLeastRelease())
				return Event(upperLimit.thread, i);
		}
	}
	return Event(upperLimit.thread, 0);
}

/* Assumes that all events prior to upperLimit have already been added */
std::vector<Event> ExecutionGraph::getThreadAcquiresAndFences(Event upperLimit) const
{
	std::vector<Event> result;

	result.push_back(Event(upperLimit.thread, 0));
	for (int i = 1u; i < upperLimit.index; i++) {
		const EventLabel *lab = getEventLabel(Event(upperLimit.thread, i));
		if (llvm::isa<FenceLabel>(lab) || lab->isAtLeastAcquire())
			result.push_back(lab->getPos());
	}
	return result;
}

Event ExecutionGraph::getMatchingLock(const Event unlock) const
{
	std::vector<Event> locUnlocks;

	auto *uLab = llvm::dyn_cast<UnlockWriteLabel>(getEventLabel(unlock));
	BUG_ON(!uLab);

	for (auto j = unlock.index - 1; j > 0; j--) {
		const EventLabel *lab = getEventLabel(Event(unlock.thread, j));

		/* In case support for reentrant locks is added... */
		if (auto *suLab = llvm::dyn_cast<UnlockWriteLabel>(lab)) {
			if (suLab->getAddr() == uLab->getAddr())
				locUnlocks.push_back(suLab->getPos());
		}
<<<<<<< HEAD
		if (auto *lLab = llvm::dyn_cast<LockCasReadLabel>(lab)) {
			if (lLab->getAddr() == uLab->getAddr()) {
				if (locUnlocks.empty())
					return lLab->getPos();
=======
		if (auto *lLab = llvm::dyn_cast<CasWriteLabel>(lab)) {
			auto ct = lLab->getCasType();
			if ((ct == CasReadLabel::CT_Lock || ct == CasReadLabel::CT_Trylock) &&
			    lLab->getAddr() == uLab->getAddr()) {
				if (locUnlocks.empty())
					return lLab->getPos().prev();
>>>>>>> f27db937
				locUnlocks.pop_back();
			}
		}
	}
	return Event::getInitializer();
}

Event ExecutionGraph::getMatchingUnlock(const Event lock) const
{
	std::vector<Event> locLocks;

	auto *lLab = llvm::dyn_cast<LockCasReadLabel>(getEventLabel(lock));
	BUG_ON(!lLab);

	for (auto j = lock.index + 1; j < getThreadSize(lock.thread); j++) {
		const EventLabel *lab = getEventLabel(Event(lock.thread, j));

		/* In case support for reentrant locks is added... */
		if (auto *slLab = llvm::dyn_cast<LockCasReadLabel>(lab)) {
			if (slLab->getAddr() == lLab->getAddr())
				locLocks.push_back(slLab->getPos());
		}
		if (auto *uLab = llvm::dyn_cast<UnlockWriteLabel>(lab)) {
			if (uLab->getAddr() == lLab->getAddr()) {
				if (locLocks.empty())
					return uLab->getPos();
				locLocks.pop_back();
			}
		}
	}
	return Event::getInitializer();
}

Event ExecutionGraph::getLastThreadUnmatchedLockLAPOR(const Event upperLimit) const
{
	std::vector<const llvm::GenericValue *> unlocks;

	for (auto j = upperLimit.index; j >= 0; j--) {
		const EventLabel *lab = getEventLabel(Event(upperLimit.thread, j));

		if (auto *lLab = llvm::dyn_cast<LockLabelLAPOR>(lab)) {
			if (std::find_if(unlocks.rbegin(), unlocks.rend(),
					 [&](const llvm::GenericValue *addr)
					 { return lLab->getLockAddr() == addr; })
			    ==  unlocks.rend())
				return lLab->getPos();
		}

		if (auto *uLab = llvm::dyn_cast<UnlockLabelLAPOR>(lab))
			unlocks.push_back(uLab->getLockAddr());
	}
	return Event::getInitializer();
}

Event ExecutionGraph::getMatchingUnlockLAPOR(const Event lock) const
{
	std::vector<Event> locLocks;

	const EventLabel *lockL = getEventLabel(lock);
	BUG_ON(!llvm::isa<LockLabelLAPOR>(lockL));
	auto *lLab = static_cast<const LockLabelLAPOR *>(lockL);

	for (auto j = lock.index + 1; j < getThreadSize(lock.thread); j++) {
		const EventLabel *lab = getEventLabel(Event(lock.thread, j));

		if (auto *slLab = llvm::dyn_cast<LockLabelLAPOR>(lab)) {
			if (slLab->getLockAddr() == lLab->getLockAddr())
				locLocks.push_back(slLab->getPos());
		}
		if (auto *uLab = llvm::dyn_cast<UnlockLabelLAPOR>(lab)) {
			if (uLab->getLockAddr() == lLab->getLockAddr()) {
				if (locLocks.empty())
					return uLab->getPos();
				else
					locLocks.pop_back();
			}
		}
	}
	return Event::getInitializer();
}

Event ExecutionGraph::getLastThreadLockAtLocLAPOR(const Event upperLimit,
						  const llvm::GenericValue *loc) const
{
	for (auto j = upperLimit.index; j >= 0; j--) {
		const EventLabel *lab = getEventLabel(Event(upperLimit.thread, j));

		if (auto *lLab = llvm::dyn_cast<LockLabelLAPOR>(lab)) {
			if (lLab->getLockAddr() == loc)
				return lLab->getPos();
		}

	}
	return Event::getInitializer();
}

Event ExecutionGraph::getLastThreadUnlockAtLocLAPOR(const Event upperLimit,
						    const llvm::GenericValue *loc) const
{
	for (auto j = upperLimit.index; j >= 0; j--) {
		const EventLabel *lab = getEventLabel(Event(upperLimit.thread, j));

		if (auto *lLab = llvm::dyn_cast<UnlockLabelLAPOR>(lab)) {
			if (lLab->getLockAddr() == loc)
				return lLab->getPos();
		}

	}
	return Event::getInitializer();
}

std::vector<Event> ExecutionGraph::getPendingRMWs(const WriteLabel *sLab) const
{
	std::vector<Event> pending;

	/* If this is _not_ an RMW event, return an empty vector */
	if (!llvm::isa<FaiWriteLabel>(sLab) && !llvm::isa<CasWriteLabel>(sLab))
		return pending;

	/* Otherwise, scan for other RMWs that successfully read the same val */
	const auto *pLab = static_cast<const ReadLabel *>(getPreviousLabel(sLab));
	for (auto i = 0u; i < getNumThreads(); i++) {
		for (auto j = 1u; j < getThreadSize(i); j++) { /* Skip thread start */
			const EventLabel *lab = getEventLabel(Event(i, j));
			if (!isRMWLoad(lab))
				continue;
			const auto *rLab = static_cast<const ReadLabel *>(lab);
			if (rLab->getRf() == pLab->getRf() &&
			    rLab->getAddr() == pLab->getAddr() &&
			    rLab->getPos() != pLab->getPos())
				pending.push_back(lab->getPos());
		}
	}
	BUG_ON(pending.size() > 1);
	return pending;
}

Event ExecutionGraph::getPendingLibRead(const LibReadLabel *lab) const
{
	/* Should only be called with a read of a functional library that doesn't read BOT */
	BUG_ON(lab->getRf().isInitializer());

	/* Get the conflicting label */
	const auto *sLab = static_cast<const WriteLabel *>(getEventLabel(lab->getRf()));
	auto it = std::find_if(sLab->getReadersList().begin(),
			       sLab->getReadersList().end(),
			       [&](const Event &e) { return e != lab->getPos(); });
	BUG_ON(it == sLab->getReadersList().end());
	return *it;
}

std::vector<Event> ExecutionGraph::getRevisitable(const WriteLabel *sLab) const
{
	std::vector<Event> loads;

	auto &before = getPorfBefore(sLab->getPos());
	for (auto i = 0u; i < getNumThreads(); i++) {
		for (auto j = before[i] + 1u; j < getThreadSize(i); j++) {
			const EventLabel *lab = getEventLabel(Event(i, j));
			if (auto *rLab = llvm::dyn_cast<ReadLabel>(lab)) {
				if (rLab->getAddr() == sLab->getAddr() &&
				    rLab->isRevisitable())
					loads.push_back(rLab->getPos());
			}
		}
	}
	return loads;
}

/* Returns a vector with all reads of a particular location reading from INIT */
std::vector<Event> ExecutionGraph::getInitRfsAtLoc(const llvm::GenericValue *addr) const
{
	std::vector<Event> result;

	for (auto i = 0u; i < getNumThreads(); i++) {
		for (auto j = 1u; j < getThreadSize(i); j++) {
			auto *lab = getEventLabel(Event(i, j));
			if (auto *rLab = llvm::dyn_cast<ReadLabel>(lab))
				if (rLab->getRf().isInitializer() &&
				    rLab->getAddr() == addr)
					result.push_back(rLab->getPos());
		}
	}
	return result;
}


/*******************************************************************************
 **                       Label addition methods
 ******************************************************************************/

const ReadLabel *ExecutionGraph::addReadLabelToGraph(std::unique_ptr<ReadLabel> lab,
						     Event rf)
{
	if (!lab->getRf().isBottom()) {
		if (auto *wLab = llvm::dyn_cast<WriteLabel>(getEventLabel(lab->getRf()))) {
			wLab->addReader(lab->getPos());
		}
	}

	return static_cast<const ReadLabel *>(addOtherLabelToGraph(std::move(lab)));
}

const WriteLabel *ExecutionGraph::addWriteLabelToGraph(std::unique_ptr<WriteLabel> lab,
						     unsigned int offsetMO)
{
	getCoherenceCalculator()->addStoreToLoc(lab->getAddr(), lab->getPos(), offsetMO);
	return static_cast<const WriteLabel *>(addOtherLabelToGraph(std::move(lab)));
}

const WriteLabel *ExecutionGraph::addWriteLabelToGraph(std::unique_ptr<WriteLabel> lab,
						     Event pred)
{
	getCoherenceCalculator()->addStoreToLocAfter(lab->getAddr(), lab->getPos(), pred);
	return static_cast<const WriteLabel *>(addOtherLabelToGraph(std::move(lab)));
}

const LockLabelLAPOR *ExecutionGraph::addLockLabelToGraphLAPOR(std::unique_ptr<LockLabelLAPOR> lab)
{
	getLbCalculatorLAPOR()->addLockToList(lab->getLockAddr(), lab->getPos());
	return static_cast<const LockLabelLAPOR *>(addOtherLabelToGraph(std::move(lab)));
}

const EventLabel *ExecutionGraph::addOtherLabelToGraph(std::unique_ptr<EventLabel> lab)
{
	auto pos = lab->getPos();

	if (pos.index < events[pos.thread].size()) {
		events[pos.thread][pos.index] = std::move(lab);
	} else {
		events[pos.thread].push_back(std::move(lab));
	}
	BUG_ON(pos.index > events[pos.thread].size());
	return getEventLabel(pos);
}


/************************************************************
 ** Calculation of [(po U rf)*] predecessors and successors
 ***********************************************************/

void ExecutionGraph::addCalculator(std::unique_ptr<Calculator> cc, RelationId r,
				 bool perLoc, bool partial /* = false */)
{
	/* Add a calculator for this relation */
	auto calcSize = getCalcs().size();
	consistencyCalculators.push_back(std::move(cc));
	if (partial)
		partialConsCalculators.push_back(calcSize);

	/* Add a matrix for this relation */
	auto relSize = 0u;
	if (perLoc) {
		relSize = perLocRelations.size();
		perLocRelations.push_back(Calculator::PerLocRelation());
		perLocRelationsCache.push_back(Calculator::PerLocRelation());
	} else {
		relSize = globalRelations.size();
		globalRelations.push_back(Calculator::GlobalRelation());
		globalRelationsCache.push_back(Calculator::GlobalRelation());
	}

	/* Update indices trackers */
	calculatorIndex[r] = calcSize;
	relationIndex[r] = relSize;
}

Calculator::GlobalRelation& ExecutionGraph::getGlobalRelation(RelationId id)
{
	BUG_ON(relationIndex.count(id) == 0);
	return globalRelations[relationIndex[id]];
}

Calculator::PerLocRelation& ExecutionGraph::getPerLocRelation(RelationId id)
{
	BUG_ON(relationIndex.count(id) == 0);
	return perLocRelations[relationIndex[id]];
}

Calculator::GlobalRelation& ExecutionGraph::getCachedGlobalRelation(RelationId id)
{
	BUG_ON(relationIndex.count(id) == 0);
	return globalRelationsCache[relationIndex[id]];
}

Calculator::PerLocRelation& ExecutionGraph::getCachedPerLocRelation(RelationId id)
{
	BUG_ON(relationIndex.count(id) == 0);
	return perLocRelationsCache[relationIndex[id]];
}

void ExecutionGraph::cacheRelations(bool copy /* = true */)
{
	if (copy) {
		for (auto i = 0u; i < globalRelations.size(); i++)
			globalRelationsCache[i] = globalRelations[i];
		for (auto i = 0u; i < perLocRelations.size(); i++)
			perLocRelationsCache[i] = perLocRelations[i];
	} else {
		for (auto i = 0u; i < globalRelations.size(); i++)
			globalRelationsCache[i] = std::move(globalRelations[i]);
		for (auto i = 0u; i < perLocRelations.size(); i++)
			perLocRelationsCache[i] = std::move(perLocRelations[i]);
	}
	return;
}

void ExecutionGraph::restoreCached(bool move /* = false */)
{
	if (!move) {
		for (auto i = 0u; i < globalRelations.size(); i++)
			globalRelations[i] = globalRelationsCache[i];
		for (auto i = 0u; i < perLocRelations.size(); i++)
			perLocRelations[i] = perLocRelationsCache[i];
	} else {
		for (auto i = 0u; i < globalRelations.size(); i++)
			globalRelations[i] = std::move(globalRelationsCache[i]);
		for (auto i = 0u; i < perLocRelations.size(); i++)
			perLocRelations[i] = std::move(perLocRelationsCache[i]);
	}
	return;
}

Calculator *ExecutionGraph::getCalculator(RelationId id)
{
	return consistencyCalculators[calculatorIndex[id]].get();
}

CoherenceCalculator *ExecutionGraph::getCoherenceCalculator()
{
	return static_cast<CoherenceCalculator *>(
		consistencyCalculators[relationIndex[RelationId::co]].get());
}

CoherenceCalculator *ExecutionGraph::getCoherenceCalculator() const
{
	return static_cast<CoherenceCalculator *>(
		consistencyCalculators.at(relationIndex.at(RelationId::co)).get());
}

LBCalculatorLAPOR *ExecutionGraph::getLbCalculatorLAPOR()
{
	return static_cast<LBCalculatorLAPOR *>(
		consistencyCalculators[relationIndex[RelationId::lb]].get());
}

LBCalculatorLAPOR *ExecutionGraph::getLbCalculatorLAPOR() const
{
	return static_cast<LBCalculatorLAPOR *>(
		consistencyCalculators.at(relationIndex.at(RelationId::lb)).get());
}

std::vector<Event> ExecutionGraph::getLbOrderingLAPOR() const
{
	return getLbCalculatorLAPOR()->getLbOrdering();
}

const std::vector<Calculator *> ExecutionGraph::getCalcs() const
{
	std::vector<Calculator *> result;

	for (auto i = 0u; i < consistencyCalculators.size(); i++)
		result.push_back(consistencyCalculators[i].get());
	return result;
}

const std::vector<Calculator *> ExecutionGraph::getPartialCalcs() const
{
	std::vector<Calculator *> result;

	for (auto i = 0u; i < partialConsCalculators.size(); i++)
		result.push_back(consistencyCalculators[partialConsCalculators[i]].get());
	return result;
}

void ExecutionGraph::addPersistencyChecker(std::unique_ptr<PersistencyChecker> pc)
{
	persChecker = std::move(pc);
	return;
}

void ExecutionGraph::doInits(bool full /* = false */)
{
	auto &hb = globalRelations[relationIndex[RelationId::hb]];
	populateHbEntries(hb);
	hb.transClosure();

	/* Clear out unused locations */
	for (auto i = 0u; i < perLocRelations.size(); i++) {
		perLocRelations[i].clear();
		perLocRelationsCache[i].clear();
       }

	auto &calcs = consistencyCalculators;
	auto &partial = partialConsCalculators;
	for (auto i = 0u; i < calcs.size(); i++) {
		if (!full && std::find(partial.begin(), partial.end(), i) == partial.end())
			continue;

		calcs[i]->initCalc();
	}
	return;
}

Calculator::CalculationResult ExecutionGraph::doCalcs(bool full /* = false */)
{
	Calculator::CalculationResult result;

	auto &calcs = consistencyCalculators;
	auto &partial = partialConsCalculators;
	for (auto i = 0u; i < calcs.size(); i++) {
		if (!full && std::find(partial.begin(), partial.end(), i) == partial.end())
			continue;

		result |= calcs[i]->doCalc();

		/* If an inconsistency was spotted, no reason to call
		 * the other calculators */
		if (!result.cons)
			return result;
	}
	return result;
}

void ExecutionGraph::trackCoherenceAtLoc(const llvm::GenericValue *addr)
{
	return getCoherenceCalculator()->trackCoherenceAtLoc(addr);
}

const std::vector<Event>&
ExecutionGraph::getStoresToLoc(const llvm::GenericValue *addr) const
{
	return getCoherenceCalculator()->getStoresToLoc(addr);
}

const std::vector<Event>&
ExecutionGraph::getStoresToLoc(const llvm::GenericValue *addr)
{
	return getCoherenceCalculator()->getStoresToLoc(addr);
}

std::pair<int, int>
ExecutionGraph::getCoherentPlacings(const llvm::GenericValue *addr,
				    Event pos, bool isRMW) {
	return getCoherenceCalculator()->getPossiblePlacings(addr, pos, isRMW);
};

std::vector<Event>
ExecutionGraph::getCoherentStores(const llvm::GenericValue *addr, Event pos)
{
	return getCoherenceCalculator()->getCoherentStores(addr, pos);
}

std::vector<Event>
ExecutionGraph::getCoherentRevisits(const WriteLabel *wLab)
{
	return getCoherenceCalculator()->getCoherentRevisits(wLab);
}

std::unique_ptr<VectorClock>
ExecutionGraph::getRevisitView(const ReadLabel *rLab,
			       const EventLabel *wLab) const
{
	auto preds = LLVM_MAKE_UNIQUE<View>(getViewFromStamp(rLab->getStamp()));
	preds->update(wLab->getPorfView());
	return std::move(preds);
}

const DepView &ExecutionGraph::getPPoRfBefore(Event e) const
{
	return getEventLabel(e)->getPPoRfView();
}

const View &ExecutionGraph::getPorfBefore(Event e) const
{
	return getEventLabel(e)->getPorfView();
}

const View &ExecutionGraph::getHbBefore(Event e) const
{
	return getEventLabel(e)->getHbView();
}

View ExecutionGraph::getHbBefore(const std::vector<Event> &es) const
{
	View v;

	for (auto &e : es)
		v.update(getEventLabel(e)->getHbView());
	return v;
}

const View &ExecutionGraph::getHbPoBefore(Event e) const
{
	return getPreviousNonEmptyLabel(e)->getHbView();
}

#define IMPLEMENT_POPULATE_ENTRIES(MATRIX, GET_VIEW)			\
do {								        \
									\
        const std::vector<Event> &es = MATRIX.getElems();		\
        auto len = es.size();						\
									\
        for (auto i = 0u; i < len; i++) {				\
		for (auto j = 0u; j < len; j++) {			\
			if (es[i] != es[j] &&				\
			    GET_VIEW(es[j]).contains(es[i]))		\
				MATRIX.addEdge(i, j);			\
		}							\
        }								\
} while (0)

void ExecutionGraph::populatePorfEntries(AdjList<Event, EventHasher> &relation) const
{
	IMPLEMENT_POPULATE_ENTRIES(relation, getPorfBefore);
}

void ExecutionGraph::populatePPoRfEntries(AdjList<Event, EventHasher> &relation) const
{
	IMPLEMENT_POPULATE_ENTRIES(relation, getPPoRfBefore);
}

void ExecutionGraph::populateHbEntries(AdjList<Event, EventHasher> &relation) const
{
	std::vector<Event> elems;
	std::vector<std::pair<Event, Event> > edges;

	for (auto i = 0u; i < getNumThreads(); i++) {
		auto thrIdx = elems.size();
		for (auto j = 0u; j < getThreadSize(i); j++) {
			auto *lab = getEventLabel(Event(i, j));
			if (!isNonTrivial(lab))
				continue;

			auto labIdx = elems.size();
			elems.push_back(Event(i, j));

			if (labIdx == thrIdx) {
				auto *bLab = getEventLabel(Event(i, 0));
				BUG_ON(!llvm::isa<ThreadStartLabel>(bLab));

				auto parentLast = getPreviousNonTrivial(
					llvm::dyn_cast<ThreadStartLabel>(bLab)->getParentCreate());
				if (!parentLast.isInitializer())
					edges.push_back(std::make_pair(parentLast, elems[labIdx]));
			}
			if (labIdx > thrIdx)
				edges.push_back(std::make_pair(elems[labIdx - 1], elems[labIdx]));
			if (auto *rLab = llvm::dyn_cast<ReadLabel>(lab)) {
				if (!rLab->getRf().isInitializer()) {
					auto pred = (labIdx > thrIdx) ?
						elems[labIdx - 1] : Event::getInitializer();
					auto &v = rLab->getHbView();
					auto &predV = getHbBefore(pred);
					for (auto k = 0u; k < v.size(); k++) {
						if (k != rLab->getThread() &&
						    v[k] > 0 &&
						    !predV.contains(Event(k, v[k]))) {
							auto cndt = getPreviousNonTrivial(Event(k, v[k]).next());
							if (cndt.isInitializer())
								continue;
							edges.push_back(std::make_pair(cndt, rLab->getPos()));
						}
					}
				}
			}
		}
	}
	relation = AdjList<Event, EventHasher>(std::move(elems));
	for (auto &e : edges)
		relation.addEdge(e.first, e.second);
	return;
}


/************************************************************
 ** Calculation of particular sets of events/event labels
 ***********************************************************/

const VectorClock& ExecutionGraph::getPrefixView(Event e) const
{
	return getPorfBefore(e);
}

std::unique_ptr<VectorClock> ExecutionGraph::getPredsView(Event e) const
{
	auto stamp = getEventLabel(e)->getStamp();
	return LLVM_MAKE_UNIQUE<View>(getViewFromStamp(stamp));
}

std::vector<std::unique_ptr<EventLabel> >
ExecutionGraph::getPrefixLabelsNotBefore(const EventLabel *sLab,
					 const ReadLabel *rLab) const
{
	std::vector<std::unique_ptr<EventLabel> > result;

	auto &prefix = sLab->getPorfView();
	auto before = getViewFromStamp(rLab->getStamp());
	for (auto i = 0u; i < getNumThreads(); i++) {
		for (auto j = before[i] + 1; j <= prefix[i]; j++) {
			const EventLabel *lab = getEventLabel(Event(i, j));
			result.push_back(lab->clone());

			auto &curLab = result.back();
			if (auto *wLab = llvm::dyn_cast<WriteLabel>(curLab.get())) {
				wLab->removeReader([&](Event r) {
						return !prefix.contains(r) &&
						       !before.contains(r);
					});
			} else if (auto *eLab = llvm::dyn_cast<ThreadFinishLabel>(curLab.get())) {
				if (!prefix.contains(eLab->getParentJoin()) &&
				    !before.contains(eLab->getParentJoin()))
					eLab->setParentJoin(Event::getInitializer());
			} else if (auto *cLab = llvm::dyn_cast<ThreadCreateLabel>(curLab.get())) {
				/* We can keep the begin event of the child
				 * the since it will not be deleted */
				;
			}
		}
	}
	return result;
}

std::vector<Event>
ExecutionGraph::extractRfs(const std::vector<std::unique_ptr<EventLabel> > &labs) const
{
	std::vector<Event> rfs;

	for (auto const &lab : labs) {
		if (auto *rLab = llvm::dyn_cast<ReadLabel>(lab.get()))
			rfs.push_back(rLab->getRf());
	}
	return rfs;
}


/************************************************************
 ** Calculation of writes a read can read from
 ***********************************************************/

bool ExecutionGraph::isNonTrivial(const Event e) const
{
	return isNonTrivial(getEventLabel(e));
}

bool ExecutionGraph::isNonTrivial(const EventLabel *lab) const
{
	if (auto *lLab = llvm::dyn_cast<LockLabelLAPOR>(lab))
		return isCSEmptyLAPOR(lLab);
	return llvm::isa<MemAccessLabel>(lab) ||
	       llvm::isa<FenceLabel>(lab);
}

bool ExecutionGraph::isCSEmptyLAPOR(const LockLabelLAPOR *lLab) const
{
	if (lLab->getIndex() == getThreadSize(lLab->getThread()) - 1)
		return true;

	auto *nLab = getEventLabel(lLab->getPos().next());
	if (auto *uLab = llvm::dyn_cast<UnlockLabelLAPOR>(nLab))
		return lLab->getLockAddr() == uLab->getLockAddr();
	return false;
}

bool ExecutionGraph::isHbOptRfBefore(const Event e, const Event write) const
{
	const EventLabel *lab = getEventLabel(write);

	BUG_ON(!llvm::isa<WriteLabel>(lab));
	auto *sLab = static_cast<const WriteLabel *>(lab);
	if (sLab->getHbView().contains(e))
		return true;

	for (auto &r : sLab->getReadersList()) {
		if (getHbBefore(r).contains(e))
			return true;
	}
	return false;
}

bool ExecutionGraph::isHbOptRfBeforeInView(const Event e, const Event write,
					   const VectorClock &v) const
{
	const EventLabel *lab = getEventLabel(write);

	BUG_ON(!llvm::isa<WriteLabel>(lab));
	auto *sLab = static_cast<const WriteLabel *>(lab);
	if (sLab->getHbView().contains(e))
		return true;

	for (auto &r : sLab->getReadersList()) {
		if (v.contains(r) && r != e && getHbBefore(r).contains(e))
			return true;
	}
	return false;
}

bool ExecutionGraph::isWriteRfBefore(Event a, Event b) const
{
	auto &before = getEventLabel(b)->getHbView();
	if (before.contains(a))
		return true;

	const EventLabel *lab = getEventLabel(a);

	BUG_ON(!llvm::isa<WriteLabel>(lab));
	auto *wLab = static_cast<const WriteLabel *>(lab);
	for (auto &r : wLab->getReadersList())
		if (before.contains(r))
			return true;
	return false;
}

bool ExecutionGraph::isStoreReadByExclusiveRead(Event store,
						const llvm::GenericValue *ptr) const
{
	for (auto i = 0u; i < getNumThreads(); i++) {
		for (auto j = 0u; j < getThreadSize(i); j++) {
			const EventLabel *lab = getEventLabel(Event(i, j));
			if (!isRMWLoad(lab))
				continue;

			auto *rLab = static_cast<const ReadLabel *>(lab);
			if (rLab->getRf() == store && rLab->getAddr() == ptr)
				return true;
		}
	}
	return false;
}

bool ExecutionGraph::isStoreReadBySettledRMW(Event store, const llvm::GenericValue *ptr,
					     const VectorClock &prefix) const
{
	for (auto i = 0u; i < getNumThreads(); i++) {
		for (auto j = 0u; j < getThreadSize(i); j++) {
			const EventLabel *lab = getEventLabel(Event(i, j));
			if (!isRMWLoad(lab))
				continue;

			auto *rLab = static_cast<const ReadLabel *>(lab);
			if (rLab->getRf() != store || rLab->getAddr() != ptr)
				continue;

			if (!rLab->isRevisitable())
				return true;
			if (prefix.contains(rLab->getPos()))
				return true;
		}
	}
	return false;
}

bool ExecutionGraph::isRecoveryValid() const
{
	PersistencyChecker *pc = getPersChecker();
	BUG_ON(!pc);
	return pc->isRecAcyclic();
}

bool ExecutionGraph::revisitModifiesGraph(const ReadLabel *rLab,
					  const EventLabel *sLab) const
{
	auto v = getViewFromStamp(rLab->getStamp());
	auto &pfx = getPorfBefore(sLab->getPos());

	v.update(pfx);
	for (auto i = 0u; i < getNumThreads(); i++) {
		if (v[i] + 1 != (int) getThreadSize(i))
			return true;
	}
	return false;
}


/************************************************************
 ** Graph modification methods
 ***********************************************************/

void ExecutionGraph::changeRf(Event read, Event store)
{
	EventLabel *lab = events[read.thread][read.index].get();
	BUG_ON(!llvm::isa<ReadLabel>(lab));

	/* First, we set the new reads-from edge */
	ReadLabel *rLab = static_cast<ReadLabel *>(lab);
	Event oldRf = rLab->getRf();
	rLab->setRf(store);

	/*
	 * Now, we need to delete the read from the readers list of oldRf.
	 * For that we need to check:
	 *     1) That the old write it was reading from still exists
	 *     2) That oldRf has not been deleted (and a different event is
	 *        now in its place, perhaps after the restoration of some prefix
	 *        during a revisit)
	 *     3) That oldRf is not the initializer */
	if (oldRf.index > 0 && oldRf.index < (int) getThreadSize(oldRf.thread)) {
		EventLabel *labRef = events[oldRf.thread][oldRf.index].get();
		if (auto *oldLab = llvm::dyn_cast<WriteLabel>(labRef))
			oldLab->removeReader([&](Event r){ return r == rLab->getPos(); });
	}

	/* If this read is now reading from bottom, nothing else to do */
	if (store.isBottom())
		return;

	/* Otherwise, add it to the write's reader list */
	EventLabel *rfLab = events[store.thread][store.index].get();
	if (auto *wLab = llvm::dyn_cast<WriteLabel>(rfLab))
		wLab->addReader(rLab->getPos());
}

bool ExecutionGraph::updateJoin(Event join, Event childLast)
{
	EventLabel *lab = events[join.thread][join.index].get();
	BUG_ON(!llvm::isa<ThreadJoinLabel>(lab));

	auto *jLab = static_cast<ThreadJoinLabel *>(lab);
	EventLabel *cLastLab = events[childLast.thread][childLast.index].get();

	/* If the child thread has not terminated, do not update anything */
	if (!llvm::isa<ThreadFinishLabel>(cLastLab))
		return false;

	auto *fLab = static_cast<ThreadFinishLabel *>(cLastLab);

	jLab->setChildLast(childLast);
	fLab->setParentJoin(jLab->getPos());
	return true;
}

void ExecutionGraph::resetJoin(Event join)
{
	/* If there is no parent join label, return */
	EventLabel *lab = events[join.thread][join.index].get();
	if (!llvm::isa<ThreadJoinLabel>(lab))
		return;

	/* Otherwise, reset parent join */
	auto *jLab = static_cast<ThreadJoinLabel *>(lab);
	jLab->setChildLast(Event::getInitializer());
	return;
}

/*
 * In the case where the events are not added out-of-order in the graph
 * (i.e., an event has a larger timestamp than all its po-predecessors)
 * we can obtain a view of the graph, given a timestamp. This function
 * returns such a view.
 */
View ExecutionGraph::getViewFromStamp(unsigned int stamp) const
{
	View preds;

	for (auto i = 0u; i < getNumThreads(); i++) {
		for (auto j = (int) getThreadSize(i) - 1; j >= 0; j--) {
			const EventLabel *lab = getEventLabel(Event(i, j));
			if (lab->getStamp() <= stamp) {
				preds[i] = j;
				break;
			}
		}
	}
	return preds;
}

DepView ExecutionGraph::getDepViewFromStamp(unsigned int stamp) const
{
	DepView preds;

	for (auto i = 0u; i < getNumThreads(); i++) {
		int prevPos = 0; /* Position of last concrent event in view */
		for (auto j = 1u; j < getThreadSize(i); j++) {
			const EventLabel *lab = getEventLabel(Event(i, j));
			if (lab->getStamp() <= stamp) {
				preds[i] = j;
				preds.addHolesInRange(Event(i, prevPos + 1), j);
				prevPos = j;
			}
		}
	}
	return preds;
}

void ExecutionGraph::changeStoreOffset(const llvm::GenericValue *addr,
				     Event s, int newOffset)
{
	BUG_ON(!llvm::isa<MOCalculator>(getCoherenceCalculator()));
	auto *cohTracker = static_cast<MOCalculator *>(
		getCoherenceCalculator());

	cohTracker->changeStoreOffset(addr, s, newOffset);
}

std::vector<std::pair<Event, Event> >
ExecutionGraph::saveCoherenceStatus(const std::vector<std::unique_ptr<EventLabel> > &prefix,
				    const ReadLabel *rLab) const
{
	return getCoherenceCalculator()->saveCoherenceStatus(prefix, rLab);
}

void ExecutionGraph::cutToStamp(unsigned int stamp)
{
	auto preds = getViewFromStamp(stamp);

	/* Inform all calculators about the events cutted */
	auto &calcs = consistencyCalculators;
	for (auto i = 0u; i < calcs.size(); i++)
		calcs[i]->removeAfter(preds);

	/* Restrict the graph according to the view (keep begins around) */
	for (auto i = 0u; i < getNumThreads(); i++) {
		auto &thr = events[i];
		thr.erase(thr.begin() + preds[i] + 1, thr.end());
	}

	/* Remove any 'pointers' to events that have been removed */
	for (auto i = 0u; i < getNumThreads(); i++) {
		for (auto j = 0u; j < getThreadSize(i); j++) {
			EventLabel *lab = events[i][j].get();
			/*
			 * If it is a join and the respective Finish has been
			 * removed, renew the Views of this label and continue
			 */
			if (auto *jLab = llvm::dyn_cast<ThreadJoinLabel>(lab)) {
				Event cl = jLab->getChildLast();
				if (cl.index >= (int) getThreadSize(cl.thread))
					resetJoin(jLab->getPos());
			} else if (auto *wLab = llvm::dyn_cast<WriteLabel>(lab)) {
				wLab->removeReader([&](Event r){
						return !preds.contains(r);
					});
			}
			/* No special action for CreateLabels; we can
			 * keep the begin event of the child the since
			 * it will not be deleted */
		}
	}
	return;
}

void ExecutionGraph::restoreStorePrefix(const ReadLabel *rLab,
					std::vector<std::unique_ptr<EventLabel> > &storePrefix,
					std::vector<std::pair<Event, Event> > &moPlacings)
{
	auto &calcs = consistencyCalculators;
	for (auto i = 0u; i < calcs.size() ; i++)
		calcs[i]->restorePrefix(rLab, storePrefix, moPlacings);

	std::vector<Event> inserted;

	for (auto &lab : storePrefix) {
		inserted.push_back(lab->getPos());
		if (events[lab->getThread()].size() <= lab->getIndex()) {
			events[lab->getThread()].resize(lab->getIndex());
			events[lab->getThread()].push_back(std::move(lab));
		} else { /* size() > index */
			events[lab->getThread()][lab->getIndex()] = std::move(lab);
		}
	}

	for (const auto &e : inserted) {
		EventLabel *curLab = events[e.thread][e.index].get();
		if (auto *curRLab = llvm::dyn_cast<ReadLabel>(curLab)) {
			curRLab->setRevisitStatus(false);
			Event curRf = curRLab->getRf();
			if (auto *wLab = llvm::dyn_cast<WriteLabel>(
				    events[curRf.thread][curRf.index].get())) {
				wLab->addReader(curRLab->getPos());
			}
		} else if (auto *curWLab = llvm::dyn_cast<WriteLabel>(curLab)) {
			curWLab->removeReader([&](Event r){ return r == rLab->getPos(); });
		}
	}

	/* Do not keep any nullptrs in the graph */
	for (auto i = 0u; i < getNumThreads(); i++) {
		for (auto j = 0u; j < getThreadSize(i); j++) {
			if (events[i][j])
				continue;
			events[i][j] = std::unique_ptr<EmptyLabel>(
				new EmptyLabel(nextStamp(), Event(i, j)));
		}
	}
}


/************************************************************
 ** PSC calculation
 ***********************************************************/

bool ExecutionGraph::isRMWLoad(const EventLabel *lab) const
{
	if (!llvm::isa<CasReadLabel>(lab) && !llvm::isa<FaiReadLabel>(lab))
		return false;
	const ReadLabel *rLab = static_cast<const ReadLabel *>(lab);

	if (lab->getIndex() == (int) getThreadSize(lab->getThread()) - 1)
		return false;
	const EventLabel *nLab =
		getEventLabel(Event(rLab->getThread(), rLab->getIndex() + 1));

	if (!llvm::isa<MemAccessLabel>(nLab))
		return false;
	auto *mLab = static_cast<const MemAccessLabel *>(nLab);

	if ((llvm::isa<CasWriteLabel>(mLab) || llvm::isa<FaiWriteLabel>(mLab)) &&
	    mLab->getAddr() == rLab->getAddr())
		return true;
	return false;
}

bool ExecutionGraph::isRMWLoad(Event e) const
{
	return isRMWLoad(getEventLabel(e));
}

std::pair<std::vector<Event>, std::vector<Event> >
ExecutionGraph::getSCs() const
{
	std::vector<Event> scs, fcs;

	for (auto i = 0u; i < getNumThreads(); i++) {
		for (auto j = 0u; j < getThreadSize(i); j++) {
			const EventLabel *lab = getEventLabel(Event(i, j));
			if (lab->isSC() && !isRMWLoad(lab))
				scs.push_back(lab->getPos());
			if (lab->isSC() && llvm::isa<FenceLabel>(lab))
				fcs.push_back(lab->getPos());
		}
	}
	return std::make_pair(scs,fcs);
}


/************************************************************
 ** Library consistency checking methods
 ***********************************************************/

std::vector<Event> ExecutionGraph::getLibEventsInView(const Library &lib, const View &v)
{
	std::vector<Event> result;

	for (auto i = 0u; i < getNumThreads(); i++) {
		for (auto j = 1; j <= v[i]; j++) { /* Do not consider thread inits */
			const EventLabel *lab = getEventLabel(Event(i, j));

			if (auto *rLab = llvm::dyn_cast<LibReadLabel>(lab)) {
				if (lib.hasMember(rLab->getFunctionName()))
					result.push_back(rLab->getPos());
			}
			if (auto *wLab = llvm::dyn_cast<LibWriteLabel>(lab)) {
				if (lib.hasMember(wLab->getFunctionName()))
					result.push_back(wLab->getPos());
			}
		}
	}
	return result;
}

void ExecutionGraph::getPoEdgePairs(std::vector<std::pair<Event, std::vector<Event> > > &froms,
				    std::vector<Event> &tos)
{
	std::vector<Event> buf;

	for (auto i = 0u; i < froms.size(); i++) {
		buf = {};
		for (auto j = 0u; j < froms[i].second.size(); j++) {
			for (auto &e : tos)
				if (froms[i].second[j].thread == e.thread &&
				    froms[i].second[j].index < e.index)
					buf.push_back(e);
		}
		froms[i].second = buf;
	}
}

void ExecutionGraph::getRfm1EdgePairs(std::vector<std::pair<Event, std::vector<Event> > > &froms,
				      std::vector<Event> &tos)
{
	std::vector<Event> buf;

	for (auto i = 0u; i < froms.size(); i++) {
		buf = {};
		for (auto j = 0u; j < froms[i].second.size(); j++) {
			const EventLabel *lab = getEventLabel(froms[i].second[j]);
			if (auto *rLab = llvm::dyn_cast<ReadLabel>(lab)) {
				if (std::find(tos.begin(), tos.end(), rLab->getRf()) !=
				    tos.end())
					buf.push_back(rLab->getRf());
			}
		}
		froms[i].second = buf;
	}
}

void ExecutionGraph::getRfEdgePairs(std::vector<std::pair<Event, std::vector<Event> > > &froms,
				    std::vector<Event> &tos)
{
	std::vector<Event> buf;

	for (auto i = 0u; i < froms.size(); i++) {
		buf = {};
		for (auto j = 0u; j < froms[i].second.size(); j++) {
			const EventLabel *lab = getEventLabel(froms[i].second[j]);
			if (auto *wLab = llvm::dyn_cast<WriteLabel>(lab)) {
				const std::vector<Event> readers = wLab->getReadersList();
				std::copy_if(readers.begin(), readers.end(),
					     std::back_inserter(buf),
					     [&](const Event &e) {
						     return std::find(tos.begin(), tos.end(),
								      e) != tos.end();
					     });
			}
		}
		froms[i].second = buf;
	}
}

void ExecutionGraph::getHbEdgePairs(std::vector<std::pair<Event, std::vector<Event> > > &froms,
				    std::vector<Event> &tos)
{
	std::vector<Event> buf;

	for (auto i = 0u; i < froms.size(); i++) {
		buf = {};
		for (auto j = 0u; j < froms[i].second.size(); j++) {
			for (auto &e : tos) {
				auto &before = getHbBefore(e);
				if (froms[i].second[j].index <
				    before[froms[i].second[j].thread])
					buf.push_back(e);
			}
		}
		froms[i].second = buf;
	}
}

void ExecutionGraph::getWbEdgePairs(std::vector<std::pair<Event, std::vector<Event> > > &froms,
				    std::vector<Event> &tos)
{
	auto *cc = getCoherenceCalculator();
	BUG_ON(!llvm::isa<WBCalculator>(cc));
	auto *cohTracker = static_cast<WBCalculator *>(cc);
	std::vector<Event> buf;

	for (auto i = 0u; i < froms.size(); i++) {
		buf = {};
		for (auto j = 0u; j < froms[i].second.size(); j++) {
			const EventLabel *lab = getEventLabel(froms[i].second[j]);
			if (!llvm::isa<WriteLabel>(lab))
				continue;

			auto *wLab = static_cast<const WriteLabel *>(lab);
			View v(getHbBefore(tos[0]));
			for (auto &t : tos)
				v.update(getEventLabel(t)->getHbView());

			auto wb = cohTracker->calcWbRestricted(wLab->getAddr(), v);
			auto &ss = wb.getElems();
			// TODO: Make a map with already calculated WBs??

			if (std::find(ss.begin(), ss.end(), wLab->getPos()) == ss.end())
				continue;

			/* Collect all wb-after stores that are in "tos" range */
			auto k = wb.getIndex(wLab->getPos());
			for (auto l = 0u; l < ss.size(); l++)
				if (wb(k, l))
					buf.push_back(ss[l]);
		}
		froms[i].second = buf;
	}
}

void ExecutionGraph::getMoEdgePairs(std::vector<std::pair<Event, std::vector<Event> > > &froms,
				    std::vector<Event> &tos)
{
	std::vector<Event> buf;

	BUG_ON(!llvm::isa<MOCalculator>(getCoherenceCalculator()));
	auto *cohTracker = static_cast<MOCalculator *>(getCoherenceCalculator());

	for (auto i = 0u; i < froms.size(); i++) {
		buf = {};
		for (auto j = 0u; j < froms[i].second.size(); j++) {
			const EventLabel *lab = getEventLabel(froms[i].second[j]);
			if (!llvm::isa<WriteLabel>(lab))
				continue;

			/* Collect all mo-after events that are in the "tos" range */
			auto *wLab = static_cast<const WriteLabel *>(lab);
			auto moAfter = cohTracker->getMOAfter(wLab->getAddr(), wLab->getPos());
			for (const auto &s : moAfter)
				if (std::find(tos.begin(), tos.end(), s) != tos.end())
					buf.push_back(s);
		}
		froms[i].second = buf;
	}
}

void ExecutionGraph::calcSingleStepPairs(std::vector<std::pair<Event, std::vector<Event> > > &froms,
					 const std::string &step, std::vector<Event> &tos)
{
	if (step == "po")
		return getPoEdgePairs(froms, tos);
	else if (step == "rf")
		return getRfEdgePairs(froms, tos);
	else if (step == "hb")
		return getHbEdgePairs(froms, tos);
	else if (step == "rf-1")
		return getRfm1EdgePairs(froms, tos);
	else if (step == "wb")
		return getWbEdgePairs(froms, tos);
	else if (step == "mo")
		return getMoEdgePairs(froms, tos);
	else
		BUG();
}

void addEdgePairsToMatrix(std::vector<std::pair<Event, std::vector<Event> > > &pairs,
			  AdjList<Event, EventHasher> &matrix)
{
	for (auto &p : pairs) {
		for (auto k = 0u; k < p.second.size(); k++) {
			matrix.addEdge(p.first, p.second[k]);
		}
	}
}

void ExecutionGraph::addStepEdgeToMatrix(std::vector<Event> &es,
					 AdjList<Event, EventHasher> &relMatrix,
					 const std::vector<std::string> &substeps)
{
	std::vector<std::pair<Event, std::vector<Event> > > edges;

	/* Initialize edges */
	for (auto &e : es)
		edges.push_back(std::make_pair(e, std::vector<Event>({e})));

	for (auto i = 0u; i < substeps.size(); i++)
		calcSingleStepPairs(edges, substeps[i], es);
	addEdgePairsToMatrix(edges, relMatrix);
}

llvm::StringMap<AdjList<Event, EventHasher> >
ExecutionGraph::calculateAllRelations(const Library &lib, std::vector<Event> &es)
{
	llvm::StringMap<AdjList<Event, EventHasher> > relMap;

	for (auto &r : lib.getRelations()) {
		AdjList<Event, EventHasher> relMatrix(es);
		auto &steps = r.getSteps();
		for (auto &s : steps)
			addStepEdgeToMatrix(es, relMatrix, s);

		if (r.isTransitive())
			relMatrix.transClosure();
		relMap[r.getName()] = relMatrix;
	}
	return relMap;
}

bool ExecutionGraph::isLibConsistentInView(const Library &lib, const View &v)
{
	auto es = getLibEventsInView(lib, v);
	auto relations = calculateAllRelations(lib, es);
	auto &constraints = lib.getConstraints();
	if (std::all_of(constraints.begin(), constraints.end(),
			[&](const Constraint &c)
			{ return relations[c.getName()].isIrreflexive(); }))
		return true;
	return false;
}

void ExecutionGraph::addInvalidRfs(Event read, const std::vector<Event> &rfs)
{
	EventLabel *lab = events[read.thread][read.index].get();
	BUG_ON(!llvm::isa<LibReadLabel>(lab));

	auto *lLab = static_cast<LibReadLabel *>(lab);
	for (auto &s : rfs)
		lLab->addInvalidRf(s);
}

void ExecutionGraph::addBottomToInvalidRfs(Event read)
{
	EventLabel *lab = events[read.thread][read.index].get();

	if (auto *rLab = llvm::dyn_cast<LibReadLabel>(lab)) {
		rLab->addInvalidRf(Event::getInitializer());
		return;
	}
	BUG();
}


/************************************************************
 ** Debugging methods
 ***********************************************************/

static bool containsEvent(const std::vector<Event> &es, const Event e)
{
	return std::find(es.begin(), es.end(), e) != es.end();
}

void ExecutionGraph::validate(void)
{
	for (auto i = 0u; i < getNumThreads(); i++) {
		for (auto j = 0u; j < getThreadSize(i); j++) {
			const EventLabel *lab = getEventLabel(Event(i, j));
			if (auto *rLab = llvm::dyn_cast<ReadLabel>(lab)) {
				if (rLab->getRf().isInitializer())
					continue;

				auto *rfLab = static_cast<const WriteLabel *>(
					getEventLabel(rLab->getRf()));
				if (containsEvent(rfLab->getReadersList(), rLab->getPos()))
					continue;
				WARN("Read event is not the appropriate rf-1 list!\n");
				llvm::dbgs() << rLab->getPos() << "\n";
				llvm::dbgs() << *this << "\n";
				exit(EGENMC);
			}
			if (auto *wLab = llvm::dyn_cast<WriteLabel>(lab)) {
				const std::vector<Event> &rs = wLab->getReadersList();
				if (llvm::isa<FaiWriteLabel>(wLab) ||
				    llvm::isa<CasWriteLabel>(wLab)) {
					if (1 >= std::count_if(rs.begin(), rs.end(),
							       [&](const Event &r) {
								       return isRMWLoad(r);
							       }))
						continue;
					WARN("RMW store is read from more than 1 load!\n");
					llvm::dbgs() << "RMW store: " << wLab->getPos()
						     << "\nReads:";
					for (auto &r : rs)
						llvm::dbgs() << r << " ";
					llvm::dbgs() << "\n";
					llvm::dbgs() << *this << "\n";
					exit(EGENMC);
				}

				if (std::any_of(rs.begin(), rs.end(), [&](Event r) {
				        if (auto *rLab = llvm::dyn_cast<ReadLabel>(
						    getEventLabel(r))) {
						return rLab->getRf() != wLab->getPos();
					} else {
						WARN("Non-read event found in rf-1 list!\n");
						exit(EGENMC);
					}
					})) {
						WARN("Write event is not marked in the read event!\n");
						llvm::dbgs() << wLab->getPos() << "\n";
						llvm::dbgs() << *this << "\n";
						exit(EGENMC);
				}
				for (auto &r : rs) {
					if (r.thread > (int) getNumThreads() ||
					    r.index >= (int) getThreadSize(r.thread)) {
						WARN("Event in write's rf-list does not exist!\n");
						llvm::dbgs() << r << "\n";
						llvm::dbgs() << *this << "\n";
						exit(EGENMC);
					}
				}

			}
		}
	}
	return;
}


/*******************************************************************************
 **                           Overloaded operators
 ******************************************************************************/

llvm::raw_ostream& operator<<(llvm::raw_ostream &s, const ExecutionGraph &g)
{
	for (auto i = 0u; i < g.getNumThreads(); i++) {
		s << "Thread " << i << ":\n";
		for (auto j = 0u; j < g.getThreadSize(i); j++) {
			const EventLabel *lab = g.getEventLabel(Event(i, j));
			s << "\t" << *lab << "\n";
		}
	}
	s << "Thread sizes:\n\t";
	for (auto i = 0u; i < g.getNumThreads(); i++)
		s << g.events[i].size() << " ";
	s << "\n";
	return s;
}<|MERGE_RESOLUTION|>--- conflicted
+++ resolved
@@ -193,19 +193,11 @@
 			if (suLab->getAddr() == uLab->getAddr())
 				locUnlocks.push_back(suLab->getPos());
 		}
-<<<<<<< HEAD
-		if (auto *lLab = llvm::dyn_cast<LockCasReadLabel>(lab)) {
-			if (lLab->getAddr() == uLab->getAddr()) {
-				if (locUnlocks.empty())
-					return lLab->getPos();
-=======
 		if (auto *lLab = llvm::dyn_cast<CasWriteLabel>(lab)) {
-			auto ct = lLab->getCasType();
-			if ((ct == CasReadLabel::CT_Lock || ct == CasReadLabel::CT_Trylock) &&
+			if ((llvm::isa<LockCasWriteLabel>(lLab) || llvm::isa<TrylockCasWriteLabel>(lLab)) &&
 			    lLab->getAddr() == uLab->getAddr()) {
 				if (locUnlocks.empty())
 					return lLab->getPos().prev();
->>>>>>> f27db937
 				locUnlocks.pop_back();
 			}
 		}
@@ -217,16 +209,17 @@
 {
 	std::vector<Event> locLocks;
 
-	auto *lLab = llvm::dyn_cast<LockCasReadLabel>(getEventLabel(lock));
-	BUG_ON(!lLab);
-
-	for (auto j = lock.index + 1; j < getThreadSize(lock.thread); j++) {
+	auto *lLab = llvm::dyn_cast<CasReadLabel>(getEventLabel(lock));
+	BUG_ON(!lLab || (!llvm::isa<LockCasReadLabel>(lLab) && !llvm::isa<TrylockCasReadLabel>(lLab)));
+
+	for (auto j = lock.index + 2; j < getThreadSize(lock.thread); j++) { /* skip next event */
 		const EventLabel *lab = getEventLabel(Event(lock.thread, j));
 
 		/* In case support for reentrant locks is added... */
-		if (auto *slLab = llvm::dyn_cast<LockCasReadLabel>(lab)) {
-			if (slLab->getAddr() == lLab->getAddr())
-				locLocks.push_back(slLab->getPos());
+		if (auto *slLab = llvm::dyn_cast<CasWriteLabel>(lab)) {
+			if ((llvm::isa<LockCasWriteLabel>(slLab) || llvm::isa<TrylockCasWriteLabel>(slLab)) &&
+			    slLab->getAddr() == lLab->getAddr())
+				locLocks.push_back(slLab->getPos().prev());
 		}
 		if (auto *uLab = llvm::dyn_cast<UnlockWriteLabel>(lab)) {
 			if (uLab->getAddr() == lLab->getAddr()) {

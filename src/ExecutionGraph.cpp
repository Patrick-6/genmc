--- conflicted
+++ resolved
@@ -427,103 +427,15 @@
 
 bool ExecutionGraph::isCoMaximal(SAddr addr, Event e, bool checkCache /* = false */)
 {
-	// auto *cc = getCoherenceCalculator();
-
 	if (e.isInitializer())
 		return co_begin(addr) == co_end(addr);
 	return co_begin(addr) != co_end(addr) && e == co_rbegin(addr)->getPos();
-
-	// if (checkCache)
-	// 	// return cc->isCachedCoMaximal(addr, e);
-	// 	return e.isInitializer() ? co_begin(addr) == co_end(addr) :
-	// 		++co_iterator(*getWriteLabel(e)) == co_end(addr);
-	// if (getFPStatus() == FS_Done && getFPType() == t)
-	// 	return isCoMaximalInRel(getPerLocRelation(RelationId::co), addr, e);
-	// if (t == CheckConsType::fast)
-	// 	// return cc->isCoMaximal(addr, e);
-	// 	return e.isInitializer() ? co_begin(addr) == co_end(addr) :
-	// 		++co_iterator(*getWriteLabel(e)) == co_end(addr);
-
-	// isConsistent(t);
-	// return isCoMaximalInRel(getPerLocRelation(RelationId::co), addr, e);
 }
 
 void ExecutionGraph::trackCoherenceAtLoc(SAddr addr)
 {
-<<<<<<< HEAD
-	return getCoherenceCalculator()->trackCoherenceAtLoc(addr);
-}
-
-std::pair<int, int>
-ExecutionGraph::getCoherentPlacings(SAddr addr, Event pos, bool isRMW) {
-	return getCoherenceCalculator()->getPossiblePlacings(addr, pos, isRMW);
-};
-
-std::vector<Event>
-ExecutionGraph::getCoherentStores(SAddr addr, Event pos)
-{
-	return getCoherenceCalculator()->getCoherentStores(addr, pos);
-}
-
-std::vector<Event>
-ExecutionGraph::getCoherentRevisits(const WriteLabel *wLab)
-{
-	return getCoherenceCalculator()->getCoherentRevisits(wLab);
-}
-
-std::unique_ptr<VectorClock>
-ExecutionGraph::getRevisitView(const BackwardRevisit &r) const
-{
-	auto *rLab = getReadLabel(r.getPos());
-	auto preds = std::make_unique<View>(getViewFromStamp(rLab->getStamp()));
-	preds->update(getWriteLabel(r.getRev())->getPorfView());
-	if (auto *br = llvm::dyn_cast<BackwardRevisitHELPER>(&r))
-		preds->update(getWriteLabel(br->getMid())->getPorfView());
-	return std::move(preds);
-}
-
-const DepView &ExecutionGraph::getPPoRfBefore(Event e) const
-{
-	return getEventLabel(e)->getPPoRfView();
-}
-
-const View &ExecutionGraph::getPorfBefore(Event e) const
-{
-	return getEventLabel(e)->getPorfView();
-}
-
-const View &ExecutionGraph::getHbPoBefore(Event e) const
-{
-	return getPreviousNonEmptyLabel(e)->getHbView();
-}
-
-#define IMPLEMENT_POPULATE_ENTRIES(MATRIX, GET_VIEW)			\
-do {								        \
-									\
-        const std::vector<Event> &es = MATRIX.getElems();		\
-        auto len = es.size();						\
-									\
-        for (auto i = 0u; i < len; i++) {				\
-		for (auto j = 0u; j < len; j++) {			\
-			if (es[i] != es[j] &&				\
-			    GET_VIEW(es[j]).contains(es[i]))		\
-				MATRIX.addEdge(i, j);			\
-		}							\
-        }								\
-} while (0)
-
-void ExecutionGraph::populatePorfEntries(AdjList<Event, EventHasher> &relation) const
-{
-	IMPLEMENT_POPULATE_ENTRIES(relation, getPorfBefore);
-}
-
-void ExecutionGraph::populatePPoRfEntries(AdjList<Event, EventHasher> &relation) const
-{
-	IMPLEMENT_POPULATE_ENTRIES(relation, getPPoRfBefore);
-=======
 	coherence[addr];
 	getInitLabel()->initRfs.emplace(addr, CopyableIList<ReadLabel>());
->>>>>>> 8092b18f
 }
 
 /************************************************************
@@ -532,46 +444,10 @@
 
 void ExecutionGraph::removeLast(unsigned int thread)
 {
-<<<<<<< HEAD
-	auto stamp = getEventLabel(e)->getStamp();
-	return std::make_unique<View>(getViewFromStamp(stamp));
-}
-
-#ifdef ENABLE_GENMC_DEBUG
-std::vector<std::unique_ptr<EventLabel> >
-ExecutionGraph::getPrefixLabelsNotBefore(const WriteLabel *sLab,
-					 const ReadLabel *rLab) const
-{
-	std::vector<std::unique_ptr<EventLabel> > result;
-
-	auto &prefix = sLab->getPorfView();
-	auto before = getViewFromStamp(rLab->getStamp());
-	for (auto i = 0u; i < getNumThreads(); i++) {
-		for (auto j = before[i] + 1; j <= prefix[i]; j++) {
-			const EventLabel *lab = getEventLabel(Event(i, j));
-			result.push_back(lab->clone());
-
-			auto &curLab = result.back();
-			if (auto *wLab = llvm::dyn_cast<WriteLabel>(curLab.get())) {
-				wLab->removeReader([&](Event r) {
-						return !prefix.contains(r) &&
-						       !before.contains(r);
-					});
-			} else if (auto *eLab = llvm::dyn_cast<ThreadFinishLabel>(curLab.get())) {
-				if (!prefix.contains(eLab->getParentJoin()) &&
-				    !before.contains(eLab->getParentJoin()))
-					eLab->setParentJoin(Event::getInitializer());
-			} else if (auto *cLab = llvm::dyn_cast<ThreadCreateLabel>(curLab.get())) {
-				/* We can keep the begin event of the child
-				 * the since it will not be deleted */
-				;
-			}
-=======
 	auto *lab = getLastThreadLabel(thread);
 	if (auto *rLab = llvm::dyn_cast<ReadLabel>(lab)) {
 		if (auto *wLab = llvm::dyn_cast_or_null<WriteLabel>(rLab->getRf())) {
 			wLab->removeReader([&](ReadLabel &oLab){ return &oLab == rLab; });
->>>>>>> 8092b18f
 		}
 	}
 	if (auto *wLab = llvm::dyn_cast<WriteLabel>(lab)) {
@@ -640,14 +516,6 @@
 			return true;
 	}
 	return false;
-}
-
-bool ExecutionGraph::isRecoveryValid() const
-{
-	BUG();
-	// PersistencyChecker *pc = getPersChecker();
-	// BUG_ON(!pc);
-	// return pc->isRecAcyclic();
 }
 
 

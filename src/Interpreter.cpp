--- conflicted
+++ resolved
@@ -61,11 +61,7 @@
 
 /// create - Create a new interpreter object.  This can never fail.
 ///
-<<<<<<< HEAD
 ExecutionEngine *Interpreter::create(std::unique_ptr<Module> M, ModuleInfo &&MI, GenMCDriver *driver,
-=======
-ExecutionEngine *Interpreter::create(std::unique_ptr<Module> M, const ModuleInfo &MI, GenMCDriver *driver,
->>>>>>> 2a5c16c0
 				     const Config *userConf, std::string* ErrStr) {
   // Tell this Module to materialize everything and release the GVMaterializer.
 #ifdef LLVM_MODULE_MATERIALIZE_ALL_PERMANENTLY_ERRORCODE_BOOL
@@ -100,11 +96,7 @@
   }
 #endif
 
-<<<<<<< HEAD
   return new Interpreter(std::move(M), std::move(MI), driver, userConf);
-=======
-  return new Interpreter(std::move(M), MI, driver, userConf);
->>>>>>> 2a5c16c0
 }
 
 /* Thread::seed is ODR-used -- we need to provide a definition (C++14) */
@@ -220,128 +212,6 @@
 void Interpreter::reclaimUnusedFd(int fd)
 {
 	MI.fsInfo.fds.reset(fd);
-<<<<<<< HEAD
-=======
-}
-
-void collectUnnamedGlobalAddress(Value *v, char *ptr, unsigned int typeSize,
-				 std::unordered_map<const void *, std::string> &vars)
-{
-	BUG_ON(!isa<GlobalVariable>(v));
-	auto gv = static_cast<GlobalVariable *>(v);
-
-	/* Exit if it is a private variable; it is not accessible in the program */
-	if (gv->hasPrivateLinkage())
-		return;
-
-	/* Otherwise, collect the addresses anyway and use a default name */
-	WARN_ONCE("name-info", ("Inadequate naming info for variable " +
-				v->getName() + ".\nPlease submit a bug report to "
-				PACKAGE_BUGREPORT "\n"));
-	for (auto i = 0u; i < typeSize; i++) {
-		vars[ptr + i] = v->getName();
-	}
-	return;
-}
-
-void updateVarInfoHelper(char *ptr, unsigned int typeSize,
-			 std::unordered_map<const void *, std::string> &vars,
-			 VariableInfo::NameInfo &vi, const std::string &baseName)
-{
-	/* If there are no info for the variable, just use the base name.
-	 * (Except for internal types, this should normally be handled by the caller) */
-	if (vi.empty()) {
-		for (auto j = 0u; j < typeSize; j++)
-			vars[ptr + j] = baseName;
-		return;
-	}
-
-	/* If there is no name for the beginning of the block, use a default one */
-	if (vi[0].first != 0) {
-		WARN_ONCE("name-info", ("Inadequate naming info for variable " +
-					baseName + ".\nPlease submit a bug report to "
-					PACKAGE_BUGREPORT "\n"));
-		for (auto j = 0u; j < vi[0].first; j++)
-			vars[ptr + j] = baseName;
-	}
-	for (auto i = 0u; i < vi.size() - 1; i++) {
-		for (auto j = 0u; j < vi[i + 1].first - vi[i].first; j++)
-			vars[ptr + vi[i].first + j] = baseName + vi[i].second;
-	}
-	auto &last = vi.back();
-	for (auto j = 0u; j < typeSize - last.first; j++)
-		vars[ptr + last.first + j] = baseName + last.second;
-	return;
-}
-
-void Interpreter::updateUserTypedVarName(char *ptr, unsigned int typeSize, Storage s,
-					 Value *v, const std::string &prefix,
-					 const std::string &internal)
-{
-	auto &vars = varNames[static_cast<int>(s)];
-	auto &vi = (s == Storage::ST_Automatic) ? MI.varInfo.localInfo[v] : MI.varInfo.globalInfo[v];
-
-	if (vi.empty()) {
-		/* If it is not a local value, then we should collect the address
-		 * anyway, since globalVars will be used to check whether some
-		 * access accesses a global variable */
-		if (s == Storage::ST_Static)
-			collectUnnamedGlobalAddress(v, ptr, typeSize, vars);
-		return;
-	}
-	updateVarInfoHelper(ptr, typeSize, vars, vi, v->getName());
-	return;
-}
-
-void Interpreter::updateUserUntypedVarName(char *ptr, unsigned int typeSize, Storage s,
-					   Value *v, const std::string &prefix,
-					   const std::string &internal)
-{
-	/* FIXME: Does nothing now */
-	return;
-}
-
-void Interpreter::updateInternalVarName(char *ptr, unsigned int typeSize, Storage s,
-					Value *v, const std::string &prefix,
-					const std::string &internal)
-{
-	auto &vars = varNames[static_cast<int>(s)];
-	auto &vi = MI.varInfo.internalInfo[internal]; /* should be the name for internals */
-
-	updateVarInfoHelper(ptr, typeSize, vars, vi, prefix);
-	return;
-}
-
-void Interpreter::updateVarNameInfo(char *ptr, unsigned int typeSize, Storage s,
-				    AddressSpace spc, Value *v,
-				    const std::string &prefix, const std::string &extra)
-{
-	if (spc == AddressSpace::AS_Internal) {
-		updateInternalVarName(ptr, typeSize, s, v, prefix, extra);
-		return;
-	}
-
-	BUG_ON(spc != AddressSpace::AS_User);
-	switch (s) {
-	case Storage::ST_Static:
-	case Storage::ST_Automatic:
-		updateUserTypedVarName(ptr, typeSize, s, v, prefix, extra);
-		return;
-	case Storage::ST_Heap:
-		updateUserUntypedVarName(ptr, typeSize, s, v, prefix, extra);
-		return;
-	default:
-		BUG();
-	}
-	return;
-}
-
-void Interpreter::eraseVarNameInfo(char *addr, unsigned int size, Storage s, AddressSpace spc)
-{
-	for (auto i = 0u; i < size; i++)
-		varNames[static_cast<int>(s)].erase(addr + i);
-	return;
->>>>>>> 2a5c16c0
 }
 
 #ifdef LLVM_GLOBALVALUE_HAS_GET_ADDRESS_SPACE
@@ -360,15 +230,6 @@
 		char *ptr = static_cast<char *>(GVTOP(getConstantValue(&v)));
 		unsigned int typeSize =
 		        getDataLayout().getTypeAllocSize(v.getType()->getElementType());
-<<<<<<< HEAD
-=======
-
-		/* The allocation pool will point just after the static address
-		 * WARNING: This will not track the allocated space. Do that
-		 * either below, or elsewhere for internal variables */
-		if (!allocBegin || ptr > allocBegin)
-			allocBegin = ptr + typeSize;
->>>>>>> 2a5c16c0
 
 		/* Record whether this is a thread local variable or not */
 		if (v.isThreadLocal()) {
@@ -610,16 +471,9 @@
 //===----------------------------------------------------------------------===//
 // Interpreter ctor - Initialize stuff
 //
-<<<<<<< HEAD
 Interpreter::Interpreter(std::unique_ptr<Module> M, ModuleInfo &&MI,
 			 GenMCDriver *driver, const Config *userConf)
-	: ExecutionEngine(std::move(M)), MI(std::move(MI)), driver(driver),
-	  staticAllocMap(samAlloc) {
-=======
-Interpreter::Interpreter(std::unique_ptr<Module> M, const ModuleInfo &MI,
-			 GenMCDriver *driver, const Config *userConf)
-  : ExecutionEngine(std::move(M)), MI(MI), driver(driver) {
->>>>>>> 2a5c16c0
+	: ExecutionEngine(std::move(M)), MI(std::move(MI)), driver(driver), staticAllocMap(samAlloc) {
 
   memset(&ExitValue.Untyped, 0, sizeof(ExitValue.Untyped));
 
@@ -631,10 +485,6 @@
   IL = new IntrinsicLowering(getDataLayout());
 
   auto mod = Modules.back().get();
-<<<<<<< HEAD
-=======
-  varNames.grow(static_cast<int>(Storage::ST_StorageLast));
->>>>>>> 2a5c16c0
   collectStaticAddresses(mod);
 
   /* Set up a dependency tracker if the model requires it */

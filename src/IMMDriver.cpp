--- conflicted
+++ resolved
@@ -279,352 +279,7 @@
 	lab->setPPoRfView(std::move(pporf));
 }
 
-<<<<<<< HEAD
 void IMMDriver::calcJoinViews(ThreadJoinLabel *lab)
-=======
-std::unique_ptr<ReadLabel>
-IMMDriver::createReadLabel(int tid, int index, llvm::AtomicOrdering ord,
-			     const llvm::GenericValue *ptr, const llvm::Type *typ,
-			     Event rf)
-{
-	auto &g = getGraph();
-	Event pos(tid, index);
-	auto lab = LLVM_MAKE_UNIQUE<ReadLabel>(g.nextStamp(), ord, pos, ptr, typ, rf);
-
-	calcBasicReadViews(lab.get());
-	return std::move(lab);
-}
-
-std::unique_ptr<FaiReadLabel>
-IMMDriver::createFaiReadLabel(int tid, int index, llvm::AtomicOrdering ord,
-			      const llvm::GenericValue *ptr, const llvm::Type *typ,
-			      Event rf, llvm::AtomicRMWInst::BinOp op,
-			      const llvm::GenericValue &opValue,
-			      FaiReadLabel::FaiType ft)
-{
-	auto &g = getGraph();
-	Event pos(tid, index);
-	auto lab = LLVM_MAKE_UNIQUE<FaiReadLabel>(g.nextStamp(), ord, pos, ptr, typ,
-						  rf, op, opValue, ft);
-
-	calcBasicReadViews(lab.get());
-	return std::move(lab);
-}
-
-std::unique_ptr<CasReadLabel>
-IMMDriver::createCasReadLabel(int tid, int index, llvm::AtomicOrdering ord,
-				const llvm::GenericValue *ptr, const llvm::Type *typ,
-				Event rf, const llvm::GenericValue &expected,
-				const llvm::GenericValue &swap, CasReadLabel::CasType casType)
-{
-	auto &g = getGraph();
-	Event pos(tid, index);
-	auto lab = LLVM_MAKE_UNIQUE<CasReadLabel>(g.nextStamp(), ord, pos, ptr, typ,
-						   rf, expected, swap, casType);
-
-	calcBasicReadViews(lab.get());
-	return std::move(lab);
-}
-
-std::unique_ptr<LibReadLabel>
-IMMDriver::createLibReadLabel(int tid, int index, llvm::AtomicOrdering ord,
-			      const llvm::GenericValue *ptr, const llvm::Type *typ,
-			      Event rf, std::string functionName)
-{
-	auto &g = getGraph();
-	Event pos(tid, index);
-	auto lab = LLVM_MAKE_UNIQUE<LibReadLabel>(g.nextStamp(), ord, pos, ptr,
-						   typ, rf, functionName);
-	calcBasicReadViews(lab.get());
-	return std::move(lab);
-}
-
-std::unique_ptr<DskReadLabel>
-IMMDriver::createDskReadLabel(int tid, int index, llvm::AtomicOrdering ord,
-			      const llvm::GenericValue *ptr, const llvm::Type *typ,
-			      Event rf)
-{
-	auto &g = getGraph();
-	Event pos(tid, index);
-	auto lab = LLVM_MAKE_UNIQUE<DskReadLabel>(g.nextStamp(), ord, pos, ptr,
-						  typ, rf);
-	calcBasicReadViews(lab.get());
-	if (getConf()->persevere)
-		g.getPersChecker()->calcMemAccessPbView(lab.get());
-	return std::move(lab);
-}
-
-std::unique_ptr<WriteLabel>
-IMMDriver::createStoreLabel(int tid, int index, llvm::AtomicOrdering ord,
-			    const llvm::GenericValue *ptr, const llvm::Type *typ,
-			    const llvm::GenericValue &val, bool isUnlock)
-{
-	auto &g = getGraph();
-	Event pos(tid, index);
-	auto lab = LLVM_MAKE_UNIQUE<WriteLabel>(g.nextStamp(), ord, pos, ptr,
-						 typ, val, isUnlock);
-	calcBasicWriteViews(lab.get());
-	calcWriteMsgView(lab.get());
-	return std::move(lab);
-}
-
-std::unique_ptr<FaiWriteLabel>
-IMMDriver::createFaiStoreLabel(int tid, int index, llvm::AtomicOrdering ord,
-				 const llvm::GenericValue *ptr, const llvm::Type *typ,
-				 const llvm::GenericValue &val)
-{
-	auto &g = getGraph();
-	Event pos(tid, index);
-	auto lab = LLVM_MAKE_UNIQUE<FaiWriteLabel>(g.nextStamp(), ord, pos,
-						    ptr, typ, val);
-	calcBasicWriteViews(lab.get());
-	calcRMWWriteMsgView(lab.get());
-	return std::move(lab);
-}
-
-std::unique_ptr<CasWriteLabel>
-IMMDriver::createCasStoreLabel(int tid, int index, llvm::AtomicOrdering ord,
-				 const llvm::GenericValue *ptr, const llvm::Type *typ,
-				 const llvm::GenericValue &val, CasReadLabel::CasType casType)
-{
-	auto &g = getGraph();
-	Event pos(tid, index);
-	auto lab = LLVM_MAKE_UNIQUE<CasWriteLabel>(g.nextStamp(), ord, pos, ptr,
-						    typ, val, casType);
-
-	calcBasicWriteViews(lab.get());
-	calcRMWWriteMsgView(lab.get());
-	return std::move(lab);
-}
-
-std::unique_ptr<LibWriteLabel>
-IMMDriver::createLibStoreLabel(int tid, int index, llvm::AtomicOrdering ord,
-			       const llvm::GenericValue *ptr, const llvm::Type *typ,
-			       llvm::GenericValue &val, std::string functionName,
-			       bool isInit)
-{
-	auto &g = getGraph();
-	Event pos(tid, index);
-	auto lab = LLVM_MAKE_UNIQUE<LibWriteLabel>(g.nextStamp(), ord, pos, ptr,
-						    typ, val, functionName, isInit);
-
-	calcBasicWriteViews(lab.get());
-	calcWriteMsgView(lab.get());
-	return std::move(lab);
-}
-
-std::unique_ptr<DskWriteLabel>
-IMMDriver::createDskWriteLabel(int tid, int index, llvm::AtomicOrdering ord,
-			       const llvm::GenericValue *ptr, const llvm::Type *typ,
-			       const llvm::GenericValue &val, void *mapping)
-{
-	auto &g = getGraph();
-	Event pos(tid, index);
-	auto lab = LLVM_MAKE_UNIQUE<DskWriteLabel>(
-		g.nextStamp(), ord, pos, ptr, typ, val, mapping);
-
-	calcBasicWriteViews(lab.get());
-	calcWriteMsgView(lab.get());
-	if (getConf()->persevere)
-		g.getPersChecker()->calcMemAccessPbView(lab.get());
-	return std::move(lab);
-}
-
-std::unique_ptr<DskMdWriteLabel>
-IMMDriver::createDskMdWriteLabel(int tid, int index, llvm::AtomicOrdering ord,
-				 const llvm::GenericValue *ptr, const llvm::Type *typ,
-				 const llvm::GenericValue &val, void *mapping,
-				 std::pair<void *, void *> ordDataRange)
-{
-	auto &g = getGraph();
-	Event pos(tid, index);
-	auto lab = LLVM_MAKE_UNIQUE<DskMdWriteLabel>(
-		g.nextStamp(), ord, pos, ptr, typ, val, mapping, ordDataRange);
-
-	calcBasicWriteViews(lab.get());
-	calcWriteMsgView(lab.get());
-	if (getConf()->persevere)
-		g.getPersChecker()->calcMemAccessPbView(lab.get());
-	return std::move(lab);
-}
-
-std::unique_ptr<DskDirWriteLabel>
-IMMDriver::createDskDirWriteLabel(int tid, int index, llvm::AtomicOrdering ord,
-				  const llvm::GenericValue *ptr, const llvm::Type *typ,
-				  const llvm::GenericValue &val, void *mapping)
-{
-	auto &g = getGraph();
-	Event pos(tid, index);
-	auto lab = LLVM_MAKE_UNIQUE<DskDirWriteLabel>(
-		g.nextStamp(), ord, pos, ptr, typ, val, mapping);
-
-	calcBasicWriteViews(lab.get());
-	calcWriteMsgView(lab.get());
-	if (getConf()->persevere)
-		g.getPersChecker()->calcMemAccessPbView(lab.get());
-	return std::move(lab);
-}
-
-std::unique_ptr<DskJnlWriteLabel>
-IMMDriver::createDskJnlWriteLabel(int tid, int index, llvm::AtomicOrdering ord,
-				  const llvm::GenericValue *ptr, const llvm::Type *typ,
-				  const llvm::GenericValue &val, void *mapping, void *transInode)
-{
-	auto &g = getGraph();
-	Event pos(tid, index);
-	auto lab = LLVM_MAKE_UNIQUE<DskJnlWriteLabel>(
-		g.nextStamp(), ord, pos, ptr, typ, val, mapping, transInode);
-
-	calcBasicWriteViews(lab.get());
-	calcWriteMsgView(lab.get());
-	if (getConf()->persevere)
-		g.getPersChecker()->calcMemAccessPbView(lab.get());
-	return std::move(lab);
-}
-
-std::unique_ptr<FenceLabel>
-IMMDriver::createFenceLabel(int tid, int index, llvm::AtomicOrdering ord)
-{
-	auto &g = getGraph();
-	Event pos(tid, index);
-	auto lab = LLVM_MAKE_UNIQUE<FenceLabel>(g.nextStamp(), ord, pos);
-
-	calcBasicFenceViews(lab.get());
-	return std::move(lab);
-}
-
-std::unique_ptr<SmpFenceLabelLKMM>
-IMMDriver::createSmpFenceLabelLKMM(int tid, int index, const char *lkmmType)
-{
-	ERROR("LKMM fence can only be used with -lkmm!\n");
-	return nullptr;
-}
-
-std::unique_ptr<MallocLabel>
-IMMDriver::createMallocLabel(int tid, int index, const void *addr,
-			     unsigned int size, Storage s, AddressSpace spc)
-{
-	auto &g = getGraph();
-	Event pos(tid, index);
-	auto lab = LLVM_MAKE_UNIQUE<MallocLabel>(g.nextStamp(),
-						  llvm::AtomicOrdering::NotAtomic,
-						  pos, addr, size, s, spc);
-
-	View hb = calcBasicHbView(lab->getPos());
-	DepView pporf = calcPPoView(lab->getPos());
-
-	lab->setHbView(std::move(hb));
-	lab->setPPoRfView(std::move(pporf));
-	return std::move(lab);
-}
-
-std::unique_ptr<DskOpenLabel>
-IMMDriver::createDskOpenLabel(int tid, int index, const char *fileName,
-			      const llvm::GenericValue &fd)
-{
-	auto &g = getGraph();
-	Event pos(tid, index);
-	auto lab = LLVM_MAKE_UNIQUE<DskOpenLabel>(g.nextStamp(),
-						   llvm::AtomicOrdering::Release,
-						   pos, fileName, fd);
-
-	View hb = calcBasicHbView(lab->getPos());
-	DepView pporf = calcPPoView(lab->getPos());
-
-	updateRelView(pporf, lab.get());
-
-	lab->setHbView(std::move(hb));
-	lab->setPPoRfView(std::move(pporf));
-	return std::move(lab);
-}
-
-std::unique_ptr<DskFsyncLabel>
-IMMDriver::createDskFsyncLabel(int tid, int index, const void *inode,
-			       unsigned int size)
-{
-	auto &g = getGraph();
-	Event pos(tid, index);
-	auto lab = LLVM_MAKE_UNIQUE<DskFsyncLabel>(g.nextStamp(),
-						    llvm::AtomicOrdering::Release,
-						    pos, inode, size);
-
-	View hb = calcBasicHbView(lab->getPos());
-	DepView pporf = calcPPoView(lab->getPos());
-
-	updateRelView(pporf, lab.get());
-
-	lab->setHbView(std::move(hb));
-	lab->setPPoRfView(std::move(pporf));
-
-	if (getConf()->persevere)
-		g.getPersChecker()->calcFsyncPbView(lab.get());
-	return std::move(lab);
-}
-
-std::unique_ptr<DskSyncLabel>
-IMMDriver::createDskSyncLabel(int tid, int index)
-{
-	auto &g = getGraph();
-	Event pos(tid, index);
-	auto lab = LLVM_MAKE_UNIQUE<DskSyncLabel>(g.nextStamp(),
-						   llvm::AtomicOrdering::Release,
-						   pos);
-
-	View hb = calcBasicHbView(lab->getPos());
-	DepView pporf = calcPPoView(lab->getPos());
-
-	updateRelView(pporf, lab.get());
-
-	lab->setHbView(std::move(hb));
-	lab->setPPoRfView(std::move(pporf));
-
-	if (getConf()->persevere)
-		g.getPersChecker()->calcSyncPbView(lab.get());
-	return std::move(lab);
-}
-
-std::unique_ptr<DskPbarrierLabel>
-IMMDriver::createDskPbarrierLabel(int tid, int index)
-{
-	auto &g = getGraph();
-	Event pos(tid, index);
-	auto lab = LLVM_MAKE_UNIQUE<DskPbarrierLabel>(g.nextStamp(),
-						       llvm::AtomicOrdering::Release,
-						       pos);
-
-	View hb = calcBasicHbView(lab->getPos());
-	DepView pporf = calcPPoView(lab->getPos());
-
-	updateRelView(pporf, lab.get());
-
-	lab->setHbView(std::move(hb));
-	lab->setPPoRfView(std::move(pporf));
-
-	if (getConf()->persevere)
-		g.getPersChecker()->calcPbarrierPbView(lab.get());
-	return std::move(lab);
-}
-
-std::unique_ptr<FreeLabel>
-IMMDriver::createFreeLabel(int tid, int index, const void *addr)
-{
-	auto &g = getGraph();
-	Event pos(tid, index);
-	std::unique_ptr<FreeLabel> lab(
-		new FreeLabel(g.nextStamp(), llvm::AtomicOrdering::NotAtomic,
-			      pos, addr));
-
-	View hb = calcBasicHbView(lab->getPos());
-	DepView pporf = calcPPoView(lab->getPos());
-
-	lab->setHbView(std::move(hb));
-	lab->setPPoRfView(std::move(pporf));
-	return std::move(lab);
-}
-
-std::unique_ptr<ThreadCreateLabel>
-IMMDriver::createTCreateLabel(int tid, int index, int cid)
->>>>>>> f27db937
 {
 	const auto &g = getGraph();
 	auto *fLab = g.getLastThreadLabel(lab->getChildId());
@@ -740,30 +395,14 @@
 	case EventLabel::EL_LockLabelLAPOR: /* special case */
 		calcLockLAPORViews(llvm::dyn_cast<LockLabelLAPOR>(lab));
 		break;
+	case EventLabel::EL_RCULockLKMM:
+	case EventLabel::EL_RCUUnlockLKMM:
+	case EventLabel::EL_RCUSyncLKMM:
+		ERROR("RCU primitives can only be used with -lkmm!\n");
+		break;
 	default:
 		BUG();
 	}
-}
-
-std::unique_ptr<RCULockLabelLKMM>
-IMMDriver::createRCULockLabelLKMM(int tid, int index)
-{
-	ERROR("RCU can only be used with -lkmm!\n");
-	return nullptr;
-}
-
-std::unique_ptr<RCUUnlockLabelLKMM>
-IMMDriver::createRCUUnlockLabelLKMM(int tid, int index)
-{
-	ERROR("RCU can only be used with -lkmm!\n");
-	return nullptr;
-}
-
-std::unique_ptr<RCUSyncLabelLKMM>
-IMMDriver::createRCUSyncLabelLKMM(int tid, int index)
-{
-	ERROR("RCU can only be used with -lkmm!\n");
-	return nullptr;
 }
 
 Event IMMDriver::findDataRaceForMemAccess(const MemAccessLabel *mLab)

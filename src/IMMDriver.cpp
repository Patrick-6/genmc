/*
 * GenMC -- Generic Model Checking.
 *
 * This program is free software; you can redistribute it and/or modify
 * it under the terms of the GNU General Public License as published by
 * the Free Software Foundation; either version 3 of the License, or
 * (at your option) any later version.
 *
 * This program is distributed in the hope that it will be useful,
 * but WITHOUT ANY WARRANTY; without even the implied warranty of
 * MERCHANTABILITY or FITNESS FOR A PARTICULAR PURPOSE.  See the
 * GNU General Public License for more details.
 *
 * You should have received a copy of the GNU General Public License
 * along with this program; if not, you can access it online at
 * http://www.gnu.org/licenses/gpl-3.0.html.
 *
 * Author: Michalis Kokologiannakis <michalis@mpi-sws.org>
 */

#include "config.h"
#include "IMMDriver.hpp"
#include "Interpreter.h"
#include "ExecutionGraph.hpp"
#include "ARCalculator.hpp"
#include "PSCCalculator.hpp"
#include "PersistencyChecker.hpp"

<<<<<<< HEAD
IMMDriver::IMMDriver(std::unique_ptr<Config> conf, std::unique_ptr<llvm::Module> mod, clock_t start)
	: GenMCDriver(std::move(conf), std::move(mod), start)
=======
IMMDriver::IMMDriver(std::shared_ptr<const Config> conf, std::unique_ptr<llvm::Module> mod,
		     const llvm::ModuleInfo &MI, clock_t start)
	: GenMCDriver(conf, std::move(mod), MI, start)
>>>>>>> 2a5c16c0
{
	auto &g = getGraph();

	/* IMM requires acyclicity checks for both PSC and AR */
	g.addCalculator(LLVM_MAKE_UNIQUE<PSCCalculator>(&g),
			ExecutionGraph::RelationId::psc, false);
	g.addCalculator(LLVM_MAKE_UNIQUE<ARCalculator>(&g),
			ExecutionGraph::RelationId::ar, false);
	return;
}

/* Calculates a minimal hb vector clock based on po for a given label */
View IMMDriver::calcBasicHbView(Event e) const
{
	View v(getGraph().getPreviousLabel(e)->getHbView());

	++v[e.thread];
	return v;
}

DepView IMMDriver::calcPPoView(Event e) /* not const */
{
	auto &g = getGraph();
	auto *EE = getEE();
	DepView v;

	/* Update ppo based on dependencies (addr, data, ctrl, addr;po, cas) */
	auto *addr = EE->getCurrentAddrDeps();
	if (addr) {
		for (auto &adep : *addr)
			v.update(g.getPPoRfBefore(adep));
	}
	auto *data = EE->getCurrentDataDeps();
	if (data) {
		for (auto &ddep : *data)
			v.update(g.getPPoRfBefore(ddep));
	}
	auto *ctrl = EE->getCurrentCtrlDeps();
	if (ctrl) {
		for (auto &cdep : *ctrl)
			v.update(g.getPPoRfBefore(cdep));
	}
	auto *addrPo = EE->getCurrentAddrPoDeps();
	if (addrPo) {
		for (auto &apdep : *addrPo)
			v.update(g.getPPoRfBefore(apdep));
	}
	auto *cas = EE->getCurrentCasDeps();
	if (cas) {
		for (auto &csdep : *cas)
			v.update(g.getPPoRfBefore(csdep));
	}

	/* This event does not depend on anything else */
	int oldIdx = v[e.thread];
	v[e.thread] = e.index;
	for (auto i = oldIdx + 1; i < e.index; i++)
		v.addHole(Event(e.thread, i));

	/* Update based on the views of the acquires of the thread */
	std::vector<Event> acqs = g.getThreadAcquiresAndFences(e);
	for (auto &ev : acqs)
		v.update(g.getPPoRfBefore(ev));
	return v;
}

void IMMDriver::updateRelView(DepView &pporf, EventLabel *lab)
{
	if (!lab->isAtLeastRelease())
		return;

	const auto &g = getGraph();

	pporf.removeAllHoles(lab->getThread());

	Event rel = g.getLastThreadRelease(lab->getPos());
	pporf.update(g.getEventLabel(rel)->getPPoRfView());

	if (llvm::isa<FaiWriteLabel>(g.getEventLabel(rel)) ||
	    llvm::isa<CasWriteLabel>(g.getEventLabel(rel)))
		--rel.index;
	for (auto i = rel.index; i < lab->getIndex(); i++) {
		if (auto *rLab = llvm::dyn_cast<ReadLabel>(
			    g.getEventLabel(Event(lab->getThread(), i)))) {
			pporf.update(rLab->getPPoRfView());
		}
	}
	return;
}

void IMMDriver::calcBasicViews(EventLabel *lab)
{
	View hb = calcBasicHbView(lab->getPos());
	DepView pporf = calcPPoView(lab->getPos());

	if (lab->isAtLeastRelease())
		updateRelView(pporf, lab);

	lab->setHbView(std::move(hb));
	lab->setPPoRfView(std::move(pporf));
}

void IMMDriver::updateReadViewsFromRf(DepView &pporf, View &hb, const ReadLabel *lab)
{
	auto &g = getGraph();
	const EventLabel *rfLab = g.getEventLabel(lab->getRf());

	if (rfLab->getThread() == lab->getThread() || rfLab->getPos().isInitializer()) {
		pporf.update(rfLab->getPPoView()); /* Account for dep; rfi dependencies */
		pporf.addHole(rfLab->getPos());    /* Make sure we don't depend on rfi */
	} else {
		pporf.update(rfLab->getPPoRfView());
		for (auto i = 0u; i < lab->getIndex(); i++) {
			const EventLabel *eLab = g.getEventLabel(Event(lab->getThread(), i));
			if (auto *wLab = llvm::dyn_cast<WriteLabel>(eLab)) {
				if (wLab->getAddr() == lab->getAddr())
					pporf.update(wLab->getPPoRfView());
			}
		}
	}
	if (lab->isAtLeastAcquire()) {
		if (auto *wLab = llvm::dyn_cast<WriteLabel>(rfLab))
			hb.update(wLab->getMsgView());
	}
	return;
}

void IMMDriver::calcReadViews(ReadLabel *lab)
{
	const auto &g = getGraph();
	View hb = calcBasicHbView(lab->getPos());
	DepView ppo = calcPPoView(lab->getPos());
	DepView pporf(ppo);

	updateReadViewsFromRf(pporf, hb, lab);

	lab->setHbView(std::move(hb));
	lab->setPPoView(std::move(ppo));
	lab->setPPoRfView(std::move(pporf));
}

void IMMDriver::calcWriteViews(WriteLabel *lab)
{
	const auto &g = getGraph();

	/* First, we calculate the hb view */
	View hb = calcBasicHbView(lab->getPos());
	lab->setHbView(std::move(hb));

	/* Then, we calculate the ppo and (ppo U rf) views.
	 * The first is important because we have to take dep;rfi
	 * dependencies into account for subsequent reads. */
	DepView ppo = calcPPoView(lab->getPos());
	DepView pporf(ppo);

	if (llvm::isa<CasWriteLabel>(lab) || llvm::isa<FaiWriteLabel>(lab)) {
		ppo.update(g.getPreviousLabel(lab)->getPPoRfView());
		pporf.update(g.getPreviousLabel(lab)->getPPoRfView());
	}
	if (lab->isAtLeastRelease())
		updateRelView(pporf, lab);
	pporf.update(g.getPPoRfBefore(g.getLastThreadReleaseAtLoc(lab->getPos(),
								  lab->getAddr())));
	lab->setPPoView(std::move(ppo));
	lab->setPPoRfView(std::move(pporf));

	/* Finally, calculate the write's message views */
	if (llvm::isa<CasWriteLabel>(lab) || llvm::isa<FaiWriteLabel>(lab))
		calcRMWWriteMsgView(lab);
	else
		calcWriteMsgView(lab);
}

void IMMDriver::calcWriteMsgView(WriteLabel *lab)
{
	const auto &g = getGraph();
	View msg;

	/* Should only be called with plain writes */
	BUG_ON(llvm::isa<FaiWriteLabel>(lab) || llvm::isa<CasWriteLabel>(lab));

	if (lab->isAtLeastRelease())
		msg = lab->getHbView();
	else if (lab->getOrdering() == llvm::AtomicOrdering::Monotonic ||
		 lab->getOrdering() == llvm::AtomicOrdering::Acquire)
		msg = g.getHbBefore(g.getLastThreadReleaseAtLoc(lab->getPos(),
								lab->getAddr()));
	lab->setMsgView(std::move(msg));
}

void IMMDriver::calcRMWWriteMsgView(WriteLabel *lab)
{
	const auto &g = getGraph();
	View msg;

	/* Should only be called with RMW writes */
	BUG_ON(!llvm::isa<FaiWriteLabel>(lab) && !llvm::isa<CasWriteLabel>(lab));

	const EventLabel *pLab = g.getPreviousLabel(lab);

	BUG_ON(pLab->getOrdering() == llvm::AtomicOrdering::NotAtomic);
	BUG_ON(!llvm::isa<ReadLabel>(pLab));

	const ReadLabel *rLab = static_cast<const ReadLabel *>(pLab);
	if (auto *wLab = llvm::dyn_cast<WriteLabel>(g.getEventLabel(rLab->getRf())))
		msg.update(wLab->getMsgView());

	if (rLab->isAtLeastRelease())
		msg.update(lab->getHbView());
	else
		msg.update(g.getHbBefore(g.getLastThreadReleaseAtLoc(lab->getPos(),
								     lab->getAddr())));

	lab->setMsgView(std::move(msg));
}

void IMMDriver::calcFenceRelRfPoBefore(Event last, View &v)
{
	const auto &g = getGraph();
	for (auto i = last.index; i > 0; i--) {
		const EventLabel *lab = g.getEventLabel(Event(last.thread, i));
		if (llvm::isa<FenceLabel>(lab) && lab->isAtLeastAcquire())
			return;
		if (!llvm::isa<ReadLabel>(lab))
			continue;
		auto *rLab = static_cast<const ReadLabel *>(lab);
		if (rLab->getOrdering() == llvm::AtomicOrdering::Monotonic ||
		    rLab->getOrdering() == llvm::AtomicOrdering::Release) {
			const EventLabel *rfLab = g.getEventLabel(rLab->getRf());
			if (auto *wLab = llvm::dyn_cast<WriteLabel>(rfLab))
				v.update(wLab->getMsgView());
		}
	}
}


void IMMDriver::calcFenceViews(FenceLabel *lab)
{
	const auto &g = getGraph();
	View hb = calcBasicHbView(lab->getPos());
	DepView pporf = calcPPoView(lab->getPos());

	if (lab->isAtLeastAcquire())
		calcFenceRelRfPoBefore(lab->getPos().prev(), hb);
	if (lab->isAtLeastRelease())
		updateRelView(pporf, lab);

	lab->setHbView(std::move(hb));
	lab->setPPoRfView(std::move(pporf));
}

void IMMDriver::calcJoinViews(ThreadJoinLabel *lab)
{
	const auto &g = getGraph();
	auto *fLab = g.getLastThreadLabel(lab->getChildId());


       /* Since the pporf view may contain elements from threads joined
	* in previous explorations, we have to reset it to the ppo one,
	* and then update it */
	View hb = calcBasicHbView(lab->getPos());
	DepView ppo = calcPPoView(lab->getPos());
	DepView pporf(ppo);

	if (llvm::isa<ThreadFinishLabel>(fLab)) {
		hb.update(fLab->getHbView());
		pporf.update(fLab->getPPoRfView());
	}

	lab->setHbView(std::move(hb));
	lab->setPPoView(std::move(ppo));
	lab->setPPoRfView(std::move(pporf));
	return;
}

void IMMDriver::calcStartViews(ThreadStartLabel *lab)
{
	const auto &g = getGraph();

	/* Thread start has Acquire semantics */
	View hb(g.getEventLabel(lab->getParentCreate())->getHbView());
	DepView pporf(g.getEventLabel(lab->getParentCreate())->getPPoRfView());

	hb[lab->getThread()] = lab->getIndex();
	pporf[lab->getThread()] = lab->getIndex();

	lab->setHbView(std::move(hb));
	lab->setPPoRfView(std::move(pporf));
	return;
}

void IMMDriver::calcLockLAPORViews(LockLabelLAPOR *lab)
{
	const auto &g = getGraph();
	auto hb = calcBasicHbView(lab->getPos());
	auto pporf = calcPPoView(lab->getPos());

	auto prevUnlock = g.getLastThreadUnlockAtLocLAPOR(lab->getPos().prev(), lab->getLockAddr());
	if (!prevUnlock.isInitializer())
		pporf.update(g.getPPoRfBefore(prevUnlock));

	lab->setHbView(std::move(hb));
	lab->setPPoRfView(std::move(pporf));
	return;
}

void IMMDriver::updateLabelViews(EventLabel *lab)
{
	const auto &g = getGraph();

	switch (lab->getKind()) {
	case EventLabel::EL_Read:
	case EventLabel::EL_BWaitRead:
	case EventLabel::EL_LibRead:
	case EventLabel::EL_DskRead:
	case EventLabel::EL_CasRead:
	case EventLabel::EL_LockCasRead:
	case EventLabel::EL_FaiRead:
	case EventLabel::EL_BIncFaiRead:
		calcReadViews(llvm::dyn_cast<ReadLabel>(lab));
		if (getConf()->persevere && llvm::isa<DskReadLabel>(lab))
			g.getPersChecker()->calcDskMemAccessPbView(llvm::dyn_cast<DskReadLabel>(lab));
		break;
	case EventLabel::EL_Write:
	case EventLabel::EL_BInitWrite:
	case EventLabel::EL_BDestroyWrite:
	case EventLabel::EL_UnlockWrite:
	case EventLabel::EL_LibWrite:
	case EventLabel::EL_CasWrite:
	case EventLabel::EL_LockCasWrite:
	case EventLabel::EL_FaiWrite:
	case EventLabel::EL_BIncFaiWrite:
	case EventLabel::EL_DskWrite:
	case EventLabel::EL_DskMdWrite:
	case EventLabel::EL_DskDirWrite:
	case EventLabel::EL_DskJnlWrite:
		calcWriteViews(llvm::dyn_cast<WriteLabel>(lab));
		if (getConf()->persevere && llvm::isa<DskWriteLabel>(lab))
			g.getPersChecker()->calcDskMemAccessPbView(llvm::dyn_cast<DskWriteLabel>(lab));
		break;
	case EventLabel::EL_Fence:
	case EventLabel::EL_DskFsync:
	case EventLabel::EL_DskSync:
	case EventLabel::EL_DskPbarrier:
		calcFenceViews(llvm::dyn_cast<FenceLabel>(lab));
		if (getConf()->persevere && llvm::isa<DskAccessLabel>(lab))
			g.getPersChecker()->calcDskFencePbView(llvm::dyn_cast<FenceLabel>(lab));
		break;
	case EventLabel::EL_ThreadStart:
		calcStartViews(llvm::dyn_cast<ThreadStartLabel>(lab));
		break;
	case EventLabel::EL_ThreadJoin:
		calcJoinViews(llvm::dyn_cast<ThreadJoinLabel>(lab));
		break;
	case EventLabel::EL_ThreadCreate:
	case EventLabel::EL_ThreadFinish:
	case EventLabel::EL_SpinStart:
	case EventLabel::EL_PotentialSpinEnd:
	case EventLabel::EL_Malloc:
	case EventLabel::EL_Free:
	case EventLabel::EL_UnlockLabelLAPOR:
	case EventLabel::EL_DskOpen:
		calcBasicViews(lab);
		break;
	case EventLabel::EL_LockLabelLAPOR: /* special case */
		calcLockLAPORViews(llvm::dyn_cast<LockLabelLAPOR>(lab));
		break;
	default:
		BUG();
	}
}

Event IMMDriver::findDataRaceForMemAccess(const MemAccessLabel *mLab)
{
	/* IMM does not define a concept of a race */
	return Event::getInitializer();
}

std::vector<Event> IMMDriver::getStoresToLoc(SAddr addr)
{
	return getGraph().getCoherentStores(addr, getEE()->getCurrentPosition());
}

std::vector<Event> IMMDriver::getRevisitLoads(const WriteLabel *sLab)
{
	return getGraph().getCoherentRevisits(sLab);
}

void IMMDriver::changeRf(Event read, Event store)
{
	auto &g = getGraph();

	/* Change the reads-from relation in the graph */
	g.changeRf(read, store);

	/* And update the views of the load */
	auto *rLab = static_cast<ReadLabel *>(g.getEventLabel(read));
	View hb = calcBasicHbView(rLab->getPos());
	DepView pporf(rLab->getPPoView());

	updateReadViewsFromRf(pporf, hb, rLab);

	rLab->setHbView(std::move(hb));
	rLab->setPPoRfView(std::move(pporf));

	if (getConf()->persevere && llvm::isa<DskReadLabel>(rLab))
		g.getPersChecker()->calcDskMemAccessPbView(rLab);
}

void IMMDriver::updateStart(Event create, Event start)
{
	auto &g = getGraph();
	auto *bLab = g.getEventLabel(start);

	/* Re-synchronize views */
	View hb(g.getHbBefore(create));
	DepView pporf(g.getPPoRfBefore(create));

	hb[start.thread] = 0;
	pporf[start.thread] = 0;

	bLab->setHbView(std::move(hb));
	bLab->setPPoRfView(std::move(pporf));
	return;
}

bool IMMDriver::updateJoin(Event join, Event childLast)
{
	auto &g = getGraph();

	if (!g.updateJoin(join, childLast))
		return false;

	EventLabel *jLab = g.getEventLabel(join);
	EventLabel *fLab = g.getEventLabel(childLast);

       /* Since the pporf view may contain elements from threads joined
	* in previous explorations, we have to reset it to the ppo one,
	* and then update it */
	DepView pporf(jLab->getPPoView());
	View hb = calcBasicHbView(jLab->getPos());

	hb.update(fLab->getHbView());
	pporf.update(fLab->getPPoRfView());

        jLab->setHbView(std::move(hb));
	jLab->setPPoRfView(std::move(pporf));
	return true;
}

void IMMDriver::initConsCalculation()
{
	return;
}<|MERGE_RESOLUTION|>--- conflicted
+++ resolved
@@ -26,21 +26,16 @@
 #include "PSCCalculator.hpp"
 #include "PersistencyChecker.hpp"
 
-<<<<<<< HEAD
-IMMDriver::IMMDriver(std::unique_ptr<Config> conf, std::unique_ptr<llvm::Module> mod, clock_t start)
-	: GenMCDriver(std::move(conf), std::move(mod), start)
-=======
 IMMDriver::IMMDriver(std::shared_ptr<const Config> conf, std::unique_ptr<llvm::Module> mod,
-		     const llvm::ModuleInfo &MI, clock_t start)
-	: GenMCDriver(conf, std::move(mod), MI, start)
->>>>>>> 2a5c16c0
+		     clock_t start)
+	: GenMCDriver(conf, std::move(mod), start)
 {
 	auto &g = getGraph();
 
 	/* IMM requires acyclicity checks for both PSC and AR */
-	g.addCalculator(LLVM_MAKE_UNIQUE<PSCCalculator>(&g),
+	g.addCalculator(LLVM_MAKE_UNIQUE<PSCCalculator>(g),
 			ExecutionGraph::RelationId::psc, false);
-	g.addCalculator(LLVM_MAKE_UNIQUE<ARCalculator>(&g),
+	g.addCalculator(LLVM_MAKE_UNIQUE<ARCalculator>(g),
 			ExecutionGraph::RelationId::ar, false);
 	return;
 }

--- conflicted
+++ resolved
@@ -36,11 +36,7 @@
   LabelIterator.hpp \
   LoadAnnotationPass.cpp LoadAnnotationPass.hpp \
   LBCalculatorLAPOR.hpp LBCalculatorLAPOR.cpp \
-<<<<<<< HEAD
-  Library.cpp Library.hpp \
   LKMMDriver.cpp LKMMDriver.hpp \
-=======
->>>>>>> 2a7c421a
   LLVMModule.cpp LLVMModule.hpp \
   LLVMUtils.cpp LLVMUtils.hpp \
   LoopUnrollPass.cpp LoopUnrollPass.hpp \

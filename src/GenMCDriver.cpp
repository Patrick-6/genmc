/*
 * GenMC -- Generic Model Checking.
 *
 * This program is free software; you can redistribute it and/or modify
 * it under the terms of the GNU General Public License as published by
 * the Free Software Foundation; either version 3 of the License, or
 * (at your option) any later version.
 *
 * This program is distributed in the hope that it will be useful,
 * but WITHOUT ANY WARRANTY; without even the implied warranty of
 * MERCHANTABILITY or FITNESS FOR A PARTICULAR PURPOSE.  See the
 * GNU General Public License for more details.
 *
 * You should have received a copy of the GNU General Public License
 * along with this program; if not, you can access it online at
 * http://www.gnu.org/licenses/gpl-3.0.html.
 *
 * Author: Michalis Kokologiannakis <michalis@mpi-sws.org>
 */

#include "config.h"
#include "Config.hpp"
#include "Error.hpp"
#include "GraphBuilder.hpp"
#include "LLVMModule.hpp"
#include "GenMCDriver.hpp"
#include "Interpreter.h"
#include "LabelIterator.hpp"
#include "Parser.hpp"
#include "SExprVisitor.hpp"
#include "ThreadPool.hpp"
#include <llvm/IR/Verifier.h>
#include <llvm/Support/DynamicLibrary.h>
#include <llvm/Support/Format.h>
#include <llvm/Support/raw_os_ostream.h>

#include <algorithm>
#include <csignal>

/************************************************************
 ** GENERIC MODEL CHECKING DRIVER
 ***********************************************************/

GenMCDriver::GenMCDriver(std::shared_ptr<const Config> conf, std::unique_ptr<llvm::Module> mod,
			 std::unique_ptr<ModuleInfo> MI)
	: userConf(conf), result(), shouldHalt(false)
{
	std::string buf;

	/* Create an interpreter for the program's instructions */
	EE = std::unique_ptr<llvm::Interpreter>((llvm::Interpreter *)
		llvm::Interpreter::create(std::move(mod), std::move(MI), this, getConf(), &buf));

	/* Set up an suitable execution graph with appropriate relations */
	execGraph = GraphBuilder(userConf->isDepTrackingModel, userConf->warnOnGraphSize)
		.withCoherenceType(userConf->coherence)
		.withEnabledLAPOR(userConf->LAPOR)
		.withEnabledPersevere(userConf->persevere, userConf->blockSize)
		.withEnabledBAM(!userConf->disableBarrierOpt).build();

	/* Set up a random-number generator (for the scheduler) */
	std::random_device rd;
	auto seedVal = (userConf->randomScheduleSeed != "") ?
		(MyRNG::result_type) stoull(userConf->randomScheduleSeed) : rd();
	if (userConf->printRandomScheduleSeed)
		llvm::outs() << "Seed: " << seedVal << "\n";
	rng.seed(seedVal);

	/*
	 * Make sure we can resolve symbols in the program as well. We use 0
	 * as an argument in order to load the program, not a library. This
	 * is useful as it allows the executions of external functions in the
	 * user code.
	 */
	std::string ErrorStr;
	if (llvm::sys::DynamicLibrary::LoadLibraryPermanently(0, &ErrorStr))
		WARN("Could not resolve symbols in the program: " + ErrorStr);
}

GenMCDriver::~GenMCDriver() = default;

GenMCDriver::LocalState::~LocalState() = default;

GenMCDriver::LocalState::LocalState(std::unique_ptr<ExecutionGraph> g, RevisitSetT &&r, LocalQueueT &&w,
				    std::unique_ptr<llvm::EELocalState> interpState,
				    const std::vector<Event> &threadPrios)
	: graph(std::move(g)), revset(std::move(r)), workqueue(std::move(w)),
	  interpState(std::move(interpState)), threadPrios(threadPrios) {}

std::unique_ptr<GenMCDriver::LocalState> GenMCDriver::releaseLocalState()
{
<<<<<<< HEAD
	std::string dups = " (" + std::to_string(duplicates) + " duplicates)";
	llvm::outs() << "Number of complete executions explored: " << explored
		     << ((userConf->countDuplicateExecs) ? dups : "") << "\n";
	if (exploredBlocked) {
		llvm::outs() << "Number of blocked executions seen: " << exploredBlocked
			     << "\n";
	}
	llvm::outs() << "Total wall-clock time: "
		     << llvm::format("%.2f", ((float) clock() - start)/CLOCKS_PER_SEC)
		     << "s\n";
=======
	return LLVM_MAKE_UNIQUE<GenMCDriver::LocalState>(
		std::move(execGraph), std::move(revisitSet), std::move(workqueue),
		getEE()->releaseLocalState(), threadPrios);
}

void GenMCDriver::restoreLocalState(std::unique_ptr<GenMCDriver::LocalState> state)
{
	execGraph = std::move(state->graph);
	revisitSet = std::move(state->revset);
	workqueue = std::move(state->workqueue);
	getEE()->restoreLocalState(std::move(state->interpState));
	threadPrios = std::move(state->threadPrios);
	return;
}

GenMCDriver::SharedState::~SharedState() = default;

GenMCDriver::SharedState::SharedState(std::unique_ptr<ExecutionGraph> g,
				      std::unique_ptr<llvm::EESharedState> interpState)
	: graph(std::move(g)), interpState(std::move(interpState)) {}

std::unique_ptr<GenMCDriver::SharedState> GenMCDriver::getSharedState()
{
	return LLVM_MAKE_UNIQUE<GenMCDriver::SharedState>(
		std::move(execGraph), getEE()->getSharedState());
}

void GenMCDriver::setSharedState(std::unique_ptr<GenMCDriver::SharedState> state)
{
	execGraph = std::move(state->graph);
	getEE()->setSharedState(std::move(state->interpState));
	return;
>>>>>>> 2a7c421a
}

void GenMCDriver::resetThreadPrioritization()
{
	if (!userConf->LAPOR) {
		threadPrios.clear();
		return;
	}

	/*
	 * Check if there is some thread that did not manage to finish its
	 * critical section, and mark this execution as blocked
	 */
	const auto &g = getGraph();
	auto *EE = getEE();
	for (auto i = 0u; i < g.getNumThreads(); i++) {
		Event last = g.getLastThreadEvent(i);
		if (!g.getLastThreadUnmatchedLockLAPOR(last).isInitializer())
			EE->getThrById(i).block(llvm::Thread::BlockageType::BT_LockRel);
	}

	/* Clear all prioritization */
	threadPrios.clear();
}

bool GenMCDriver::isLockWellFormedLAPOR() const
{
	if (!getConf()->LAPOR)
		return true;

	/*
	 * Check if there is some thread that did not manage to finish its
	 * critical section, and mark this execution as blocked
	 */
	const auto &g = getGraph();
	auto *EE = getEE();
	for (auto i = 0u; i < g.getNumThreads(); i++) {
		Event last = g.getLastThreadEvent(i);
		if (!g.getLastThreadUnmatchedLockLAPOR(last).isInitializer() &&
		    std::none_of(EE->threads.begin(), EE->threads.end(), [](const llvm::Thread &thr){
				    return thr.getBlockageType() == llvm::Thread::BlockageType::BT_Cons; }))
			return false;
	}
	return true;
}

void GenMCDriver::prioritizeThreads()
{
	if (!userConf->LAPOR)
		return;

	const auto &g = getGraph();

	/* Prioritize threads according to lock acquisitions */
	threadPrios = g.getLbOrderingLAPOR();

	/* Remove threads that are executed completely */
	auto remIt = std::remove_if(threadPrios.begin(), threadPrios.end(), [&](Event e)
				    { return llvm::isa<ThreadFinishLabel>(g.getLastThreadLabel(e.thread)); });
	threadPrios.erase(remIt, threadPrios.end());
	return;
}

bool GenMCDriver::isSchedulable(int thread) const
{
	auto &thr = getEE()->getThrById(thread);
	return !thr.ECStack.empty() && !thr.isBlocked() &&
		!llvm::isa<ThreadFinishLabel>(getGraph().getLastThreadLabel(thread));
}

bool GenMCDriver::schedulePrioritized()
{
	/* Return false if no thread is prioritized */
	if (threadPrios.empty())
		return false;

	const auto &g = getGraph();
	auto *EE = getEE();
	for (auto &e : threadPrios) {
		/* Skip unschedulable threads */
		if (!isSchedulable(e.thread))
			continue;

		/* Found a not-yet-complete thread; schedule it */
		EE->scheduleThread(e.thread);
		return true;
	}
	return false;
}

bool GenMCDriver::scheduleNextLTR()
{
	auto &g = getGraph();
	auto *EE = getEE();

	for (auto i = 0u; i < g.getNumThreads(); i++) {
		if (!isSchedulable(i))
			continue;

		/* Found a not-yet-complete thread; schedule it */
		EE->scheduleThread(i);
		return true;
	}

	/* No schedulable thread found */
	return false;
}

bool GenMCDriver::isNextThreadInstLoad(int tid)
{
	auto &I = getEE()->getThrById(tid).ECStack.back().CurInst;

	/* Overapproximate with function calls some of which might be modeled as loads */
	return llvm::isa<llvm::LoadInst>(I) || llvm::isa<llvm::AtomicCmpXchgInst>(I) ||
		llvm::isa<llvm::AtomicRMWInst>(I) || llvm::isa<llvm::CallInst>(I);
}

bool GenMCDriver::scheduleNextWF()
{
	auto &g = getGraph();
	auto *EE = getEE();

	/* Try and find a thread that satisfies the policy.
	 * Keep an LTR fallback option in case this fails */
	long fallback = -1;
	for (auto i = 0u; i < g.getNumThreads(); i++) {
		if (!isSchedulable(i))
			continue;

		if (fallback == -1)
			fallback = i;
		if (!isNextThreadInstLoad(i)) {
			EE->scheduleThread(i);
			return true;
		}
	}

	/* Otherwise, try to schedule the fallback thread */
	if (fallback != -1) {
		EE->scheduleThread(fallback);
		return true;
	}
	return false;
}

bool GenMCDriver::scheduleNextRandom()
{
	auto &g = getGraph();
	auto *EE = getEE();

	/* Check if randomize scheduling is enabled and schedule some thread */
	MyDist dist(0, g.getNumThreads());
	auto random = dist(rng);
	for (auto j = 0u; j < g.getNumThreads(); j++) {
		auto i = (j + random) % g.getNumThreads();

		if (!isSchedulable(i))
			continue;

		/* SR: Symmetric threads have to always be executed in order */
		if (getConf()->symmetryReduction) {
			auto *bLab = llvm::dyn_cast<const ThreadStartLabel>(g.getEventLabel(Event(i, 0)));
			auto symm = bLab->getSymmetricTid();
			if (symm != -1 && isSchedulable(symm) &&
			    g.getThreadSize(symm) <= g.getThreadSize(i)) {
				EE->scheduleThread(symm);
				return true;
			}
		}

		/* Found a not-yet-complete thread; schedule it */
		EE->scheduleThread(i);
		return true;
	}

	/* No schedulable thread found */
	return false;
}

void GenMCDriver::deprioritizeThread(const UnlockLabelLAPOR *uLab)
{
	/* Extra check to make sure the function is properly used */
	if (!userConf->LAPOR)
		return;

	auto &g = getGraph();

	auto delIt = threadPrios.end();
	for (auto it = threadPrios.begin(); it != threadPrios.end(); ++it) {
		auto *lLab = llvm::dyn_cast<LockLabelLAPOR>(g.getEventLabel(*it));
		BUG_ON(!lLab);

		if (lLab->getThread() == uLab->getThread() &&
		    lLab->getLockAddr() == uLab->getLockAddr()) {
			delIt = it;
			break;
		}
	}

	if (delIt != threadPrios.end())
		threadPrios.erase(delIt);
	return;
}

void GenMCDriver::resetExplorationOptions()
{
	resetThreadPrioritization();
}

void GenMCDriver::handleExecutionBeginning()
{
	const auto &g = getGraph();

	/* Set-up (optimize) the interpreter for the new exploration */
	for (auto i = 1u; i < g.getNumThreads(); i++) {

		/* Skip not-yet-created threads */
		BUG_ON(g.isThreadEmpty(i));

		const EventLabel *lab = g.getEventLabel(Event(i, 0));
		BUG_ON(!llvm::isa<ThreadStartLabel>(lab));

		auto *labFst = static_cast<const ThreadStartLabel *>(lab);
		Event parent = labFst->getParentCreate();

		/* Skip if parent create does not exist yet (or anymore) */
		if (!g.contains(parent) || !llvm::isa<ThreadCreateLabel>(g.getEventLabel(parent)))
			continue;

		/* Skip finished threads */
		const EventLabel *labLast = g.getLastThreadLabel(i);
		if (llvm::isa<ThreadFinishLabel>(labLast))
			continue;

		/* Skip the recovery thread, if it exists.
		 * It will be scheduled separately afterwards */
		if (i == g.getRecoveryRoutineId())
			continue;

		/* Otherwise, initialize ECStacks in interpreter */
		auto &thr = getEE()->getThrById(i);
		BUG_ON(!thr.ECStack.empty() || thr.isBlocked());
		thr.ECStack.push_back(thr.initSF);

		/* Mark threads that are blocked appropriately */
		if (auto *lLab = llvm::dyn_cast<LockCasReadLabel>(labLast))
			thr.block(llvm::Thread::BlockageType::BT_LockAcq);
	}

	/* Then, set up thread prioritization and interpreter's state */
	prioritizeThreads();
	getEE()->setProgramState(llvm::ProgramState::Main);
}

void GenMCDriver::handleExecutionInProgress()
{
	/* Check if there are checks to be done while running */
	GENMC_DEBUG(
		if (userConf->validateExecGraphs)
			getGraph().validate();
	);
	return;
}

void GenMCDriver::handleFinishedExecution()
{
	/* First, reset all exploration options */
	resetExplorationOptions();

<<<<<<< HEAD
	/* LAPOR: Check lock-well-formedness */
	if (userConf->LAPOR && !isLockWellFormedLAPOR())
		WARN_ONCE("lapor-not-well-formed", "Execution not lock-well-formed!\n");

	/* Ignore the execution if some assume has failed; check liveness here */
	if (std::any_of(getEE()->threads.begin(), getEE()->threads.end(),
			[](llvm::Thread &thr){ return thr.isBlocked(); })) {
		++exploredBlocked;
=======
	/* Ignore the execution if some assume has failed */
	if (std::any_of(getEE()->threads_begin(), getEE()->threads_end(),
			[](const llvm::Thread &thr){ return thr.isBlocked(); })) {
		++result.exploredBlocked;
>>>>>>> 2a7c421a
		if (userConf->checkLiveness)
			checkLiveness();
		return;
	}

<<<<<<< HEAD
	/* Handle printing and counting */
	const auto &g = getGraph();
=======
	auto &g = getGraph();
>>>>>>> 2a7c421a
	if (userConf->checkConsPoint == ProgramPoint::exec &&
	    !isConsistent(ProgramPoint::exec))
		return;
	if (userConf->printExecGraphs && !userConf->persevere)
		printGraph(); /* Delay printing if persevere is enabled */
	if (userConf->prettyPrintExecGraphs)
		prettyPrintGraph();
	++result.explored;
	return;
}

void GenMCDriver::handleRecoveryStart()
{
	auto &g = getGraph();
	auto *EE = getEE();

	/* Make sure that a thread for the recovery routine is
	 * added only once in the execution graph*/
	if (g.getRecoveryRoutineId() == -1)
		g.addRecoveryThread();

	/* We will create a start label for the recovery thread.
	 * We synchronize with a persistency barrier, if one exists,
	 * otherwise, we synchronize with nothing */
	auto tid = g.getRecoveryRoutineId();
	auto psb = g.collectAllEvents([&](const EventLabel *lab)
				      { return llvm::isa<DskPbarrierLabel>(lab); });
	if (psb.empty())
		psb.push_back(Event::getInitializer());
	ERROR_ON(psb.size() > 1, "Usage of only one persistency barrier is allowed!\n");

	auto tsLab = ThreadStartLabel::create(g.nextStamp(), Event(tid, 0), psb.back());
	updateLabelViews(tsLab.get(), nullptr);
	g.addOtherLabelToGraph(std::move(tsLab));

	/* Create a thread for the interpreter, and appropriately
	 * add it to the thread list (pthread_create() style) */
	EE->createAddRecoveryThread(tid);

	/* Finally, do all necessary preparations in the interpreter */
	getEE()->setProgramState(llvm::ProgramState::Recovery);
	getEE()->setupRecoveryRoutine(tid);
	return;
}

void GenMCDriver::handleRecoveryEnd()
{
	/* Print the graph with the recovery routine */
	if (userConf->printExecGraphs)
		printGraph();
	getEE()->cleanupRecoveryRoutine(getGraph().getRecoveryRoutineId());
	return;
}

void GenMCDriver::run()
{
	/* Explore all graphs and print the results */
	explore();
	return;
}

bool GenMCDriver::isHalting() const
{
	auto *tp = getThreadPool();
	return shouldHalt || (tp && tp->shouldHalt());
}

void GenMCDriver::halt(Status status)
{
	getEE()->block(llvm::Thread::BlockageType::BT_Error);
	shouldHalt = true;
	result.status = status;
	workqueue.clear();
	if (getThreadPool())
		getThreadPool()->halt();
}

GenMCDriver::Result GenMCDriver::verify(std::shared_ptr<const Config> conf, std::unique_ptr<llvm::Module> mod)
{
	auto MI = LLVM_MAKE_UNIQUE<ModuleInfo>(*mod);

	/* Prepare the module for verification */
	LLVMModule::transformLLVMModule(*mod, *MI, conf);
	if (conf->transformFile != "")
		LLVMModule::printLLVMModule(*mod, conf->transformFile);

	if (conf->threads == 1) {
		auto driver = DriverFactory::create(conf, std::move(mod), std::move(MI));
		driver->run();
		return driver->getResult();
	}

	std::vector<std::future<GenMCDriver::Result>> futures;
	{
		/* Then, fire up the drivers */
		ThreadPool tp(conf, mod, MI);
		futures = tp.waitForTasks();
	}

	GenMCDriver::Result res;
	for (auto &f : futures)
		res += f.get();
	return res;
}

void GenMCDriver::addToWorklist(std::unique_ptr<WorkItem> item)

{
	const auto &g = getGraph();
	const EventLabel *lab = g.getEventLabel(item->getPos());

	workqueue[lab->getStamp()].add(std::move(item));
	return;
}

std::unique_ptr<WorkItem> GenMCDriver::getNextItem()
{
	for (auto rit = workqueue.rbegin(); rit != workqueue.rend(); ++rit) {
		if (rit->second.empty())
			continue;

		return rit->second.getNext();
	}
	return nullptr;
}

void GenMCDriver::restrictWorklist(const EventLabel *rLab)
{
	auto stamp = rLab->getStamp();
	std::vector<int> idxsToRemove;

	for (auto rit = workqueue.rbegin(); rit != workqueue.rend(); ++rit)
		if (rit->first > stamp && rit->second.empty())
			idxsToRemove.push_back(rit->first); // TODO: break out of loop?

	for (auto &i : idxsToRemove)
		workqueue.erase(i);
}

bool GenMCDriver::revisitSetContains(const ReadLabel *rLab, const std::vector<Event> &writePrefix,
				     const std::vector<std::pair<Event, Event> > &moPlacings)
{
	return revisitSet[rLab->getStamp()].contains(writePrefix, moPlacings);
}

void GenMCDriver::addToRevisitSet(const ReadLabel *rLab, const std::vector<Event> &writePrefix,
				  const std::vector<std::pair<Event, Event> > &moPlacings)
{
	revisitSet[rLab->getStamp()].add(writePrefix, moPlacings);
	return;
}

void GenMCDriver::restrictRevisitSet(const EventLabel *rLab)
{
	auto stamp = rLab->getStamp();
	std::vector<int> idxsToRemove;

	for (auto rit = revisitSet.rbegin(); rit != revisitSet.rend(); ++rit)
		if (rit->first > stamp)
			idxsToRemove.push_back(rit->first);

	for (auto &i : idxsToRemove)
		revisitSet.erase(i);
}

void GenMCDriver::notifyEERemoved(const VectorClock &v)
{
	const auto &g = getGraph();
	for (auto *lab : labels(g)) {
		if (v.contains(lab->getPos()))
			continue;

		/* For persistency, reclaim fds */
		if (auto *oLab = llvm::dyn_cast<DskOpenLabel>(lab))
			getEE()->reclaimUnusedFd(oLab->getFd().get());
	}
}

void GenMCDriver::restrictGraph(const EventLabel *rLab)
{
	unsigned int stamp = rLab->getStamp();

	/* Inform the interpreter about deleted events, and then
	 * restrict the graph (and relations) */
	notifyEERemoved(*getGraph().getPredsView(rLab->getPos()));
	getGraph().cutToStamp(stamp);
	return;
}


/************************************************************
 ** Scheduling methods
 ***********************************************************/

bool GenMCDriver::scheduleNext()
{
	if (isHalting())
		return false;

	const auto &g = getGraph();
	auto *EE = getEE();

	/* First, check if we should prioritize some thread */
	if (schedulePrioritized())
		return true;

	/* Schedule the next thread according to the chosen policy */
	switch (getConf()->schedulePolicy) {
	case SchedulePolicy::ltr:
		return scheduleNextLTR();
	case SchedulePolicy::wf:
		return scheduleNextWF();
	case SchedulePolicy::random:
		return scheduleNextRandom();
	default:
		BUG();
	}
	BUG();
}

void GenMCDriver::explore()
{
	auto *EE = getEE();

	while (true) {
		EE->reset();

		/* Get main program function and run the program */
		EE->runStaticConstructorsDestructors(false);
		EE->runFunctionAsMain(EE->FindFunctionNamed(userConf->programEntryFun.c_str()), {"prog"}, nullptr);
		EE->runStaticConstructorsDestructors(true);

		auto validExecution = true;
		do {
			/*
			 * restrictAndRevisit() might deem some execution infeasible,
			 * so we have to reset all exploration options before
			 * calling it again
			 */
			resetExplorationOptions();

			auto item = getNextItem();
			if (!item) {
				EE->reset();  /* To free memory */
				return;
			}
			validExecution = restrictAndRevisit(std::move(item)) && isConsistent(ProgramPoint::step);
		} while (!validExecution);
	}
}

bool GenMCDriver::isExecutionDrivenByGraph()
{
	const auto &g = getGraph();
	auto curr = getEE()->incPos();
	return (curr.index < g.getThreadSize(curr.thread)) &&
		!llvm::isa<EmptyLabel>(g.getEventLabel(curr));
}

bool GenMCDriver::inRecoveryMode() const
{
	return getEE()->getProgramState() == llvm::ProgramState::Recovery;
}

const EventLabel *GenMCDriver::getCurrentLabel() const
{
	const auto &g = getGraph();
	auto pos = getEE()->currPos();

	BUG_ON(!g.contains(pos));
	return g.getEventLabel(pos);
}

/* Given an event in the graph, returns the value of it */
SVal GenMCDriver::getWriteValue(Event write, SAddr addr, AAccess access)
{
	/* If the even represents an invalid access, return some value */
	if (write.isBottom())
		return SVal();

	/* If the event is the initializer, ask the interpreter about
	 * the initial value of that memory location */
	if (write.isInitializer())
		return getEE()->getLocInitVal(addr, access);

	/* Otherwise, we will get the value from the execution graph */
	auto *wLab = llvm::dyn_cast<WriteLabel>(getGraph().getEventLabel(write));
	BUG_ON(!wLab);

	/* It can be the case that the load's type is different than
	 * the one the write's (see troep.c).  In any case though, the
	 * sizes should match */
	if (wLab->getSize() != access.getSize())
		visitError(wLab->getPos(), Status::VS_MixedSize,
			   "Mixed-size accesses detected: tried to read event with a " +
			   std::to_string(access.getSize().get() * 8) + "access!\n" +
			   "Please check the LLVM-IR.\n");

	/* If the size of the R and the W are the same, we are done */
	return wLab->getVal();
}

/* Same as above, but the data of a file are not explicitly initialized
 * so as not to pollute the graph with events, since a file can be large.
 * Thus, we treat the case where WRITE reads INIT specially. */
SVal GenMCDriver::getDskWriteValue(Event write, SAddr addr, AAccess access)
{
	if (write.isInitializer())
		return SVal();
	return getWriteValue(write, addr, access);
}

SVal GenMCDriver::getBarrierInitValue(SAddr addr, AAccess access)
{
	auto &g = getGraph();
	auto &stores = g.getStoresToLoc(addr);

	auto sIt = std::find_if(stores.begin(), stores.end(), [&addr,&g](const Event &s){
		auto *bLab = llvm::dyn_cast<WriteLabel>(g.getEventLabel(s));
		BUG_ON(!bLab);
		return bLab->getAddr() == addr && bLab->isNotAtomic();
	});

	/* All errors pertinent to initialization should be captured elsewhere */
	BUG_ON(sIt == stores.end());
	return getWriteValue(*sIt, addr, access);
}

SVal GenMCDriver::getReadRetValueAndMaybeBlock(const ReadLabel *rLab)
{
	auto &g = getGraph();
	auto &thr = getEE()->getCurThr();

	/* Fetch appropriate return value and check whether we should block */
	auto res = getReadValue(rLab);
	if (rLab->getRf().isBottom()) {
		/* Bottom is an acceptable re-option only @ replay; block anyway */
<<<<<<< HEAD
		BUG_ON(getEE()->getExecState() != llvm::Interpreter::ExecutionState::ES_Replay);
=======
		BUG_ON(getEE()->getExecState() != llvm::ExecutionState::Replay);
>>>>>>> 2a7c421a
		thr.block(llvm::Thread::BlockageType::BT_Error);
	} else if (llvm::isa<BWaitReadLabel>(rLab) &&
		   !getEE()->compareValues(rLab->getSize(), res,
					   getBarrierInitValue(rLab->getAddr(), rLab->getAccess()))) {
		/* Reading a non-init barrier value means that the thread should block */
		thr.block(llvm::Thread::BlockageType::BT_Barrier);
	}
	return res;
}

SVal GenMCDriver::getRecReadRetValue(const ReadLabel *rLab)
{
	auto &g = getGraph();
	auto rf = g.getLastThreadStoreAtLoc(rLab->getPos(), rLab->getAddr());
	BUG_ON(rf.isInitializer());
	return getWriteValue(rf, rLab->getAddr(), rLab->getAccess());
}

CheckConsType GenMCDriver::getCheckConsType(ProgramPoint p) const
{
	/* Always check consistency on error, or at user-specified points.
	 * Assume that extensions that require more extensive checks have
	 * enabled them during config */
	if (p <= getConf()->checkConsPoint)
		return (p == ProgramPoint::error ? CheckConsType::full : getConf()->checkConsType);
	return CheckConsType::fast;
}

bool GenMCDriver::shouldCheckPers(ProgramPoint p)
{
	/* Always check consistency on error, or at user-specified points */
	return p <= getConf()->checkPersPoint;
}

bool GenMCDriver::isHbBefore(Event a, Event b, ProgramPoint p /* = step */)
{
	return getGraph().isHbBefore(a, b, getCheckConsType(p));
}

bool GenMCDriver::isCoMaximal(SAddr addr, Event e, bool checkCache /* = false */,
			      ProgramPoint p /* = step */)
{
	return getGraph().isCoMaximal(addr, e, checkCache, getCheckConsType(p));
}

bool GenMCDriver::checkForMemoryRaces(const MemAccessLabel *mLab)
{
	if (userConf->disableRaceDetection)
		return false;
	if (!mLab->getAddr().isDynamic())
		return false;

	const auto &g = getGraph();
<<<<<<< HEAD
	const View &before = g.getHbBefore(mLab->getPos().prev());
	const MallocLabel *allocLab = nullptr;

	for (auto i = 0u; i < g.getNumThreads(); i++) {
		for (auto j = 0u; j < g.getThreadSize(i); j++) {
			const EventLabel *oLab = g.getEventLabel(Event(i, j));
			/* Find preceding malloc */
			if (auto *aLab = llvm::dyn_cast<MallocLabel>(oLab)) {
				if (aLab->getAllocAddr() <= mLab->getAddr() &&
				    ((char *) aLab->getAllocAddr() +
				     aLab->getAllocSize() > (char *) mLab->getAddr())) {
					allocLab = aLab;
					if (!before.contains(oLab->getPos())) {
						visitError(DE_AccessNonMalloc,
							   "The allocating operation (malloc()) "
							   "does not happen-before the memory access!",
							   oLab->getPos());
						return;
					}
				}
			}
		}
	}
	if (!allocLab) {
		visitError(DE_AccessNonMalloc, "No happens-before preceding allocation (malloc()) found!");
		return;
	}

	for (auto i = 0u; i < g.getNumThreads(); i++) {
		for (auto j = 0u; j < g.getThreadSize(i); j++) {
			const EventLabel *oLab = g.getEventLabel(Event(i, j));
			/* Check if the malloc()-address has been freed */
			if (auto *fLab = llvm::dyn_cast<FreeLabel>(oLab)) {
				if (fLab->getFreedAddr() == allocLab->getAllocAddr()) {
					visitError(DE_AccessFreed, "", oLab->getPos());
					return;
				}
			}
		}
=======
	const View &before = g.getEventLabel(mLab->getPos().prev())->getHbView();
	const MallocLabel *allocLab = nullptr;
	const WriteLabel *initLab = nullptr;
	for (const auto *oLab : labels(g)) {
		if (auto *fLab = llvm::dyn_cast<FreeLabel>(oLab)) {
			if (fLab->getFreedAddr() == mLab->getAddr()) {
				visitError(mLab->getPos(), Status::VS_AccessFreed, "", oLab->getPos());
				return true;
			}
		}
		if (auto *aLab = llvm::dyn_cast<MallocLabel>(oLab)) {
			if (aLab->contains(mLab->getAddr())) {
				if (!before.contains(aLab->getPos())) {
					visitError(mLab->getPos(), Status::VS_AccessNonMalloc,
						   "The allocating operation (malloc()) "
						   "does not happen-before the memory access!",
						   oLab->getPos());
					return true;
				} else {
					allocLab = aLab;
				}
			}
		}
		if (auto *wLab = llvm::dyn_cast<WriteLabel>(oLab)) {
			if (wLab->getAddr() == mLab->getAddr() && before.contains(wLab->getPos()))
				initLab = wLab;
		}
>>>>>>> 2a7c421a
	}

	/* Also make sure there is an allocating event and some initializer store.
	 * We do this separately for better error messages */
	if (!allocLab) {
		visitError(mLab->getPos(), Status::VS_AccessNonMalloc);
		return true;
	}
	if (llvm::isa<ReadLabel>(mLab) && !initLab) {
		visitError(mLab->getPos(), Status::VS_UninitializedMem);
		return true;
	}
	return false;
}

bool GenMCDriver::checkForMemoryRaces(const FreeLabel *fLab)
{
<<<<<<< HEAD
	const auto &g = getGraph();
	auto *ptr = fLab->getFreedAddr();
	auto &before = g.getHbBefore(fLab->getPos());
	const MallocLabel *allocLab = nullptr; /* There must be a malloc() before the free() */

	for (auto i = 0u; i < g.getNumThreads(); i++) {
		for (auto j = 1u; j < g.getThreadSize(i); j++) {
			const EventLabel *lab = g.getEventLabel(Event(i, j));
			if (auto *aLab = llvm::dyn_cast<MallocLabel>(lab)) {
				if (aLab->getAllocAddr() == ptr &&
				    before.contains(aLab->getPos())) {
					allocLab = aLab;
				}
			}
		}
	}
	if (!allocLab) {
		visitError(DE_FreeNonMalloc);
		return;
	}

	for (auto i = 0u; i < g.getNumThreads(); i++) {
		for (auto j = 1u; j < g.getThreadSize(i); j++) {
			const EventLabel *lab = g.getEventLabel(Event(i, j));
			if (auto *dLab = llvm::dyn_cast<FreeLabel>(lab)) {
				if (dLab->getFreedAddr() == ptr &&
				    dLab->getPos() != fLab->getPos()) {
					visitError(DE_DoubleFree, "", dLab->getPos());
				}
			}
			if (auto *mLab = llvm::dyn_cast<MemAccessLabel>(lab)) {
				if (mLab->getAddr() >= allocLab->getAllocAddr() &&
				    (char *) mLab->getAddr() < (char *) allocLab->getAllocAddr() +
				    allocLab->getAllocSize() &&
				    !before.contains(mLab->getPos())) {
					visitError(DE_AccessFreed, "", mLab->getPos());
				}
=======
	if (userConf->disableRaceDetection)
		return false;
	if (!fLab->getFreedAddr().isDynamic())
		return false;

	const MallocLabel *m = nullptr; /* There must be a malloc() before the free() */
	const auto &g = getGraph();
	auto ptr = fLab->getFreedAddr();
	auto &before = g.getEventLabel(fLab->getPos())->getHbView();
	for (const auto *lab : labels(g)) {
		if (auto *aLab = llvm::dyn_cast<MallocLabel>(lab)) {
			if (aLab->getAllocAddr() == ptr &&
			    before.contains(aLab->getPos())) {
				m = aLab;
			}
		}
		if (auto *dLab = llvm::dyn_cast<FreeLabel>(lab)) {
			if (dLab->getFreedAddr() == ptr &&
			    dLab->getPos() != fLab->getPos()) {
				visitError(fLab->getPos(), Status::VS_DoubleFree, "", dLab->getPos());
				return true;
			}
		}
		if (auto *mLab = llvm::dyn_cast<MemAccessLabel>(lab)) {
			if (mLab->getAddr() == ptr &&
			    !before.contains(mLab->getPos())) {
				visitError(fLab->getPos(), Status::VS_AccessFreed, "", mLab->getPos());
				return true;
>>>>>>> 2a7c421a
			}

		}
	}
<<<<<<< HEAD
	return;
}

void GenMCDriver::checkForMemoryRaces(const void *addr)
{
	if (userConf->disableRaceDetection)
		return;
	if (!getEE()->isDynamic(addr) || getEE()->isInternal(addr))
		return;

	const EventLabel *lab = getCurrentLabel();
	BUG_ON(!llvm::isa<MemAccessLabel>(lab) && !llvm::isa<FreeLabel>(lab));

	if (auto *mLab = llvm::dyn_cast<MemAccessLabel>(lab))
		findMemoryRaceForMemAccess(mLab);
	else if (auto *fLab = llvm::dyn_cast<FreeLabel>(lab))
		findMemoryRaceForAllocAccess(fLab);
	return;
}

void GenMCDriver::checkForUninitializedMem(const std::vector<Event> &rfs)
{
	auto *rLab = llvm::dyn_cast<ReadLabel>(getCurrentLabel());
	if (!rLab)
		return;

	auto *EE = getEE();
	if (EE->isDynamic(rLab->getAddr()) && !EE->isInternal(rLab->getAddr()) &&
	    std::any_of(rfs.begin(), rfs.end(), [](const Event &rf){ return rf.isInitializer(); }))
		visitError(DE_UninitializedMem);
	return;
=======

	if (!m) {
		visitError(fLab->getPos(), Status::VS_FreeNonMalloc);
		return true;
	}
	return false;
>>>>>>> 2a7c421a
}

/*
 * This function is called to check for data races when a new event is added.
 * When a race is detected visit error is called, which will report an error
 * if the execution is valid. This method is memory-model specific since
 * the concept of a "race" (e.g., as in (R)C11) may not be defined on all
 * models, and thus relies on a virtual method.
 */
void GenMCDriver::checkForDataRaces(const MemAccessLabel *lab)
{
	if (userConf->disableRaceDetection)
		return;

	auto racy = findDataRaceForMemAccess(lab);

	/* If a race is found and the execution is consistent, return it */
	if (!racy.isInitializer())
		visitError(lab->getPos(), Status::VS_RaceNotAtomic, "", racy);
	return;
}

bool GenMCDriver::isAccessValid(const MemAccessLabel *lab)
{
	/* Make sure that the interperter is aware of this static variable */
	if (!lab->getAddr().isDynamic())
		return getEE()->isStaticallyAllocated(lab->getAddr());

	/* Validity of dynamic accesses will be checked as part of the race detection mechanism */
	return !lab->getAddr().isNull() && !checkForMemoryRaces(lab);
}

void GenMCDriver::checkLockValidity(const ReadLabel *rLab, const std::vector<Event> &rfs)
{
	auto *lLab = llvm::dyn_cast<LockCasReadLabel>(rLab);
	if (!lLab)
		return;

	/* Should not read from destroyed mutex */
	auto rfIt = std::find_if(rfs.cbegin(), rfs.cend(), [this, lLab](const Event &rf){
		auto rfVal = getWriteValue(rf, lLab->getAddr(), lLab->getAccess());
		return getEE()->compareValues(lLab->getSize(), rfVal, SVal(-1));
	});
	if (rfIt != rfs.cend())
		visitError(rLab->getPos(), Status::VS_UninitializedMem,
			   "Called lock() on destroyed mutex!", *rfIt);
}

void GenMCDriver::checkUnlockValidity(const WriteLabel *wLab)
{
	auto *uLab = llvm::dyn_cast<UnlockWriteLabel>(wLab);
	if (!uLab)
		return;

	/* Unlocks should unlock mutexes locked by the same thread */
	if (getGraph().getMatchingLock(uLab->getPos()).isInitializer()) {
		visitError(uLab->getPos(), Status::VS_InvalidUnlock,
			   "Called unlock() on mutex not locked by the same thread!");
	}
}

void GenMCDriver::checkBInitValidity(const WriteLabel *lab)
{
	auto *wLab = llvm::dyn_cast<BInitWriteLabel>(lab);
	if (!wLab)
		return;

	/* Make sure the barrier hasn't already been initialized, and
	 * that the initializing value is greater than 0 */
	auto &g = getGraph();
	auto &stores = g.getStoresToLoc(wLab->getAddr());
	auto sIt = std::find_if(stores.begin(), stores.end(), [&g, wLab](const Event &s){
		auto *sLab = llvm::dyn_cast<WriteLabel>(g.getEventLabel(s));
		return sLab != wLab && sLab->getAddr() == wLab->getAddr() &&
			llvm::isa<BInitWriteLabel>(sLab);
	});

	if (sIt != stores.end())
		visitError(wLab->getPos(), Status::VS_InvalidBInit, "Called barrier_init() multiple times!", *sIt);
	else if (getEE()->compareValues(wLab->getSize(), wLab->getVal(), SVal(0)))
		visitError(wLab->getPos(), Status::VS_InvalidBInit, "Called barrier_init() with 0!");
	return;
}

void GenMCDriver::checkBIncValidity(const ReadLabel *rLab, const std::vector<Event> &rfs)
{
	auto *bLab = llvm::dyn_cast<BIncFaiReadLabel>(rLab);
	if (!bLab)
		return;

	if (std::any_of(rfs.cbegin(), rfs.cend(), [](const Event &rf){ return rf.isInitializer(); }))
		visitError(rLab->getPos(), Status::VS_UninitializedMem,
			   "Called barrier_wait() on uninitialized barrier!");
	else if (std::any_of(rfs.cbegin(), rfs.cend(), [this, bLab](const Event &rf){
		auto rfVal = getWriteValue(rf, bLab->getAddr(), bLab->getAccess());
		return getEE()->compareValues(bLab->getSize(), rfVal, SVal(0));
	}))
		visitError(rLab->getPos(), Status::VS_AccessFreed,
			   "Called barrier_wait() on destroyed barrier!", bLab->getRf());
}

bool GenMCDriver::isConsistent(ProgramPoint p)
{
	initConsCalculation();
	return getGraph().isConsistent(getCheckConsType(p));
}

bool GenMCDriver::isRecoveryValid(ProgramPoint p)
{
	/* If we are not in the recovery routine, nothing to do */
	if (!inRecoveryMode())
		return true;

	/* Fastpath: No fixpoint is required */
	auto check = shouldCheckPers(p);
	if (!check)
		return true;

	return getGraph().isRecoveryValid();
}

bool GenMCDriver::threadReadsMaximal(int tid)
{
	auto &g = getGraph();

	/*
	 * Depending on whether this is a DSA loop or not, we have to
	 * adjust the detection starting point: DSA-blocked threads
	 * will have a SpinStart as their last event.
	 */
	auto *lastLab = g.getLastThreadLabel(tid);
	auto start = llvm::isa<SpinStartLabel>(lastLab) ? lastLab->getPos().prev() : lastLab->getPos();
	for (auto j = start.index; j > 0; j--) {
		auto *lab = g.getEventLabel(Event(tid, j));
		BUG_ON(llvm::isa<LoopBeginLabel>(lab));
		if (llvm::isa<SpinStartLabel>(lab))
			return true;
		if (auto *rLab = llvm::dyn_cast<ReadLabel>(lab)) {
			if (!isCoMaximal(rLab->getAddr(), rLab->getRf()))
				return false;
		}
	}
	BUG();
}

void GenMCDriver::checkLiveness()
{
<<<<<<< HEAD
	if (shouldCheckCons(ProgramPoint::exec) && !isConsistent(ProgramPoint::exec))
=======
	auto &g = getGraph();
	auto *EE = getEE();

	if (isHalting() || !isConsistent(ProgramPoint::exec))
>>>>>>> 2a7c421a
		return;

	const auto &g = getGraph();
	const auto *EE = getEE();
	std::vector<int> spinBlocked;

	/* Collect all threads blocked at spinloops */
<<<<<<< HEAD
	for (const auto &thr : EE->threads) {
		if (thr.getBlockageType() == llvm::Thread::BT_Spinloop)
			spinBlocked.push_back(thr.id);
=======
	std::vector<int> spinBlocked;
	for (auto thrIt = EE->threads_begin(), thrE = EE->threads_end(); thrIt != thrE; ++thrIt) {
		if (thrIt->getBlockageType() == llvm::Thread::BT_Spinloop)
			spinBlocked.push_back(thrIt->id);
>>>>>>> 2a7c421a
	}
	/* And check whether all of them are live or not */
	auto nonTermTID = 0u;
	if (!spinBlocked.empty() &&
	    std::all_of(spinBlocked.begin(), spinBlocked.end(),
<<<<<<< HEAD
			[&](int tid){ return threadReadsMaximal(tid); })) {
		/* Print some TID blocked by a spinloop */
		visitError(DE_Liveness, "Non-terminating spinloop: " \
			   "thread " + std::to_string(spinBlocked[0]));
=======
			[&](int tid){ return (nonTermTID = threadReadsMaximal(tid)); })) {
		/* Print some TID blocked by a spinloop */
		visitError(g.getLastThreadEvent(nonTermTID), Status::VS_Liveness,
			   "Non-terminating spinloop: thread " + std::to_string(nonTermTID));
>>>>>>> 2a7c421a
	}
	return;
}

std::vector<Event> GenMCDriver::filterAcquiredLocks(SAddr ptr,
						    const std::vector<Event> &stores,
						    const VectorClock &before)
{
	const auto &g = getGraph();
	std::vector<Event> valid, conflicting;

	for (auto &s : stores) {
		if (auto *wLab = llvm::dyn_cast<LockCasWriteLabel>(g.getEventLabel(s)))
			continue;

		if (g.isStoreReadBySettledRMW(s, ptr, before))
			continue;

		if (g.isStoreReadByExclusiveRead(s, ptr))
			conflicting.push_back(s);
		else
			valid.push_back(s);
	}

	if (valid.empty()) {
		auto lit = std::find_if(stores.rbegin(), stores.rend(), [&](const Event &s) {
			return llvm::isa<LockCasWriteLabel>(g.getEventLabel(s));
		});
		BUG_ON(lit == stores.rend());
		threadPrios = {*lit};
		conflicting.push_back(*lit);
	} else
		conflicting.insert(conflicting.end(), valid.begin(), valid.end());
	return conflicting;
}

std::vector<Event>
GenMCDriver::properlyOrderStores(const ReadLabel *lab, const std::vector<Event> &stores)
{
	if (!llvm::isa<CasReadLabel>(lab) && !llvm::isa<FaiReadLabel>(lab))
		return stores;

	const auto &g = getGraph();
	auto &before = g.getPrefixView(lab->getPos());

	if (llvm::isa<LockCasReadLabel>(lab))
		return filterAcquiredLocks(lab->getAddr(), stores, before);

	std::vector<Event> valid, conflicting;
	for (auto &s : stores) {
		auto oldVal = getWriteValue(s, lab->getAddr(), lab->getAccess());
		if (llvm::isa<FaiReadLabel>(lab) && g.isStoreReadBySettledRMW(s, lab->getAddr(), before))
			continue;
		if (auto *rLab = llvm::dyn_cast<CasReadLabel>(lab)) {
			if (EE->compareValues(rLab->getSize(), oldVal, rLab->getExpected()) &&
			    g.isStoreReadBySettledRMW(s, rLab->getAddr(), before))
				continue;
		}

		if (g.isStoreReadByExclusiveRead(s, lab->getAddr()))
			conflicting.push_back(s);
		else
			valid.push_back(s);
	}

	/* barrier_wait()'s FAI loads should not read from conflicting stores */
<<<<<<< HEAD
	if (!isBPostAttr(attr) || getConf()->disableBAM)
		valid.insert(valid.end(), conflicting.begin(), conflicting.end());
	return valid;
=======
	if (llvm::isa<BIncFaiReadLabel>(lab) && !getConf()->disableBarrierOpt)
		return valid;
	conflicting.insert(conflicting.end(), valid.begin(), valid.end());
	return conflicting;
>>>>>>> 2a7c421a
}

bool GenMCDriver::sharePrefixSR(int tid, Event pos) const
{
	auto &g = getGraph();

	if (tid < 0 || tid >= g.getNumThreads())
		return false;
	if (g.getThreadSize(tid) <= pos.index)
		return false;
	for (auto j = 1u; j < pos.index; j++) {
		auto *labA = g.getEventLabel(Event(tid, j));
		auto *labB = g.getEventLabel(Event(pos.thread, j));

		if (auto *rLabA = llvm::dyn_cast<ReadLabel>(labA)) {
			auto *rLabB = llvm::dyn_cast<ReadLabel>(labB);
			if (!rLabB) return false;
		        if (rLabA->getRf().thread == tid && rLabB->getRf().thread == pos.thread
			    && rLabA->getRf().index == rLabB->getRf().index)
				continue;
			if (rLabA->getRf() != rLabB->getRf())
				return false;
		}
	}
	return true;
}

void GenMCDriver::filterSymmetricStoresSR(const ReadLabel *rLab, std::vector<Event> &stores) const
{
	auto &g = getGraph();
	auto *EE = getEE();
	auto t = llvm::dyn_cast<ThreadStartLabel>(
		g.getEventLabel(Event(rLab->getThread(), 0)))->getSymmetricTid();

	/* If there is no symmetric thread, exit */
	if (t == -1)
		return;

	/* Check whether the po-prefixes of the two threads match */
	if (!sharePrefixSR(t, rLab->getPos()))
		return;

	/* Get the symmetric event and make sure it matches as well */
	auto *lab = llvm::dyn_cast<ReadLabel>(g.getEventLabel(Event(t, rLab->getIndex())));
	if (!lab || lab->getAddr() != rLab->getAddr() || lab->getSize() != lab->getSize())
		return;

	/* Remove stores that will be explored symmetrically */
	auto rfStamp = g.getEventLabel(lab->getRf())->getStamp();
	auto st = (g.isRMWLoad(lab)) ? rfStamp + 1 : rfStamp;
	stores.erase(std::remove_if(stores.begin(), stores.end(), [&](Event s) {
				    auto *sLab = g.getEventLabel(s);
				    return sLab->getStamp() < st;
		     }), stores.end());
	return;
}

bool GenMCDriver::filterValuesFromAnnotSAVER(const ReadLabel *rLab, std::vector<Event> &validStores)
{
	if (!rLab->getAnnot())
		return false;

	using Evaluator = SExprEvaluator<ModuleID::ID>;

	auto &g = getGraph();

	/* For WB, there might be many maximal ones */
	auto shouldBlock =
		std::any_of(validStores.begin(), validStores.end(), [&](const Event &s){
			auto val = getWriteValue(s, rLab->getAddr(), rLab->getAccess());
			return isCoMaximal(rLab->getAddr(), s, true) &&
				!Evaluator().evaluate(rLab->getAnnot(), val); });
	validStores.erase(std::remove_if(validStores.begin(), validStores.end(), [&](Event w) {
		auto val = getWriteValue(w, rLab->getAddr(), rLab->getAccess());
		return !isCoMaximal(rLab->getAddr(), w, true) &&
			!Evaluator().evaluate(rLab->getAnnot(), val); }),
		validStores.end());
	BUG_ON(validStores.empty());

	return shouldBlock;
}

bool GenMCDriver::ensureConsistentRf(const ReadLabel *rLab, std::vector<Event> &rfs)
{
	bool found = false;
	while (!found) {
		found = true;
		changeRf(rLab->getPos(), rfs.back());
		if (!isConsistent(ProgramPoint::step)) {
			found = false;
			rfs.erase(rfs.end() - 1);
			BUG_ON(!userConf->LAPOR && rfs.empty());
			if (rfs.empty())
				break;
		}
	}

	if (!found) {
		getEE()->block(llvm::Thread::BlockageType::BT_Cons);
		return false;
	}
	return true;
}

bool GenMCDriver::ensureConsistentStore(const WriteLabel *wLab)
{
	if (!isConsistent(ProgramPoint::step)) {
		getEE()->block(llvm::Thread::BlockageType::BT_Cons);
		return false;
	}
	return true;
}

void GenMCDriver::filterInvalidRecRfs(const ReadLabel *rLab, std::vector<Event> &rfs)
{
	rfs.erase(std::remove_if(rfs.begin(), rfs.end(), [&](Event &r){
		  changeRf(rLab->getPos(), r);
		  return !isRecoveryValid(ProgramPoint::step);
	}), rfs.end());
	BUG_ON(rfs.empty());
	changeRf(rLab->getPos(), rfs[0]);
	return;
}

SVal GenMCDriver::visitThreadSelf(const EventDeps *deps)
{
	return SVal(getEE()->getCurThr().id);
}

bool GenMCDriver::isSymmetricToSR(int candidate, int thread, Event parent,
				  llvm::Function *threadFun, SVal threadArg) const
{
	auto &g = getGraph();
	auto *EE = getEE();
	auto &cThr = EE->getThrById(candidate);
	auto cParent = llvm::dyn_cast<ThreadStartLabel>(g.getEventLabel(Event(candidate, 0)))->getParentCreate();

	/* First, check that the two threads are actually similar */
	if (cThr.id == thread || cThr.threadFun != threadFun ||
	    cThr.threadArg != threadArg ||
	    cParent.thread != parent.thread)
		return false;

	/* Then make sure that there is no memory access in between the spawn events */
	auto mm = std::minmax(parent.index, cParent.index);
	auto minI = mm.first;
	auto maxI = mm.second;
	for (auto j = minI; j < maxI; j++)
		if (llvm::isa<MemAccessLabel>(g.getEventLabel(Event(parent.thread, j))))
			return false;
	return true;
}

int GenMCDriver::getSymmetricTidSR(int thread, Event parent, llvm::Function *threadFun,
				   SVal threadArg) const
{
	auto &g = getGraph();
	auto *EE = getEE();

	for (auto i = g.getNumThreads() - 1; i > 0; i--)
		if (i != thread && isSymmetricToSR(i, thread, parent, threadFun, threadArg))
			return i;
	return -1;
}

int GenMCDriver::visitThreadCreate(std::unique_ptr<ThreadCreateLabel> tcLab, const EventDeps *deps,
				   llvm::Function *calledFun, SVal arg, const llvm::ExecutionContext &SF)
{
	auto &g = getGraph();
	auto *EE = getEE();

	if (isExecutionDrivenByGraph())
		return llvm::dyn_cast<ThreadCreateLabel>(g.getEventLabel(tcLab->getPos()))->getChildId();

	/* First, check if the thread to be created already exists */
	int cid = 0;
	while (cid < (long) g.getNumThreads()) {
		if (!g.isThreadEmpty(cid)) {
			auto *bLab = llvm::dyn_cast<ThreadStartLabel>(g.getFirstThreadLabel(cid));
			BUG_ON(!bLab);
			if (bLab->getParentCreate() == tcLab->getPos())
				break;
		}
		++cid;
	}

	/* Add an event for the thread creation */
	tcLab->setChildId(cid);
	updateLabelViews(tcLab.get(), deps);
	auto *lab = g.addOtherLabelToGraph(std::move(tcLab));

	/* Prepare the execution context for the new thread */
	EE->createAddNewThread(calledFun, arg, cid, lab->getThread(), SF);

	/* If the thread does not exist in the graph, make an entry for it */
	if (cid == (long) g.getNumThreads()) {
		g.addNewThread();
		BUG_ON(std::distance(EE->threads_begin(), EE->threads_end()) != g.getNumThreads());
		auto symm = getConf()->symmetryReduction ?
			getSymmetricTidSR(cid, lab->getPos(), calledFun, arg) : -1;
		auto tsLab = ThreadStartLabel::create(Event(cid, 0), lab->getPos(), symm);
		updateLabelViews(tsLab.get(), nullptr);
		auto *ss = g.addOtherLabelToGraph(std::move(tsLab));
	} else {
		/* Otherwise, update the existing entry */
		updateStart(lab->getPos(), g.getFirstThreadEvent(cid));
	}

	return cid;
}

SVal GenMCDriver::visitThreadJoin(std::unique_ptr<ThreadJoinLabel> lab, const EventDeps *deps)
{
	auto &g = getGraph();
	auto &thr = getEE()->getCurThr();

	/* If necessary, add a relevant event to the graph */
	const ThreadJoinLabel *jLab = nullptr;
	if (!isExecutionDrivenByGraph()) {
		updateLabelViews(lab.get(), deps);
		jLab = llvm::dyn_cast<ThreadJoinLabel>(g.addOtherLabelToGraph(std::move(lab)));
	} else {
		jLab = llvm::dyn_cast<ThreadJoinLabel>(g.getEventLabel(lab->getPos()));
	}

	auto cid = jLab->getChildId();
	if (cid < 0 || long (g.getNumThreads()) <= cid || cid == thr.id) {
		std::string err = "ERROR: Invalid TID in pthread_join(): " + std::to_string(cid);
		if (cid == thr.id)
			err += " (TID cannot be the same as the calling thread)";
		visitError(jLab->getPos(), Status::VS_InvalidJoin, err);
		return SVal(0);
	}

	/* If the update failed (child has not terminated yet) block this thread */
	if (!updateJoin(jLab->getPos(), g.getLastThreadEvent(cid)))
		thr.block(llvm::Thread::BlockageType::BT_ThreadJoin);

	/*
	 * We always return a success value, so as not to have to update it
	 * when the thread unblocks.
	 */
	return SVal(0);
}

void GenMCDriver::visitThreadFinish(std::unique_ptr<ThreadFinishLabel> eLab)
{
	auto &g = getGraph();
	auto *EE = getEE();
	auto &thr = EE->getCurThr();

	if (!isExecutionDrivenByGraph() && /* Make sure that there is not a failed assume... */
	    !thr.isBlocked()) {
		updateLabelViews(eLab.get(), nullptr);
		g.addOtherLabelToGraph(std::move(eLab));

		if (thr.id == 0)
			return;

		const EventLabel *lab = g.getLastThreadLabel(thr.id);
		for (auto i = 0u; i < g.getNumThreads(); i++) {
			const EventLabel *pLastLab = g.getLastThreadLabel(i);
			if (auto *pLab = llvm::dyn_cast<ThreadJoinLabel>(pLastLab)) {
				if (pLab->getChildId() != thr.id)
					continue;

				/* If parent thread is waiting for me, relieve it */
				EE->getThrById(i).unblock();
				updateJoin(pLab->getPos(), lab->getPos());
			}
		}
	} /* FIXME: Maybe move view update into thread finish creation? */
	  /* FIXME: Thread return values? */
}

<<<<<<< HEAD
static const std::unordered_map<std::string, SmpFenceType> smpFenceTypes = {
	{"mb", SmpFenceType::MB},
	{"rmb", SmpFenceType::RMB},
	{"wmb", SmpFenceType::WMB},
	{"ba", SmpFenceType::MBBA},
	{"aa", SmpFenceType::MBAA},
	{"as", SmpFenceType::MBAS},
	{"aul", SmpFenceType::MBAUL},
};

void GenMCDriver::visitFenceLKMM(llvm::AtomicOrdering ord, const char *lkmmType)
=======
void GenMCDriver::visitFence(std::unique_ptr<FenceLabel> fLab, const EventDeps *deps)
>>>>>>> 2a7c421a
{
	if (isExecutionDrivenByGraph())
		return;

	auto &g = getGraph();
<<<<<<< HEAD
	auto pos = getEE()->getCurrentPosition();

	BUG_ON(smpFenceTypes.count(lkmmType) == 0);
	auto typ = smpFenceTypes.at(lkmmType);

	ord = (isStrong(typ)) ? llvm::AtomicOrdering::SequentiallyConsistent :
		llvm::AtomicOrdering::Monotonic;

	auto fLab = SmpFenceLabelLKMM::create(g.nextStamp(), ord, typ, pos);
	updateLabelViews(fLab.get());
	g.addOtherLabelToGraph(std::move(fLab));
	return;
}

void GenMCDriver::visitFence(llvm::AtomicOrdering ord, const char *lkmmType /* = nullptr */)
{
	if (lkmmType) {
		visitFenceLKMM(ord, lkmmType);
		return;
	}

	if (isExecutionDrivenByGraph())
		return;

	auto &g = getGraph();
	auto pos = getEE()->getCurrentPosition();

	auto fLab = FenceLabel::create(g.nextStamp(), ord, pos);
	updateLabelViews(fLab.get());
=======
	updateLabelViews(fLab.get(), deps);
>>>>>>> 2a7c421a
	g.addOtherLabelToGraph(std::move(fLab));
	return;
}

<<<<<<< HEAD
const ReadLabel *
GenMCDriver::createAddReadLabel(InstAttr attr,
				llvm::AtomicOrdering ord,
				const llvm::GenericValue *addr,
				llvm::Type *typ,
				std::unique_ptr<SExpr> annot,
				const llvm::GenericValue &cmpVal,
				const llvm::GenericValue &rmwVal,
				llvm::AtomicRMWInst::BinOp op,
				Event store)
{
	auto &g = getGraph();
	auto pos = getEE()->getCurrentPosition();

	std::unique_ptr<ReadLabel> rLab = nullptr;
	switch (attr) {
	case InstAttr::IA_None:
		rLab = ReadLabel::create(g.nextStamp(), ord, pos,
					 addr, typ, store, std::move(annot));
		break;
	case InstAttr::IA_BWait:
		rLab = BWaitReadLabel::create(g.nextStamp(), ord, pos,
					      addr, typ, store, std::move(annot));
		break;
	case InstAttr::IA_Fai:
		rLab = FaiReadLabel::create(g.nextStamp(), ord, pos, addr, typ,
					    store, op, rmwVal, std::move(annot));
		break;
	case InstAttr::IA_NoRetFai:
		rLab = NoRetFaiReadLabel::create(g.nextStamp(), ord, pos, addr, typ,
						 store, op, rmwVal, std::move(annot));
		break;
	case InstAttr::IA_BPost:
		rLab = BIncFaiReadLabel::create(g.nextStamp(), ord, pos, addr, typ,
						store, op, rmwVal, std::move(annot));
		break;
	case InstAttr::IA_Cas:
		rLab = CasReadLabel::create(g.nextStamp(), ord, pos, addr, typ,
					    store, cmpVal, rmwVal, std::move(annot));
		break;
	case InstAttr::IA_Lock:
		rLab = LockCasReadLabel::create(g.nextStamp(), ord, pos, addr, typ,
						store, cmpVal, rmwVal, std::move(annot));
		break;
	case InstAttr::IA_Trylock:
		rLab = TrylockCasReadLabel::create(g.nextStamp(), ord, pos, addr, typ,
						   store, cmpVal, rmwVal, std::move(annot));
		break;
	default:
		BUG();
	}
	updateLabelViews(rLab.get());
	return g.addReadLabelToGraph(std::move(rLab), store);
=======
const WriteLabel *locatePreviousFaiWrite(ExecutionGraph &g, const PotentialSpinEndLabel *lab)
{
	for (auto j = lab->getIndex() - 1; j > 0; j--) {
		if (auto *wLab = llvm::dyn_cast<FaiWriteLabel>(
			    g.getEventLabel(Event(lab->getThread(), j)))) {
			return wLab;
		}
	}
	return nullptr;
>>>>>>> 2a7c421a
}

void GenMCDriver::checkReconsiderFaiSpinloop(const MemAccessLabel *lab)
{
	auto &g = getGraph();
	auto *EE = getEE();

	for (auto i = 0u; i < g.getNumThreads(); i++) {
		auto &thr = EE->getThrById(i);

		/* Is there any thread blocked on a potential spinloop? */
		auto *eLab = llvm::dyn_cast<FaiZNESpinEndLabel>(g.getLastThreadLabel(i));
		if (!eLab)
			continue;

		/* Check whether this access affects the spinloop variable */
		auto *faiLab = llvm::dyn_cast<FaiWriteLabel>(g.getPreviousLabelST(eLab,
			        [](const EventLabel *lab){ return llvm::isa<FaiWriteLabel>(lab); }));
		if (faiLab->getAddr() != lab->getAddr())
			continue;
		if (llvm::isa<FaiWriteLabel>(lab)) /* FAIs on the same variable are OK... */
			continue;

		/* If it does, and also breaks the assumptions, unblock thread */
		if (auto *rLab = llvm::dyn_cast<ReadLabel>(lab)) {
			auto *rfLab = g.getEventLabel(rLab->getRf());
			if (auto *wLab = llvm::dyn_cast<FaiWriteLabel>(rfLab)) {
				if (wLab->getReadersList().size() >= 2)
					thr.unblock();
			}
		} else if (auto *wLab = llvm::dyn_cast<WriteLabel>(lab)) {
			auto &stores = g.getStoresToLoc(wLab->getAddr());
			if (std::all_of(stores.rend(), stores.rbegin(), [&](Event s){
				return !isHbBefore(wLab->getPos(), s);
			}))
				thr.unblock();
		}
	}
	return;
}

std::vector<Event> GenMCDriver::getRfsApproximation(const ReadLabel *rLab)
{
	return getGraph().getCoherentStores(rLab->getAddr(), rLab->getPos());
}

SVal GenMCDriver::visitLoad(std::unique_ptr<ReadLabel> rLab, const EventDeps *deps)
{
	auto &g = getGraph();
	auto *EE = getEE();
	auto &thr = EE->getCurThr();

	if (inRecoveryMode())
		return getRecReadRetValue(rLab.get());

	if (isExecutionDrivenByGraph())
		return getReadRetValueAndMaybeBlock(llvm::dyn_cast<ReadLabel>(g.getEventLabel(rLab->getPos())));

	/* First, we have to check whether the access is valid. This has to
	 * happen here because we may query the interpreter for this location's
	 * value in order to determine whether this load is going to be an RMW.
	 * Coherence needs to be tracked before validity is established, as
	 * consistency checks may be triggered if the access is invalid */
	g.trackCoherenceAtLoc(rLab->getAddr());

	rLab->setAnnot(EE->getCurrentAnnotConcretized());
	updateLabelViews(rLab.get(), deps);
	auto *lab = g.addReadLabelToGraph(std::move(rLab));

	if (!isAccessValid(lab)) {
		visitError(lab->getPos(), Status::VS_AccessNonMalloc);
		return SVal(0); /* Return some value; this execution will be blocked */
	}

	/* Get an approximation of the stores we can read from */
	auto stores = getRfsApproximation(lab);
	BUG_ON(stores.empty());
	auto validStores = properlyOrderStores(lab, stores);
	if (getConf()->symmetryReduction)
		filterSymmetricStoresSR(lab, validStores);

	/* If this load is annotatable, keep values that will not leed to blocking */
	if (lab->getAnnot())
		filterValuesFromAnnotSAVER(lab, validStores);

	/* ... add an appropriate label with a random rf */
	changeRf(lab->getPos(), validStores.back());

	/* ... and make sure that the rf we end up with is consistent */
	if (!ensureConsistentRf(lab, validStores))
		return SVal(0);

	GENMC_DEBUG(
		if (getConf()->vLevel >= VerbosityLevel::V3) {
			llvm::dbgs() << "--- Added load " << lab->getPos() << "\n";
			printGraph();
		}
	);

	/* Check whether the load forces us to reconsider some potential spinloop */
	checkReconsiderFaiSpinloop(lab);

	/* Check for races and reading from uninitialized memory */
	checkForDataRaces(lab);
	if (llvm::isa<LockCasReadLabel>(lab))
		checkLockValidity(lab, validStores);
	if (llvm::isa<BIncFaiReadLabel>(lab))
		checkBIncValidity(lab, validStores);

	/* If this is the last part of barrier_wait() check whether we should block */
	auto retVal = getWriteValue(validStores.back(), lab->getAddr(), lab->getAccess());
	if (llvm::isa<BWaitReadLabel>(lab) &&
	    !EE->compareValues(lab->getSize(), retVal, getBarrierInitValue(lab->getAddr(), lab->getAccess())))
		thr.block(llvm::Thread::BlockageType::BT_Barrier);

	/* Push all the other alternatives choices to the Stack */
	for (auto it = validStores.begin(); it != validStores.end() - 1; ++it)
		addToWorklist(LLVM_MAKE_UNIQUE<FRevItem>(lab->getPos(), *it));
	return retVal;
}

std::vector<Event> GenMCDriver::getRevisitableApproximation(const WriteLabel *sLab)
{
<<<<<<< HEAD
	auto &g = getGraph();
	auto pos = EE->getCurrentPosition();

	std::unique_ptr<WriteLabel> wLab = nullptr;
	switch (attr) {
	case InstAttr::IA_None:
		wLab = WriteLabel::create(g.nextStamp(), ord, pos, addr, typ, val);
		break;
	case InstAttr::IA_Unlock:
		wLab = UnlockWriteLabel::create(g.nextStamp(), ord, pos, addr, typ, val);
		break;
	case InstAttr::IA_BInit:
		wLab = BInitWriteLabel::create(g.nextStamp(), ord, pos, addr, typ, val);
		break;
	case InstAttr::IA_BDestroy:
		wLab = BDestroyWriteLabel::create(g.nextStamp(), ord, pos, addr, typ, val);
		break;
	case InstAttr::IA_Fai:
		wLab = FaiWriteLabel::create(g.nextStamp(), ord, pos, addr, typ, val);
		break;
	case InstAttr::IA_NoRetFai:
		wLab = NoRetFaiWriteLabel::create(g.nextStamp(), ord, pos, addr, typ, val);
		break;
	case InstAttr::IA_BPost: {
		/* Barrier hack: reset barrier to initial if it reached 0 */
		auto bVal = (val.IntVal == 0) ? getBarrierInitValue(addr, typ) : val;
		wLab = BIncFaiWriteLabel::create(g.nextStamp(), ord, pos, addr, typ, bVal);
		break;
	}
	case InstAttr::IA_Cas:
		wLab = CasWriteLabel::create(g.nextStamp(), ord, pos, addr, typ, val);
		break;
	case InstAttr::IA_Lock:
		wLab = LockCasWriteLabel::create(g.nextStamp(), ord, pos, addr, typ, val);
		break;
	case InstAttr::IA_Trylock:
		wLab = TrylockCasWriteLabel::create(g.nextStamp(), ord, pos, addr, typ, val);
		break;
	default:
		BUG();
	}
	updateLabelViews(wLab.get());
	return getGraph().addWriteLabelToGraph(std::move(wLab), moPos);
=======
	return getGraph().getCoherentRevisits(sLab);
>>>>>>> 2a7c421a
}

void GenMCDriver::visitStore(std::unique_ptr<WriteLabel> wLab, const EventDeps *deps)
{
	if (isExecutionDrivenByGraph())
		return;

	auto &g = getGraph();
	auto *EE = getEE();

	/* If it's a valid access, track coherence for this location */
	g.trackCoherenceAtLoc(wLab->getAddr());
	updateLabelViews(wLab.get(), deps);
	auto *lab = g.addWriteLabelToGraph(std::move(wLab));

	if (!isAccessValid(lab)) {
		visitError(lab->getPos(), Status::VS_AccessNonMalloc);
		return;
	}

	/* Find all possible placings in coherence for this store */
	auto placesRange = g.getCoherentPlacings(lab->getAddr(), lab->getPos(), g.isRMWStore(lab));
	auto &begO = placesRange.first;
	auto &endO = placesRange.second;

	/* It is always consistent to add the store at the end of MO */
	if (llvm::isa<BIncFaiWriteLabel>(lab) && lab->getVal() == SVal(0))
		const_cast<WriteLabel*>(lab)->setVal(getBarrierInitValue(lab->getAddr(), lab->getAccess()));
	g.getCoherenceCalculator()->addStoreToLoc(lab->getAddr(), lab->getPos(), endO);

	auto &locMO = g.getStoresToLoc(lab->getAddr());
	for (auto it = locMO.begin() + begO; it != locMO.begin() + endO; ++it) {

		/* We cannot place the write just before the write of an RMW */
		if (g.isRMWStore(*it))
			continue;

		/* Push the stack item */
		if (!inRecoveryMode())
			addToWorklist(LLVM_MAKE_UNIQUE<MOItem>(lab->getPos(), std::distance(locMO.begin(), it)));
	}

	/* If the graph is not consistent (e.g., w/ LAPOR) stop the exploration */
	bool cons = ensureConsistentStore(lab);

	if (!inRecoveryMode())
		calcRevisits(lab);

	if (!cons)
		return;

	GENMC_DEBUG(
		if (getConf()->vLevel >= VerbosityLevel::V3) {
			llvm::dbgs() << "--- Added store " << lab->getPos() << "\n";
			printGraph();
		}
	);

	checkReconsiderFaiSpinloop(lab);

	/* Check for races */
	checkForDataRaces(lab);
	if (llvm::isa<UnlockWriteLabel>(lab))
		checkUnlockValidity(lab);
	if (llvm::isa<BInitWriteLabel>(lab))
		checkBInitValidity(lab);
	return;
}

void GenMCDriver::visitLockLAPOR(std::unique_ptr<LockLabelLAPOR> lab, const EventDeps *deps)
{
	if (isExecutionDrivenByGraph())
		return;

	auto &g = getGraph();
	updateLabelViews(lab.get(), deps);
	g.addLockLabelToGraphLAPOR(std::move(lab));

	/* Only prioritize when first adding a lock; in replays, this
	 * is handled in the setup */
	threadPrios.insert(threadPrios.begin(), lab->getPos());
	return;
}

void GenMCDriver::visitLock(Event pos, SAddr addr, ASize size, const EventDeps *deps)
{
	/* No locking when running the recovery routine */
	if (userConf->persevere && inRecoveryMode())
		return;

	/* Treatment of locks based on whether LAPOR is enabled */
	if (userConf->LAPOR) {
		visitLockLAPOR(LockLabelLAPOR::create(pos, addr), deps);
		return;
	}

	auto ret = visitLoad(LockCasReadLabel::create(pos, addr, size), deps);

	auto *rLab = llvm::dyn_cast<ReadLabel>(getGraph().getEventLabel(pos));
	if (!rLab->getRf().isBottom() && EE->compareValues(size, SVal(0), ret)) {
		visitStore(LockCasWriteLabel::create(pos.next(), addr, size), deps);
	} else {
		EE->getCurThr().block(llvm::Thread::BlockageType::BT_LockAcq);
	}
}

void GenMCDriver::visitUnlockLAPOR(std::unique_ptr<UnlockLabelLAPOR> uLab, const EventDeps *deps)
{
	if (isExecutionDrivenByGraph()) {
		deprioritizeThread(uLab.get());
		return;
	}

	updateLabelViews(uLab.get(), deps);
	getGraph().addOtherLabelToGraph(std::move(uLab));

	/* Ensure we deprioritize also when adding an event, as a
	 * revisit may leave a critical section open */
	deprioritizeThread(uLab.get());
	return;
}

void GenMCDriver::visitUnlock(Event pos, SAddr addr, ASize size, const EventDeps *deps)
{
	/* No locking when running the recovery routine */
	if (userConf->persevere && inRecoveryMode())
		return;

	/* Treatment of unlocks based on whether LAPOR is enabled */
	if (userConf->LAPOR) {
		visitUnlockLAPOR(UnlockLabelLAPOR::create(pos, addr), deps);
		return;
	}

	visitStore(UnlockWriteLabel::create(pos, addr, size), deps);
	return;
}

SVal GenMCDriver::visitMalloc(std::unique_ptr<MallocLabel> aLab, const EventDeps *deps,
			      unsigned int alignment, Storage s, AddressSpace spc)
{
	auto &g = getGraph();
	auto *EE = getEE();
	auto &thr = EE->getCurThr();

	if (isExecutionDrivenByGraph()) {
		auto *lab = llvm::dyn_cast<MallocLabel>(g.getEventLabel(aLab->getPos()));
		BUG_ON(!lab);
		return SVal(lab->getAllocAddr().get());
	}

	/* Fix and add label to the graph; return the new address */
	aLab->setAllocAddr(EE->getFreshAddr(aLab->getAllocSize(), alignment, s, spc));
	updateLabelViews(aLab.get(), deps);
	auto *lab = llvm::dyn_cast<MallocLabel>(g.addOtherLabelToGraph(std::move(aLab)));
	return SVal(lab->getAllocAddr().get());
}

void GenMCDriver::visitFree(std::unique_ptr<FreeLabel> dLab, const EventDeps *deps)
{
	auto &g = getGraph();
	auto *EE = getEE();
	auto &thr = EE->getCurThr();

	/* Attempt to free a NULL pointer; don't increase counters */
	if (dLab->getFreedAddr().isNull())
		return;

	if (isExecutionDrivenByGraph())
		return;

	/* Add a label with the appropriate store */
	updateLabelViews(dLab.get(), deps);
	auto *lab = g.addOtherLabelToGraph(std::move(dLab));

	/* Check whether there is any memory race */
	checkForMemoryRaces(llvm::dyn_cast<FreeLabel>(lab));
	return;
}

<<<<<<< HEAD
void GenMCDriver::visitRCULockLKMM()
{
	auto &g = getGraph();
	auto *EE = getEE();

	if (isExecutionDrivenByGraph())
		return;

	auto pos = EE->getCurrentPosition();
	auto lLab = RCULockLabelLKMM::create(g.nextStamp(), pos);
	updateLabelViews(lLab.get());
	g.addOtherLabelToGraph(std::move(lLab));
	return;
}

void GenMCDriver::visitRCUUnlockLKMM()
{
	auto &g = getGraph();
	auto *EE = getEE();

	if (isExecutionDrivenByGraph())
		return;

	auto pos = EE->getCurrentPosition();
	auto uLab = RCUUnlockLabelLKMM::create(g.nextStamp(), pos);
	updateLabelViews(uLab.get());
	g.addOtherLabelToGraph(std::move(uLab));
	return;
}

void GenMCDriver::visitRCUSyncLKMM()
{
	auto &g = getGraph();
	auto *EE = getEE();

	if (isExecutionDrivenByGraph())
		return;

	Event pos = EE->getCurrentPosition();
	auto gpLab = RCUSyncLabelLKMM::create(g.nextStamp(), pos);
	updateLabelViews(gpLab.get());
	g.addOtherLabelToGraph(std::move(gpLab));
	return;
}

void GenMCDriver::visitError(DriverErrorKind t, const std::string &err /* = "" */,
=======
void GenMCDriver::visitBlock(Event pos)
{
	getEE()->getCurThr().block(llvm::Thread::BlockageType::BT_User);

	const auto &g = getGraph();
	while (pos.index > 0) {
		const auto &lab = g.getEventLabel(pos);
		if (llvm::isa<SpinStartLabel>(lab) || llvm::isa<FenceLabel>(lab)) continue;
		if (const auto *lLab = llvm::dyn_cast<ReadLabel>(lab))
			if (!lLab->isRevisitable()) break;
		return;
		pos.index--;
	}
	for (auto i = 0u; i < g.getNumThreads(); i++) {
		auto &thr = getEE()->getThrById(i);
		if (!thr.isBlocked()) thr.block(llvm::Thread::BlockageType::BT_User);
	}
}

void GenMCDriver::visitError(Event pos, Status s, const std::string &err /* = "" */,
>>>>>>> 2a7c421a
			     Event confEvent /* = INIT */)
{
	auto &g = getGraph();
	auto &thr = getEE()->getCurThr();

	/* If we have already detected an error, no need to report another */
	if (isHalting())
		return;

	/* If we this is a replay (might happen if one LLVM instruction
	 * maps to many MC events), do not get into an infinite loop... */
	if (getEE()->getExecState() == llvm::ExecutionState::Replay)
		return;

	/* If the execution that led to the error is not consistent, block */
	if (!isConsistent(ProgramPoint::error)) {
		thr.block(llvm::Thread::BlockageType::BT_Error);
		return;
	}
	if (inRecoveryMode() && !isRecoveryValid(ProgramPoint::error)) {
		thr.block(llvm::Thread::BlockageType::BT_Error);
		return;
	}

	const EventLabel *errLab = g.getEventLabel(pos);

	/* If this is an invalid access, change the RF of the offending
	 * event to BOTTOM, so that we do not try to get its value.
	 * Don't bother updating the views */
	if (isInvalidAccessError(s) && llvm::isa<ReadLabel>(errLab))
		g.changeRf(errLab->getPos(), Event::getBottom());

<<<<<<< HEAD
	/* Print a basic error message and the graph */
	llvm::outs() << "Error detected: " << t << "!\n";
	llvm::outs() << "Event " << errLab->getPos() << " ";
	if (!confEvent.isInitializer())
		llvm::outs() << "conflicts with event " << confEvent << " ";
	llvm::outs() << "in graph:\n";
	printGraph(true);
=======
	/* Print a basic error message and the graph.
	 * We have to save the interpreter state as replaying will
	 * destroy the current execution stack */
	auto oldState = getEE()->releaseLocalState();

	getEE()->replayExecutionBefore(g.getViewFromStamp(g.nextStamp()));

	llvm::raw_string_ostream out(result.message);

	out << "Error detected: " << s << "!\n";
	out << "Event " << errLab->getPos() << " ";
	if (!confEvent.isInitializer())
		out << "conflicts with event " << confEvent << " ";
	out << "in graph:\n";
	printGraph(true, out);
>>>>>>> 2a7c421a

	/* Print error trace leading up to the violating event(s) */
	if (userConf->printErrorTrace) {
		printTraceBefore(errLab->getPos(), out);
		if (!confEvent.isInitializer())
			printTraceBefore(confEvent, out);
	}

	/* Print the specific error message */
	if (!err.empty())
<<<<<<< HEAD
		llvm::outs() << err << "\n";
=======
		out << err << "\n";
>>>>>>> 2a7c421a

	/* Dump the graph into a file (DOT format) */
	if (userConf->dotFile != "")
		dotPrintToFile(userConf->dotFile, errLab->getPos(), confEvent);

	getEE()->restoreLocalState(std::move(oldState));

	halt(s);
}

#ifdef ENABLE_GENMC_DEBUG
void GenMCDriver::checkForDuplicateRevisit(const ReadLabel *rLab, const WriteLabel *sLab)
{
	if (!userConf->countDuplicateExecs)
		return;

	/* Get the prefix of the write to save */
	auto &g = getGraph();
	auto writePrefix = g.getPrefixLabelsNotBefore(sLab, rLab);
	auto moPlacings = g.saveCoherenceStatus(writePrefix, rLab);

	auto writePrefixPos = g.extractRfs(writePrefix);
	writePrefixPos.insert(writePrefixPos.begin(), sLab->getPos());

	/* If this prefix has revisited the read before, skip */
	if (revisitSetContains(rLab, writePrefixPos, moPlacings)) {
		++result.duplicates;
	} else {
		addToRevisitSet(rLab, writePrefixPos, moPlacings);
	}
	return;
}
#endif

bool GenMCDriver::calcRevisits(const WriteLabel *sLab)
{
	auto &g = getGraph();

	if (getConf()->symmetryReduction) {
		auto *bLab = llvm::dyn_cast<ThreadStartLabel>(g.getEventLabel(Event(sLab->getThread(), 0)));
		auto tid = bLab->getSymmetricTid();
		if (tid != -1 && sharePrefixSR(tid, sLab->getPos())) {
			std::vector<Event> loads = getRevisitableApproximation(sLab);
			return true;
		}
	}

	if (auto *faiLab = llvm::dyn_cast<BIncFaiWriteLabel>(sLab)) {
<<<<<<< HEAD
		if (!getConf()->disableBAM &&
		    !getEE()->compareValues(sLab->getType(), sLab->getVal(),
					    getBarrierInitValue(sLab->getAddr(), sLab->getType())))
=======
		if (!getConf()->disableBarrierOpt &&
		    !getEE()->compareValues(sLab->getSize(), sLab->getVal(),
					    getBarrierInitValue(sLab->getAddr(), sLab->getAccess())))
>>>>>>> 2a7c421a
			return true;
	}

	std::vector<Event> loads = getRevisitableApproximation(sLab);
	std::sort(loads.begin(), loads.end(), [&g](const Event &l1, const Event &l2){
		return g.getEventLabel(l1)->getStamp() > g.getEventLabel(l2)->getStamp();
	});

	for (auto &l : loads) {
		auto *rLab = llvm::dyn_cast<ReadLabel>(g.getEventLabel(l));
		BUG_ON(!rLab);

		/* Optimize barrier revisits */
		if (auto *faiLab = llvm::dyn_cast<BIncFaiWriteLabel>(sLab)) {
			if (!getConf()->disableBAM &&
			    rLab->getPos() == g.getLastThreadEvent(rLab->getThread())) {
				BUG_ON(!llvm::isa<BWaitReadLabel>(rLab));
				changeRf(rLab->getPos(), faiLab->getPos());
				rLab->setAddedMax(isCoMaximal(rLab->getAddr(), rLab->getRf()));
				getEE()->getThrById(rLab->getThread()).unblock();
				continue;
			}
		}

		if (!g.isMaximalExtension(rLab, sLab))
			break;

		GENMC_DEBUG(checkForDuplicateRevisit(rLab, sLab););

		auto read = rLab->getPos();
		auto write = sLab->getPos(); /* prefetch since we are gonna change state */
		auto v = g.getRevisitView(rLab, sLab);
		auto og = g.getCopyUpTo(*v);

		auto localState = releaseLocalState();
		auto newState = LLVM_MAKE_UNIQUE<SharedState>(std::move(og), getEE()->getSharedState());

		setSharedState(std::move(newState));

		notifyEERemoved(*v);
		revisitRead(BRevItem(read, write));

<<<<<<< HEAD
	BUG_ON(stores.empty());
	for (auto rit = stores.rbegin(), re = stores.rend(); rit != re; ++rit) {
		auto *posRf = llvm::dyn_cast<WriteLabel>(g.getEventLabel(*rit));
		if (llvm::isa<LockCasWriteLabel>(posRf) || llvm::isa<TrylockCasWriteLabel>(posRf)) {
			auto prev = posRf->getPos().prev();
			if (g.getMatchingUnlock(prev).isInitializer()) {
				changeRf(lab->getPos(), posRf->getPos());
				threadPrios = { posRf->getPos() };
				return;
=======
		GENMC_DEBUG(
			if (getConf()->vLevel >= VerbosityLevel::V2) {
				llvm::dbgs() << "--- Backward revisiting " << write << " --> " << read << "\n";
				printGraph();
>>>>>>> 2a7c421a
			}
		);

		/* If there are idle workers in the thread pool,
		 * try submitting the job instead */
		auto *tp = getThreadPool();
		if (tp && tp->getRemainingTasks() < 8 * tp->size()) {
			tp->submit(getSharedState());
		} else {
			if (isConsistent(ProgramPoint::step))
				explore();
		}

		restoreLocalState(std::move(localState));
	}
	return !g.isRMWStore(sLab) || g.getPendingRMWs(sLab).empty();
}

void GenMCDriver::repairDanglingBarriers()
{
	auto &g = getGraph();

	/* The wait-load of a barrier may lose its rf after cutting the graph.
	 * If this happens, fix the problem by making it read from the barrier's
	 * increment operation. */
	for (auto i = 0u; i < g.getNumThreads(); i++) {
		auto *bLab = llvm::dyn_cast<BWaitReadLabel>(g.getEventLabel(g.getLastThreadEvent(i)));
		if (!bLab)
			continue;
		if (!g.contains(bLab->getRf())) {
			BUG_ON(!llvm::isa<BIncFaiWriteLabel>(g.getPreviousLabel(bLab)));
			BUG_ON(!g.contains(bLab->getPos()));
			changeRf(bLab->getPos(), bLab->getPos().prev());
			bLab->setAddedMax(true); // isCoMaximal(bLab->getAddr(), bLab->getRf()));
		}
	}
	return;
}

const WriteLabel *GenMCDriver::completeRevisitedRMW(const ReadLabel *rLab)
{
	auto &g = getGraph();
	auto *EE = getEE();

	const WriteLabel *sLab = nullptr;
	std::unique_ptr<WriteLabel> wLab = nullptr;
	if (auto *faiLab = llvm::dyn_cast<FaiReadLabel>(rLab)) {
		auto isBarrier = false;

		/* Need to get the rf value within the if, as rLab might be a disk op,
		 * and we cannot get the value in that case (but it will also not be an RMW)  */
		auto rfVal = getReadValue(rLab);
		auto result = EE->executeAtomicRMWOperation(rfVal, faiLab->getOpVal(),
							    faiLab->getOp());
		if (llvm::isa<BIncFaiReadLabel>(faiLab) && result == SVal(0)) {
			isBarrier = true;
			result = getBarrierInitValue(rLab->getAddr(), rLab->getAccess());
		}
		wLab = isBarrier ?
			BIncFaiWriteLabel::create(g.nextStamp(),
						  faiLab->getOrdering(),
						  Event(faiLab->getThread(), faiLab->getIndex() + 1),
						  faiLab->getAddr(),
<<<<<<< HEAD
						  faiLab->getType(), result) :
			(llvm::isa<NoRetFaiReadLabel>(faiLab) ?
			 NoRetFaiWriteLabel::create(g.nextStamp(),
						    faiLab->getOrdering(),
						    Event(faiLab->getThread(), faiLab->getIndex() + 1),
						    faiLab->getAddr(),
						    faiLab->getType(), result) :
			 FaiWriteLabel::create(g.nextStamp(),
					       faiLab->getOrdering(),
					       Event(faiLab->getThread(), faiLab->getIndex() + 1),
					       faiLab->getAddr(),
					       faiLab->getType(), result));
=======
						  faiLab->getSize(), faiLab->getType(), result) :
			FaiWriteLabel::create(g.nextStamp(),
					      faiLab->getOrdering(),
					      Event(faiLab->getThread(), faiLab->getIndex() + 1),
					      faiLab->getAddr(),
					      faiLab->getSize(), faiLab->getType(), result);
>>>>>>> 2a7c421a
	} else if (auto *casLab = llvm::dyn_cast<CasReadLabel>(rLab)) {
		auto isLock = llvm::isa<LockCasReadLabel>(casLab);
		auto rfVal = getReadValue(rLab);
		if (EE->compareValues(casLab->getSize(), casLab->getExpected(), rfVal)) {
			wLab = isLock ?
				LockCasWriteLabel::create(g.nextStamp(),
							  casLab->getOrdering(),
							  Event(casLab->getThread(), casLab->getIndex() + 1),
							  casLab->getAddr(),
							  casLab->getSize(),
							  casLab->getType(),
							  casLab->getSwapVal()) :
<<<<<<< HEAD
				(llvm::isa<TrylockCasReadLabel>(casLab) ?
				 TrylockCasWriteLabel::create(g.nextStamp(),
							      casLab->getOrdering(),
							      Event(casLab->getThread(), casLab->getIndex() + 1),
							      casLab->getAddr(),
							      casLab->getType(),
							      casLab->getSwapVal()) :
				 CasWriteLabel::create(g.nextStamp(),
						       casLab->getOrdering(),
						       Event(casLab->getThread(), casLab->getIndex() + 1),
						       casLab->getAddr(),
						       casLab->getType(),
						       casLab->getSwapVal()));
=======
				CasWriteLabel::create(g.nextStamp(),
						      casLab->getOrdering(),
						      Event(casLab->getThread(), casLab->getIndex() + 1),
						      casLab->getAddr(),
						      casLab->getSize(),
						      casLab->getType(),
						      casLab->getSwapVal());
>>>>>>> 2a7c421a
		}
	}
	if (wLab) {
		updateLabelViews(wLab.get(), nullptr);
		return g.addWriteLabelToGraph(std::move(wLab), rLab->getRf());
	}
	return nullptr;
}

bool GenMCDriver::revisitRead(const RevItem &ri)
{
	/* We are dealing with a read: change its reads-from and also check
	 * whether a part of an RMW should be added */
	auto &g = getGraph();
	auto *rLab = llvm::dyn_cast<ReadLabel>(g.getEventLabel(ri.getPos()));
	BUG_ON(!rLab);

	changeRf(rLab->getPos(), ri.getRev());
	rLab->setAddedMax(llvm::isa<BRevItem>(ri) ? isCoMaximal(rLab->getAddr(), ri.getRev()) : false);

	if (llvm::isa<BRevItem>(ri)) {
		auto &prefix = g.getPrefixView(ri.getRev());
		for (auto *lab : labels(g)) {
			if (auto *rLab = llvm::dyn_cast<ReadLabel>(lab)) {
				if (rLab && prefix.contains(rLab->getPos()))
					rLab->setRevisitStatus(false);
			}
		}
	}

	/* Repair barriers here, as dangling wait-reads may be part of the prefix */
	repairDanglingBarriers();

	/* If the revisited label became an RMW, add the store part and revisit */
	if (auto *sLab = completeRevisitedRMW(rLab))
		return calcRevisits(sLab);

	/* Blocked lock -> prioritize locking thread */
	if (llvm::isa<LockCasReadLabel>(rLab)) {
		threadPrios = {rLab->getRf()};
		EE->getThrById(rLab->getThread()).block(llvm::Thread::BlockageType::BT_LockAcq);
	}
	return true;
}

bool GenMCDriver::restrictAndRevisit(std::unique_ptr<WorkItem> item)
{
	auto &g = getGraph();
	auto *EE = getEE();
	EventLabel *lab = g.getEventLabel(item->getPos());

	/* First, appropriately restrict the worklist, the revisit set, and the graph */
	restrictWorklist(lab);
	restrictRevisitSet(lab);
	restrictGraph(lab);

	/* Handle the MO case first: if we are restricting to a write, change its MO position */
	if (auto *mi = llvm::dyn_cast<MOItem>(item.get())) {
		auto *wLab = llvm::dyn_cast<WriteLabel>(lab);
		BUG_ON(!wLab);
		g.changeStoreOffset(wLab->getAddr(), wLab->getPos(), mi->getMOPos());
		wLab->setAddedMax(false);
		repairDanglingBarriers();
		return calcRevisits(wLab);
	}

	/* Otherwise, handle the revisit case */
	auto *ri = llvm::dyn_cast<RevItem>(item.get());
	BUG_ON(!ri);

	GENMC_DEBUG(
		if (getConf()->vLevel >= VerbosityLevel::V2) {
			llvm::dbgs() << "--- Forward revisiting " << lab->getPos()
				     << " --> " << ri->getRev() << "\n";
			printGraph();
		}
	);
	return revisitRead(*ri);
}

SVal GenMCDriver::visitDskRead(std::unique_ptr<DskReadLabel> drLab)
{
	auto &g = getGraph();
	auto *EE = getEE();

	if (isExecutionDrivenByGraph()) {
		auto *rLab = llvm::dyn_cast<DskReadLabel>(g.getEventLabel(drLab->getPos()));
		BUG_ON(!rLab);
		return getDskReadValue(rLab);
	}

	/* Make the graph aware of a (potentially) new memory location */
	g.trackCoherenceAtLoc(drLab->getAddr());

	/* Get all stores to this location from which we can read from */
	auto validStores = getRfsApproximation(&*drLab);
	BUG_ON(validStores.empty());

	/* ... and add an appropriate label with a particular rf */
	if (inRecoveryMode())
		drLab->setOrdering(llvm::AtomicOrdering::Monotonic);
	updateLabelViews(drLab.get(), nullptr);
	const ReadLabel *lab = g.addReadLabelToGraph(std::move(drLab), validStores[0]);

	/* ... filter out all option that make the recovery invalid */
	filterInvalidRecRfs(lab, validStores);

	/* Push all the other alternatives choices to the Stack */
	for (auto it = validStores.begin() + 1; it != validStores.end(); ++it)
		addToWorklist(LLVM_MAKE_UNIQUE<FRevItem>(lab->getPos(), *it));
	return getDskWriteValue(validStores[0], lab->getAddr(), lab->getAccess());
}

void GenMCDriver::visitDskWrite(std::unique_ptr<DskWriteLabel> wLab)
{
	if (isExecutionDrivenByGraph())
		return;

	auto &g = getGraph();

	g.trackCoherenceAtLoc(wLab->getAddr());

	/* Disk writes should always be hb-ordered */
	auto placesRange = g.getCoherentPlacings(wLab->getAddr(), wLab->getPos(), false);
	auto &begO = placesRange.first;
	auto &endO = placesRange.second;
	BUG_ON(begO != endO);

	/* Safe to _only_ add it at the end of MO */
	updateLabelViews(wLab.get(), nullptr);
	auto *lab = g.addWriteLabelToGraph(std::move(wLab), endO);

	calcRevisits(lab);
	return;
}

SVal GenMCDriver::visitDskOpen(std::unique_ptr<DskOpenLabel> lab)
{
	auto &g = getGraph();

	if (isExecutionDrivenByGraph()) {
		auto *oLab = llvm::dyn_cast<DskOpenLabel>(g.getEventLabel(lab->getPos()));
		BUG_ON(!oLab);
		return oLab->getFd();
	}

	/* We get a fresh file descriptor for this open() */
	auto fd = EE->getFreshFd();
	ERROR_ON(fd == -1, "Too many calls to open()!\n");

	/* We add a relevant label to the graph... */
	lab->setFd(SVal(fd));
	updateLabelViews(lab.get(), nullptr);
	g.addOtherLabelToGraph(std::move(lab));

	/* Return the freshly allocated fd */
	return SVal(fd);
}

void GenMCDriver::visitDskFsync(std::unique_ptr<DskFsyncLabel> fLab)
{
	if (isExecutionDrivenByGraph())
		return;

	updateLabelViews(fLab.get(), nullptr);
	getGraph().addOtherLabelToGraph(std::move(fLab));
	return;
}

void GenMCDriver::visitDskSync(std::unique_ptr<DskSyncLabel> fLab)
{
	if (isExecutionDrivenByGraph())
		return;

	updateLabelViews(fLab.get(), nullptr);
	getGraph().addOtherLabelToGraph(std::move(fLab));
	return;
}

void GenMCDriver::visitDskPbarrier(std::unique_ptr<DskPbarrierLabel> fLab)
{
	if (isExecutionDrivenByGraph())
		return;

	updateLabelViews(fLab.get(), nullptr);
	getGraph().addOtherLabelToGraph(std::move(fLab));
	return;
}

<<<<<<< HEAD
void GenMCDriver::visitLoopBegin()
=======
void GenMCDriver::visitSpinStart(std::unique_ptr<SpinStartLabel> lab)
>>>>>>> 2a7c421a
{
	if (isExecutionDrivenByGraph())
		return;

	auto &g = getGraph();
<<<<<<< HEAD
	auto  pos = getEE()->getCurrentPosition();
	auto lbLab = LoopBeginLabel::create(g.nextStamp(), pos);
	updateLabelViews(lbLab.get());
	g.addOtherLabelToGraph(std::move(lbLab));
=======
	updateLabelViews(lab.get(), nullptr);
	g.addOtherLabelToGraph(std::move(lab));
>>>>>>> 2a7c421a
	return;
}

bool GenMCDriver::isWriteObservable(const WriteLabel *wLab)
{
	if (wLab->isAtLeastRelease() || !getEE()->isDynamic(wLab->getAddr()))
		return true;

	auto &g = getGraph();
	auto *mLab = g.getPreviousLabelST(wLab, [wLab](const EventLabel *lab){
		if (auto *aLab = llvm::dyn_cast<MallocLabel>(lab)) {
			if (aLab->getAllocAddr() <= wLab->getAddr() &&
			    ((char *) aLab->getAllocAddr() + aLab->getAllocSize() >
			     (char *) wLab->getAddr()))
				return true;
		}
		return false;
	});
	if (mLab == nullptr)
		return true;

	for (auto j = mLab->getIndex() + 1; j < wLab->getIndex(); j++)
		if (g.getEventLabel(Event(wLab->getThread(), j))->isAtLeastRelease())
			return true;
	return false;
}

void GenMCDriver::visitSpinStart()
{
	auto &g = getGraph();
	const EventLabel *stLab = nullptr;

	/* If it has not been added to the graph, do so */
	if (!isExecutionDrivenByGraph()) {
		auto pos = getEE()->getCurrentPosition();
		auto lab = SpinStartLabel::create(g.nextStamp(), pos);
		updateLabelViews(lab.get());
		stLab = g.addOtherLabelToGraph(std::move(lab));
	} else {
		stLab = g.getEventLabel(getEE()->getCurrentPosition());
	}

	/* Check whether we can detect some spinloop dynamically */
	auto *lbLab = g.getPreviousLabelST(stLab, [](const EventLabel *lab){
		return llvm::isa<LoopBeginLabel>(lab);
	});
	/* If we did not find a loop-begin, this a manual instrumentation(?); report to user */
	ERROR_ON(!lbLab, "No loop-beginning found!\n");

	auto *pLab = g.getPreviousLabelST(stLab, [lbLab](const EventLabel *lab){
		return llvm::isa<SpinStartLabel>(lab) && lab->getIndex() > lbLab->getIndex();
	});
	if (!pLab)
		return;

	for (auto i = pLab->getIndex() + 1; i < stLab->getIndex(); i++) {
		auto *wLab = llvm::dyn_cast<WriteLabel>(g.getEventLabel(Event(stLab->getThread(), i)));
		if (wLab && isWriteObservable(wLab))
			return; /* found event w/ side-effects */
	}
	/* Spinloop detected */
	getEE()->getCurThr().block(llvm::Thread::BlockageType::BT_Spinloop);
	return;
}

bool GenMCDriver::areFaiZNEConstraintsSat(const FaiZNESpinEndLabel *lab)
{
	auto &g = getGraph();

	auto *wLab = llvm::dyn_cast<FaiWriteLabel>(
		g.getPreviousLabelST(lab, [](const EventLabel *lab){ return llvm::isa<FaiWriteLabel>(lab); }));
	BUG_ON(!wLab);

	auto &stores = g.getStoresToLoc(wLab->getAddr());
	BUG_ON(stores.empty());

	/* All stores in the RMW chain need to be read from at most 1 read,
	 * and there need to be no other stores that are not hb-before lab */
	for (auto it = stores.begin(), ie = stores.end(); it != ie; ++it) {
		auto *sLab = static_cast<const WriteLabel *>(g.getEventLabel(*it));
		if (auto *faiLab = llvm::dyn_cast<FaiWriteLabel>(sLab)) {
			if (faiLab->getReadersList().size() >= 2)
				return false;
		} else {
			if (!isHbBefore(sLab->getPos(), wLab->getPos()))
				return false;
		}
	}
	return true;
}

<<<<<<< HEAD
void GenMCDriver::visitFaiZNESpinEnd()
=======
void GenMCDriver::visitPotentialSpinEnd(std::unique_ptr<PotentialSpinEndLabel> lab)
>>>>>>> 2a7c421a
{
	auto &g = getGraph();
	auto *EE = getEE();

	/* If there are more events after this one, it is not a spin loop*/
	if (isExecutionDrivenByGraph() &&
	    lab->getIndex() < g.getLastThreadEvent(lab->getThread()).index)
		return;

<<<<<<< HEAD
	auto pos = EE->getCurrentPosition();
	auto lab = FaiZNESpinEndLabel::create(g.nextStamp(), pos);
	updateLabelViews(lab.get());
	auto *eLab = g.addOtherLabelToGraph(std::move(lab)); /* might overwrite but that's ok */

	if (areFaiZNEConstraintsSat(llvm::dyn_cast<FaiZNESpinEndLabel>(eLab)))
		getEE()->getCurThr().block(llvm::Thread::BlockageType::BT_ZNESpinloop);
	return;
}

void GenMCDriver::visitLockZNESpinEnd()
{
	auto &g = getGraph();
	auto *EE = getEE();

	if (isExecutionDrivenByGraph())
		return;

	auto pos = EE->getCurrentPosition();
	auto lab = LockZNESpinEndLabel::create(g.nextStamp(), pos);
	updateLabelViews(lab.get());
	auto *eLab = g.addOtherLabelToGraph(std::move(lab));

	getEE()->getCurThr().block(llvm::Thread::BlockageType::BT_ZNESpinloop);
=======
	updateLabelViews(lab.get(), nullptr);
	auto *eLab = g.addOtherLabelToGraph(std::move(lab)); /* might overwrite but that's ok */

	if (areFaiSpinloopConstraintsSat(llvm::dyn_cast<PotentialSpinEndLabel>(eLab)))
		getEE()->getCurThr().block(llvm::Thread::BlockageType::BT_FaiSpinloop);
>>>>>>> 2a7c421a
	return;
}


/************************************************************
 ** Printing facilities
 ***********************************************************/

llvm::raw_ostream& operator<<(llvm::raw_ostream &s,
			      const GenMCDriver::Status &st)
{
	using Status = GenMCDriver::Status;

	switch (st) {
	case Status::VS_OK:
		return s << "OK";
	case Status::VS_Safety:
		return s << "Safety violation";
	case Status::VS_Recovery:
		return s << "Recovery error";
	case Status::VS_Liveness:
		return s << "Liveness violation";
	case Status::VS_RaceNotAtomic:
		return s << "Non-Atomic race";
	case Status::VS_RaceFreeMalloc:
		return s << "Malloc-Free race";
	case Status::VS_FreeNonMalloc:
		return s << "Attempt to free non-allocated memory";
	case Status::VS_DoubleFree:
		return s << "Double-free error";
	case Status::VS_Allocation:
		return s << "Allocation error";
	case Status::VS_UninitializedMem:
		return s << "Attempt to read from uninitialized memory";
	case Status::VS_AccessNonMalloc:
		return s << "Attempt to access non-allocated memory";
	case Status::VS_AccessFreed:
		return s << "Attempt to access freed memory";
	case Status::VS_InvalidJoin:
		return s << "Invalid join() operation";
	case Status::VS_InvalidUnlock:
		return s << "Invalid unlock() operation";
	case Status::VS_InvalidBInit:
		return s << "Invalid barrier_init() operation";
	case Status::VS_InvalidRecoveryCall:
		return s << "Invalid function call during recovery";
	case Status::VS_InvalidTruncate:
		return s << "Invalid file truncation";
	case Status::VS_SystemError:
		return s << errorList.at(systemErrorNumber);
	default:
		return s << "Uknown status";
	}
}

#define IMPLEMENT_INTEGER_PRINT(OS, TY)			\
	case AType::Signed:				\
		OS << val.getSigned();			\
		break;					\
	case AType::Unsigned:				\
		OS << val.get();			\
		break;

#define IMPLEMENT_POINTER_PRINT(OS, TY)			\
	case AType::Pointer:				\
		OS << val.getPointer();			\
		break;

<<<<<<< HEAD
#define IMPLEMENT_DOUBLE_PRINT(OS, TY)			\
	case llvm::Type::DoubleTyID:			\
	        OS << val.DoubleVal;			\
		break;

#define IMPLEMENT_VECTOR_INTEGER_PRINT(OS, TY)				\
	LLVM_VECTOR_TYPEID_CASES {					\
		OS << "[";						\
		for (uint32_t _i=0;_i<val.AggregateVal.size();_i++) {	\
			OS << val.AggregateVal[_i].IntVal << " ";	\
		}							\
		OS << "]";						\
	} break;

#define IMPLEMENT_POINTER_PRINT(OS, TY)					\
	case llvm::Type::PointerTyID:					\
	        OS << (void*)(intptr_t)val.PointerVal;	\
		break;

static void executeGVPrint(const llvm::GenericValue &val, const llvm::Type *typ,
			   llvm::raw_ostream &s = llvm::outs())
=======
static void executeValPrint(const SVal &val, AType atyp,
			   llvm::raw_ostream &s = llvm::dbgs())
>>>>>>> 2a7c421a
{
	switch (atyp) {
		IMPLEMENT_INTEGER_PRINT(s, atyp);
		IMPLEMENT_POINTER_PRINT(s, atyp);
	default:
		WARN("Unhandled type for GVPrint predicate!\n");
		BUG();
	}
	return;
}

#define PRINT_AS_RF(s, e)			\
do {					        \
	if (e.isInitializer())			\
		s << "INIT";			\
	else if (e.isBottom())			\
		s << "BOTTOM";			\
	else					\
		s << e ;			\
} while (0)

static void executeRLPrint(const ReadLabel *rLab,
			   const std::string &varName,
<<<<<<< HEAD
			   const llvm::GenericValue &val,
			   llvm::raw_ostream &s = llvm::outs())
=======
			   const SVal &val,
			   llvm::raw_ostream &s = llvm::dbgs())
>>>>>>> 2a7c421a
{
	s << rLab->getPos() << ": ";
	s << rLab->getKind() << rLab->getOrdering()
	  << " (" << varName << ", ";
	executeValPrint(val, rLab->getType(), s);
	s << ")";
	s << " [";
	PRINT_AS_RF(s, rLab->getRf());
	s << "]";
}

static void executeWLPrint(const WriteLabel *wLab,
			   const std::string &varName,
			   llvm::raw_ostream &s = llvm::outs())
{
	s << wLab->getPos() << ": ";
	s << wLab->getKind() << wLab->getOrdering()
	  << " (" << varName << ", ";
	executeValPrint(wLab->getVal(), wLab->getType(), s);
	s << ")";
}

static void executeMDPrint(const EventLabel *lab,
			   const std::pair<int, std::string> &locAndFile,
			   std::string inputFile,
			   llvm::raw_ostream &os = llvm::outs())
{
	os << " L." << locAndFile.first;
	std::string errPath = locAndFile.second;
	Parser::stripSlashes(errPath);
	Parser::stripSlashes(inputFile);
	if (errPath != inputFile)
		os << ": " << errPath;
}

/* Returns true if the corresponding LOC should be printed for this label type */
bool shouldPrintLOC(const EventLabel *lab)
{
	/* Begin/End labels don't have a corresponding LOC */
	if (llvm::isa<ThreadStartLabel>(lab) ||
	    llvm::isa<ThreadFinishLabel>(lab))
		return false;

	/* Similarly for allocations that don't come from malloc() */
	if (auto *mLab = llvm::dyn_cast<MallocLabel>(lab))
		return mLab->getAllocAddr().isHeap() && !mLab->getAllocAddr().isInternal();

	return true;
}

std::string GenMCDriver::getVarName(const MemAccessLabel *mLab) const
{
	if (mLab->getAddr().isStatic())
		return getEE()->getStaticName(mLab->getAddr());

	const auto &g = getGraph();
	auto a = g.getPrecedingMalloc(mLab);

	if (a.isInitializer())
		return "???";

	auto *aLab = llvm::dyn_cast<MallocLabel>(g.getEventLabel(a));
	BUG_ON(!aLab);
	if (aLab->getNameInfo())
		return aLab->getName() +
		       aLab->getNameInfo()->getNameAtOffset(mLab->getAddr() - aLab->getAllocAddr());
	return "";
}

void GenMCDriver::printGraph(bool printMetadata /* false */, llvm::raw_ostream &s /* = llvm::dbgs() */)
{
	auto &g = getGraph();

	for (auto i = 0u; i < g.getNumThreads(); i++) {
		auto &thr = EE->getThrById(i);
<<<<<<< HEAD
		llvm::outs() << thr << ":\n";
		for (auto j = 0u; j < g.getThreadSize(i); j++) {
			const EventLabel *lab = g.getEventLabel(Event(i, j));
			llvm::outs() << "\t";
=======
		s << thr << ":\n";
		for (auto j = 0u; j < g.getThreadSize(i); j++) {
			const EventLabel *lab = g.getEventLabel(Event(i, j));
			s << "\t";
>>>>>>> 2a7c421a
			if (auto *rLab = llvm::dyn_cast<ReadLabel>(lab)) {
				auto name = getVarName(rLab);
				auto val = llvm::isa<DskReadLabel>(rLab) ?
					getDskReadValue(llvm::dyn_cast<DskReadLabel>(rLab)) :
					getReadValue(rLab);
				executeRLPrint(rLab, name, val, s);
			} else if (auto *wLab = llvm::dyn_cast<WriteLabel>(lab)) {
				auto name = getVarName(wLab);
				executeWLPrint(wLab, name, s);
			} else {
<<<<<<< HEAD
				llvm::outs() << *lab;
=======
				s << *lab;
				if (getConf()->symmetryReduction) {
					if (auto *bLab = llvm::dyn_cast<ThreadStartLabel>(lab)) {
						auto symm = bLab->getSymmetricTid();
						if (symm != -1) s << " symmetric with " << symm;
					}
				}
>>>>>>> 2a7c421a
			}
			GENMC_DEBUG(
				if (getConf()->vLevel >= VerbosityLevel::V1)
					s << " @ " << lab->getStamp();
			);
			if (printMetadata && thr.prefixLOC[j].first && shouldPrintLOC(lab)) {
				executeMDPrint(lab, thr.prefixLOC[j], getConf()->inputFile, s);
			}
<<<<<<< HEAD
			llvm::outs() << "\n";
		}
	}
	llvm::outs() << "\n";
=======
			s << "\n";
		}
	}
	s << "\n";
>>>>>>> 2a7c421a
}

void GenMCDriver::prettyPrintGraph(llvm::raw_ostream &s /* = llvm::dbgs() */)
{
	const auto &g = getGraph();
	auto *EE = getEE();
	for (auto i = 0u; i < g.getNumThreads(); i++) {
		auto &thr = EE->getThrById(i);
<<<<<<< HEAD
		llvm::outs() << "<" << thr.parentId << "," << thr.id
=======
		s << "<" << thr.parentId << "," << thr.id
>>>>>>> 2a7c421a
			     << "> " << thr.threadFun->getName() << ": ";
		for (auto j = 0u; j < g.getThreadSize(i); j++) {
			const EventLabel *lab = g.getEventLabel(Event(i, j));
			if (auto *rLab = llvm::dyn_cast<ReadLabel>(lab)) {
<<<<<<< HEAD
				if (rLab->isRevisitable())
					llvm::outs().changeColor(llvm::raw_ostream::Colors::GREEN);
				auto val = llvm::isa<DskReadLabel>(rLab) ?
					getDskWriteValue(rLab->getRf(), rLab->getAddr(), rLab->getType()) :
					getWriteValue(rLab->getRf(), rLab->getAddr(), rLab->getType());
				llvm::outs() << "R" << EE->getVarName(rLab->getAddr()) << ","
					     << val.IntVal << " ";
				llvm::outs().resetColor();
			} else if (auto *wLab = llvm::dyn_cast<WriteLabel>(lab)) {
				llvm::outs() << "W" << EE->getVarName(wLab->getAddr()) << ","
					     << wLab->getVal().IntVal << " ";
			}
		}
		llvm::outs() << "\n";
	}
	llvm::outs() << "\n";
=======
				if (rLab->wasAddedMax())
					s.changeColor(llvm::raw_ostream::Colors::GREEN);
				auto val = llvm::isa<DskReadLabel>(rLab) ?
					getDskReadValue(llvm::dyn_cast<DskReadLabel>(rLab)) :
					getReadValue(rLab);
				s << "R" << getVarName(rLab) << ",";
				executeValPrint(val, rLab->getType(), s);
				s.resetColor();
				GENMC_DEBUG(
					if (getConf()->vLevel >= VerbosityLevel::V1)
						s << " @ " << lab->getStamp() << " ";
				);
			} else if (auto *wLab = llvm::dyn_cast<WriteLabel>(lab)) {
				if (wLab->wasAddedMax())
					s.changeColor(llvm::raw_ostream::Colors::GREEN);
				s << "W" << getVarName(wLab) << ",";
				executeValPrint(wLab->getVal(), wLab->getType(), s);
				s.resetColor();
				GENMC_DEBUG(
					if (getConf()->vLevel >= VerbosityLevel::V1)
						s << " @ " << lab->getStamp() << " ";
				);
			}
		}
		s << "\n";
	}
	s << "\n";
>>>>>>> 2a7c421a
}

void GenMCDriver::dotPrintToFile(const std::string &filename,
				 Event errorEvent, Event confEvent)
{
	const ExecutionGraph &g = getGraph();
	llvm::Interpreter *EE = getEE();
	std::ofstream fout(filename);
	llvm::raw_os_ostream ss(fout);

	auto *before = g.getPrefixView(errorEvent).clone();
	if (!confEvent.isInitializer())
		before->update(g.getPrefixView(confEvent));

	/* Create a directed graph graph */
	ss << "strict digraph {\n";
	/* Specify node shape */
	ss << "\tnode [shape=box]\n";
	/* Left-justify labels for clusters */
	ss << "\tlabeljust=l\n";

	/* Print all nodes with each thread represented by a cluster */
	for (auto i = 0u; i < before->size(); i++) {
		auto &thr = EE->getThrById(i);
		ss << "subgraph cluster_" << thr.id << "{\n";
		ss << "\tlabel=\"" << thr.threadFun->getName().str() << "()\"\n";
		for (auto j = 1; j <= (*before)[i]; j++) {
			const EventLabel *lab = g.getEventLabel(Event(i, j));

			ss << "\t\"" << lab->getPos() << "\" [label=\"";

			/* First, print the graph label for this node */
			if (auto *rLab = llvm::dyn_cast<ReadLabel>(lab)) {
				auto name = getVarName(rLab);
				auto val = getReadValue(rLab);
				executeRLPrint(rLab, name, val, ss);
			} else if (auto *wLab = llvm::dyn_cast<WriteLabel>(lab)) {
				auto name = getVarName(wLab);
				executeWLPrint(wLab, name, ss);
			} else {
				ss << *lab;
			}

			/* And then, print the corresponding source-code line */
			ss << "\\n";
			Parser::parseInstFromMData(thr.prefixLOC[j], "", ss);

			ss << "\""
			   << (lab->getPos() == errorEvent  || lab->getPos() == confEvent ?
			       ",style=filled,fillcolor=yellow" : "")
			   << "]\n";
		}
		ss << "}\n";
	}

	/* Print relations between events (po U rf) */
	for (auto i = 0u; i < before->size(); i++) {
		auto &thr = EE->getThrById(i);
		for (auto j = 0; j <= (*before)[i]; j++) {
			const EventLabel *lab = g.getEventLabel(Event(i, j));

			/* Print a po-edge, but skip dummy start events for
			 * all threads except for the first one */
			if (j < (*before)[i] && !llvm::isa<ThreadStartLabel>(lab))
				ss << "\"" << lab->getPos() << "\" -> \""
				   << lab->getPos().next() << "\"\n";
			if (auto *rLab = llvm::dyn_cast<ReadLabel>(lab)) {
				/* Do not print RFs from the INIT/BOTTOM event */
				if (!rLab->getRf().isInitializer() &&
				    !rLab->getRf().isBottom()) {
					ss << "\t\"" << rLab->getRf() << "\" -> \""
					   << rLab->getPos() << "\"[color=green]\n";
				}
			}
			if (auto *bLab = llvm::dyn_cast<ThreadStartLabel>(lab)) {
				if (thr.id == 0)
					continue;
				ss << "\t\"" << bLab->getParentCreate() << "\" -> \""
				   << bLab->getPos().next() << "\"[color=blue]\n";
			}
			if (auto *jLab = llvm::dyn_cast<ThreadJoinLabel>(lab))
				ss << "\t\"" << jLab->getChildLast() << "\" -> \""
				   << jLab->getPos() << "\"[color=blue]\n";
		}
	}

	ss << "}\n";
}

void GenMCDriver::recPrintTraceBefore(const Event &e, View &a,
				      llvm::raw_ostream &ss /* llvm::outs() */)
{
	const auto &g = getGraph();

	if (a.contains(e))
		return;

	auto ai = a[e.thread];
	a[e.thread] = e.index;
	auto &thr = getEE()->getThrById(e.thread);
	for (int i = ai; i <= e.index; i++) {
		const EventLabel *lab = g.getEventLabel(Event(e.thread, i));
		if (auto *rLab = llvm::dyn_cast<ReadLabel>(lab))
			if (!rLab->getRf().isBottom())
				recPrintTraceBefore(rLab->getRf(), a, ss);
		if (auto *jLab = llvm::dyn_cast<ThreadJoinLabel>(lab))
			recPrintTraceBefore(jLab->getChildLast(), a, ss);
		if (auto *bLab = llvm::dyn_cast<ThreadStartLabel>(lab))
			if (!bLab->getParentCreate().isInitializer())
				recPrintTraceBefore(bLab->getParentCreate(), a, ss);

		/* Do not print the line if it is an RMW write, since it will be
		 * the same as the previous one */
		if (llvm::isa<CasWriteLabel>(lab) || llvm::isa<FaiWriteLabel>(lab))
			continue;
		/* Similarly for a Wna just after the creation of a thread
		 * (it is the store of the PID) */
		if (i > 0 && llvm::isa<ThreadCreateLabel>(g.getPreviousLabel(lab)))
			continue;
		Parser::parseInstFromMData(thr.prefixLOC[i], thr.threadFun->getName().str(), ss);
	}
	return;
}

void GenMCDriver::printTraceBefore(Event e, llvm::raw_ostream &s /* = llvm::dbgs() */)
{
<<<<<<< HEAD
	llvm::outs() << "Trace to " << e << ":\n";

	/* Replay the execution up to the error event (collects mdata).
	 * Even if the prefix has holes, replaying will fill them up,
	 * so we end up with a (po U rf) view of the offending execution */
	const VectorClock &before = getGraph().getPrefixView(e);
	getEE()->replayExecutionBefore(before);
=======
	s << "Trace to " << e << ":\n";
>>>>>>> 2a7c421a

	/* Linearize (po U rf) and print trace */
	View a;
	recPrintTraceBefore(e, a, s);
}<|MERGE_RESOLUTION|>--- conflicted
+++ resolved
@@ -56,7 +56,7 @@
 		.withCoherenceType(userConf->coherence)
 		.withEnabledLAPOR(userConf->LAPOR)
 		.withEnabledPersevere(userConf->persevere, userConf->blockSize)
-		.withEnabledBAM(!userConf->disableBarrierOpt).build();
+		.withEnabledBAM(!userConf->disableBAM).build();
 
 	/* Set up a random-number generator (for the scheduler) */
 	std::random_device rd;
@@ -89,18 +89,6 @@
 
 std::unique_ptr<GenMCDriver::LocalState> GenMCDriver::releaseLocalState()
 {
-<<<<<<< HEAD
-	std::string dups = " (" + std::to_string(duplicates) + " duplicates)";
-	llvm::outs() << "Number of complete executions explored: " << explored
-		     << ((userConf->countDuplicateExecs) ? dups : "") << "\n";
-	if (exploredBlocked) {
-		llvm::outs() << "Number of blocked executions seen: " << exploredBlocked
-			     << "\n";
-	}
-	llvm::outs() << "Total wall-clock time: "
-		     << llvm::format("%.2f", ((float) clock() - start)/CLOCKS_PER_SEC)
-		     << "s\n";
-=======
 	return LLVM_MAKE_UNIQUE<GenMCDriver::LocalState>(
 		std::move(execGraph), std::move(revisitSet), std::move(workqueue),
 		getEE()->releaseLocalState(), threadPrios);
@@ -133,7 +121,6 @@
 	execGraph = std::move(state->graph);
 	getEE()->setSharedState(std::move(state->interpState));
 	return;
->>>>>>> 2a7c421a
 }
 
 void GenMCDriver::resetThreadPrioritization()
@@ -173,7 +160,7 @@
 	for (auto i = 0u; i < g.getNumThreads(); i++) {
 		Event last = g.getLastThreadEvent(i);
 		if (!g.getLastThreadUnmatchedLockLAPOR(last).isInitializer() &&
-		    std::none_of(EE->threads.begin(), EE->threads.end(), [](const llvm::Thread &thr){
+		    std::none_of(EE->threads_begin(), EE->threads_end(), [](const llvm::Thread &thr){
 				    return thr.getBlockageType() == llvm::Thread::BlockageType::BT_Cons; }))
 			return false;
 	}
@@ -403,32 +390,19 @@
 	/* First, reset all exploration options */
 	resetExplorationOptions();
 
-<<<<<<< HEAD
 	/* LAPOR: Check lock-well-formedness */
 	if (userConf->LAPOR && !isLockWellFormedLAPOR())
 		WARN_ONCE("lapor-not-well-formed", "Execution not lock-well-formed!\n");
 
-	/* Ignore the execution if some assume has failed; check liveness here */
-	if (std::any_of(getEE()->threads.begin(), getEE()->threads.end(),
-			[](llvm::Thread &thr){ return thr.isBlocked(); })) {
-		++exploredBlocked;
-=======
 	/* Ignore the execution if some assume has failed */
 	if (std::any_of(getEE()->threads_begin(), getEE()->threads_end(),
 			[](const llvm::Thread &thr){ return thr.isBlocked(); })) {
 		++result.exploredBlocked;
->>>>>>> 2a7c421a
 		if (userConf->checkLiveness)
 			checkLiveness();
 		return;
 	}
 
-<<<<<<< HEAD
-	/* Handle printing and counting */
-	const auto &g = getGraph();
-=======
-	auto &g = getGraph();
->>>>>>> 2a7c421a
 	if (userConf->checkConsPoint == ProgramPoint::exec &&
 	    !isConsistent(ProgramPoint::exec))
 		return;
@@ -766,11 +740,7 @@
 	auto res = getReadValue(rLab);
 	if (rLab->getRf().isBottom()) {
 		/* Bottom is an acceptable re-option only @ replay; block anyway */
-<<<<<<< HEAD
-		BUG_ON(getEE()->getExecState() != llvm::Interpreter::ExecutionState::ES_Replay);
-=======
 		BUG_ON(getEE()->getExecState() != llvm::ExecutionState::Replay);
->>>>>>> 2a7c421a
 		thr.block(llvm::Thread::BlockageType::BT_Error);
 	} else if (llvm::isa<BWaitReadLabel>(rLab) &&
 		   !getEE()->compareValues(rLab->getSize(), res,
@@ -824,53 +794,12 @@
 		return false;
 
 	const auto &g = getGraph();
-<<<<<<< HEAD
-	const View &before = g.getHbBefore(mLab->getPos().prev());
-	const MallocLabel *allocLab = nullptr;
-
-	for (auto i = 0u; i < g.getNumThreads(); i++) {
-		for (auto j = 0u; j < g.getThreadSize(i); j++) {
-			const EventLabel *oLab = g.getEventLabel(Event(i, j));
-			/* Find preceding malloc */
-			if (auto *aLab = llvm::dyn_cast<MallocLabel>(oLab)) {
-				if (aLab->getAllocAddr() <= mLab->getAddr() &&
-				    ((char *) aLab->getAllocAddr() +
-				     aLab->getAllocSize() > (char *) mLab->getAddr())) {
-					allocLab = aLab;
-					if (!before.contains(oLab->getPos())) {
-						visitError(DE_AccessNonMalloc,
-							   "The allocating operation (malloc()) "
-							   "does not happen-before the memory access!",
-							   oLab->getPos());
-						return;
-					}
-				}
-			}
-		}
-	}
-	if (!allocLab) {
-		visitError(DE_AccessNonMalloc, "No happens-before preceding allocation (malloc()) found!");
-		return;
-	}
-
-	for (auto i = 0u; i < g.getNumThreads(); i++) {
-		for (auto j = 0u; j < g.getThreadSize(i); j++) {
-			const EventLabel *oLab = g.getEventLabel(Event(i, j));
-			/* Check if the malloc()-address has been freed */
-			if (auto *fLab = llvm::dyn_cast<FreeLabel>(oLab)) {
-				if (fLab->getFreedAddr() == allocLab->getAllocAddr()) {
-					visitError(DE_AccessFreed, "", oLab->getPos());
-					return;
-				}
-			}
-		}
-=======
 	const View &before = g.getEventLabel(mLab->getPos().prev())->getHbView();
 	const MallocLabel *allocLab = nullptr;
 	const WriteLabel *initLab = nullptr;
 	for (const auto *oLab : labels(g)) {
 		if (auto *fLab = llvm::dyn_cast<FreeLabel>(oLab)) {
-			if (fLab->getFreedAddr() == mLab->getAddr()) {
+			if (fLab->contains(mLab->getAddr())) {
 				visitError(mLab->getPos(), Status::VS_AccessFreed, "", oLab->getPos());
 				return true;
 			}
@@ -892,7 +821,6 @@
 			if (wLab->getAddr() == mLab->getAddr() && before.contains(wLab->getPos()))
 				initLab = wLab;
 		}
->>>>>>> 2a7c421a
 	}
 
 	/* Also make sure there is an allocating event and some initializer store.
@@ -910,45 +838,6 @@
 
 bool GenMCDriver::checkForMemoryRaces(const FreeLabel *fLab)
 {
-<<<<<<< HEAD
-	const auto &g = getGraph();
-	auto *ptr = fLab->getFreedAddr();
-	auto &before = g.getHbBefore(fLab->getPos());
-	const MallocLabel *allocLab = nullptr; /* There must be a malloc() before the free() */
-
-	for (auto i = 0u; i < g.getNumThreads(); i++) {
-		for (auto j = 1u; j < g.getThreadSize(i); j++) {
-			const EventLabel *lab = g.getEventLabel(Event(i, j));
-			if (auto *aLab = llvm::dyn_cast<MallocLabel>(lab)) {
-				if (aLab->getAllocAddr() == ptr &&
-				    before.contains(aLab->getPos())) {
-					allocLab = aLab;
-				}
-			}
-		}
-	}
-	if (!allocLab) {
-		visitError(DE_FreeNonMalloc);
-		return;
-	}
-
-	for (auto i = 0u; i < g.getNumThreads(); i++) {
-		for (auto j = 1u; j < g.getThreadSize(i); j++) {
-			const EventLabel *lab = g.getEventLabel(Event(i, j));
-			if (auto *dLab = llvm::dyn_cast<FreeLabel>(lab)) {
-				if (dLab->getFreedAddr() == ptr &&
-				    dLab->getPos() != fLab->getPos()) {
-					visitError(DE_DoubleFree, "", dLab->getPos());
-				}
-			}
-			if (auto *mLab = llvm::dyn_cast<MemAccessLabel>(lab)) {
-				if (mLab->getAddr() >= allocLab->getAllocAddr() &&
-				    (char *) mLab->getAddr() < (char *) allocLab->getAllocAddr() +
-				    allocLab->getAllocSize() &&
-				    !before.contains(mLab->getPos())) {
-					visitError(DE_AccessFreed, "", mLab->getPos());
-				}
-=======
 	if (userConf->disableRaceDetection)
 		return false;
 	if (!fLab->getFreedAddr().isDynamic())
@@ -977,51 +866,16 @@
 			    !before.contains(mLab->getPos())) {
 				visitError(fLab->getPos(), Status::VS_AccessFreed, "", mLab->getPos());
 				return true;
->>>>>>> 2a7c421a
 			}
 
 		}
 	}
-<<<<<<< HEAD
-	return;
-}
-
-void GenMCDriver::checkForMemoryRaces(const void *addr)
-{
-	if (userConf->disableRaceDetection)
-		return;
-	if (!getEE()->isDynamic(addr) || getEE()->isInternal(addr))
-		return;
-
-	const EventLabel *lab = getCurrentLabel();
-	BUG_ON(!llvm::isa<MemAccessLabel>(lab) && !llvm::isa<FreeLabel>(lab));
-
-	if (auto *mLab = llvm::dyn_cast<MemAccessLabel>(lab))
-		findMemoryRaceForMemAccess(mLab);
-	else if (auto *fLab = llvm::dyn_cast<FreeLabel>(lab))
-		findMemoryRaceForAllocAccess(fLab);
-	return;
-}
-
-void GenMCDriver::checkForUninitializedMem(const std::vector<Event> &rfs)
-{
-	auto *rLab = llvm::dyn_cast<ReadLabel>(getCurrentLabel());
-	if (!rLab)
-		return;
-
-	auto *EE = getEE();
-	if (EE->isDynamic(rLab->getAddr()) && !EE->isInternal(rLab->getAddr()) &&
-	    std::any_of(rfs.begin(), rfs.end(), [](const Event &rf){ return rf.isInitializer(); }))
-		visitError(DE_UninitializedMem);
-	return;
-=======
 
 	if (!m) {
 		visitError(fLab->getPos(), Status::VS_FreeNonMalloc);
 		return true;
 	}
 	return false;
->>>>>>> 2a7c421a
 }
 
 /*
@@ -1169,47 +1023,26 @@
 
 void GenMCDriver::checkLiveness()
 {
-<<<<<<< HEAD
-	if (shouldCheckCons(ProgramPoint::exec) && !isConsistent(ProgramPoint::exec))
-=======
-	auto &g = getGraph();
-	auto *EE = getEE();
-
 	if (isHalting() || !isConsistent(ProgramPoint::exec))
->>>>>>> 2a7c421a
 		return;
 
 	const auto &g = getGraph();
 	const auto *EE = getEE();
-	std::vector<int> spinBlocked;
 
 	/* Collect all threads blocked at spinloops */
-<<<<<<< HEAD
-	for (const auto &thr : EE->threads) {
-		if (thr.getBlockageType() == llvm::Thread::BT_Spinloop)
-			spinBlocked.push_back(thr.id);
-=======
 	std::vector<int> spinBlocked;
 	for (auto thrIt = EE->threads_begin(), thrE = EE->threads_end(); thrIt != thrE; ++thrIt) {
 		if (thrIt->getBlockageType() == llvm::Thread::BT_Spinloop)
 			spinBlocked.push_back(thrIt->id);
->>>>>>> 2a7c421a
 	}
 	/* And check whether all of them are live or not */
 	auto nonTermTID = 0u;
 	if (!spinBlocked.empty() &&
 	    std::all_of(spinBlocked.begin(), spinBlocked.end(),
-<<<<<<< HEAD
-			[&](int tid){ return threadReadsMaximal(tid); })) {
-		/* Print some TID blocked by a spinloop */
-		visitError(DE_Liveness, "Non-terminating spinloop: " \
-			   "thread " + std::to_string(spinBlocked[0]));
-=======
 			[&](int tid){ return (nonTermTID = threadReadsMaximal(tid)); })) {
 		/* Print some TID blocked by a spinloop */
 		visitError(g.getLastThreadEvent(nonTermTID), Status::VS_Liveness,
 			   "Non-terminating spinloop: thread " + std::to_string(nonTermTID));
->>>>>>> 2a7c421a
 	}
 	return;
 }
@@ -1276,16 +1109,10 @@
 	}
 
 	/* barrier_wait()'s FAI loads should not read from conflicting stores */
-<<<<<<< HEAD
-	if (!isBPostAttr(attr) || getConf()->disableBAM)
-		valid.insert(valid.end(), conflicting.begin(), conflicting.end());
-	return valid;
-=======
-	if (llvm::isa<BIncFaiReadLabel>(lab) && !getConf()->disableBarrierOpt)
+	if (llvm::isa<BIncFaiReadLabel>(lab) && !getConf()->disableBAM)
 		return valid;
 	conflicting.insert(conflicting.end(), valid.begin(), valid.end());
 	return conflicting;
->>>>>>> 2a7c421a
 }
 
 bool GenMCDriver::sharePrefixSR(int tid, Event pos) const
@@ -1561,128 +1388,29 @@
 	  /* FIXME: Thread return values? */
 }
 
-<<<<<<< HEAD
-static const std::unordered_map<std::string, SmpFenceType> smpFenceTypes = {
-	{"mb", SmpFenceType::MB},
-	{"rmb", SmpFenceType::RMB},
-	{"wmb", SmpFenceType::WMB},
-	{"ba", SmpFenceType::MBBA},
-	{"aa", SmpFenceType::MBAA},
-	{"as", SmpFenceType::MBAS},
-	{"aul", SmpFenceType::MBAUL},
-};
-
-void GenMCDriver::visitFenceLKMM(llvm::AtomicOrdering ord, const char *lkmmType)
-=======
+void GenMCDriver::visitFenceLKMM(std::unique_ptr<FenceLabel> fLab, const EventDeps *deps)
+{
+	if (isExecutionDrivenByGraph())
+		return;
+
+	updateLabelViews(fLab.get(), deps);
+	getGraph().addOtherLabelToGraph(std::move(fLab));
+	return;
+}
+
 void GenMCDriver::visitFence(std::unique_ptr<FenceLabel> fLab, const EventDeps *deps)
->>>>>>> 2a7c421a
-{
+{
+	if (llvm::isa<SmpFenceLabelLKMM>(&*fLab)) {
+		visitFenceLKMM(std::move(fLab), deps);
+		return;
+	}
+
 	if (isExecutionDrivenByGraph())
 		return;
 
-	auto &g = getGraph();
-<<<<<<< HEAD
-	auto pos = getEE()->getCurrentPosition();
-
-	BUG_ON(smpFenceTypes.count(lkmmType) == 0);
-	auto typ = smpFenceTypes.at(lkmmType);
-
-	ord = (isStrong(typ)) ? llvm::AtomicOrdering::SequentiallyConsistent :
-		llvm::AtomicOrdering::Monotonic;
-
-	auto fLab = SmpFenceLabelLKMM::create(g.nextStamp(), ord, typ, pos);
-	updateLabelViews(fLab.get());
-	g.addOtherLabelToGraph(std::move(fLab));
-	return;
-}
-
-void GenMCDriver::visitFence(llvm::AtomicOrdering ord, const char *lkmmType /* = nullptr */)
-{
-	if (lkmmType) {
-		visitFenceLKMM(ord, lkmmType);
-		return;
-	}
-
-	if (isExecutionDrivenByGraph())
-		return;
-
-	auto &g = getGraph();
-	auto pos = getEE()->getCurrentPosition();
-
-	auto fLab = FenceLabel::create(g.nextStamp(), ord, pos);
-	updateLabelViews(fLab.get());
-=======
 	updateLabelViews(fLab.get(), deps);
->>>>>>> 2a7c421a
-	g.addOtherLabelToGraph(std::move(fLab));
-	return;
-}
-
-<<<<<<< HEAD
-const ReadLabel *
-GenMCDriver::createAddReadLabel(InstAttr attr,
-				llvm::AtomicOrdering ord,
-				const llvm::GenericValue *addr,
-				llvm::Type *typ,
-				std::unique_ptr<SExpr> annot,
-				const llvm::GenericValue &cmpVal,
-				const llvm::GenericValue &rmwVal,
-				llvm::AtomicRMWInst::BinOp op,
-				Event store)
-{
-	auto &g = getGraph();
-	auto pos = getEE()->getCurrentPosition();
-
-	std::unique_ptr<ReadLabel> rLab = nullptr;
-	switch (attr) {
-	case InstAttr::IA_None:
-		rLab = ReadLabel::create(g.nextStamp(), ord, pos,
-					 addr, typ, store, std::move(annot));
-		break;
-	case InstAttr::IA_BWait:
-		rLab = BWaitReadLabel::create(g.nextStamp(), ord, pos,
-					      addr, typ, store, std::move(annot));
-		break;
-	case InstAttr::IA_Fai:
-		rLab = FaiReadLabel::create(g.nextStamp(), ord, pos, addr, typ,
-					    store, op, rmwVal, std::move(annot));
-		break;
-	case InstAttr::IA_NoRetFai:
-		rLab = NoRetFaiReadLabel::create(g.nextStamp(), ord, pos, addr, typ,
-						 store, op, rmwVal, std::move(annot));
-		break;
-	case InstAttr::IA_BPost:
-		rLab = BIncFaiReadLabel::create(g.nextStamp(), ord, pos, addr, typ,
-						store, op, rmwVal, std::move(annot));
-		break;
-	case InstAttr::IA_Cas:
-		rLab = CasReadLabel::create(g.nextStamp(), ord, pos, addr, typ,
-					    store, cmpVal, rmwVal, std::move(annot));
-		break;
-	case InstAttr::IA_Lock:
-		rLab = LockCasReadLabel::create(g.nextStamp(), ord, pos, addr, typ,
-						store, cmpVal, rmwVal, std::move(annot));
-		break;
-	case InstAttr::IA_Trylock:
-		rLab = TrylockCasReadLabel::create(g.nextStamp(), ord, pos, addr, typ,
-						   store, cmpVal, rmwVal, std::move(annot));
-		break;
-	default:
-		BUG();
-	}
-	updateLabelViews(rLab.get());
-	return g.addReadLabelToGraph(std::move(rLab), store);
-=======
-const WriteLabel *locatePreviousFaiWrite(ExecutionGraph &g, const PotentialSpinEndLabel *lab)
-{
-	for (auto j = lab->getIndex() - 1; j > 0; j--) {
-		if (auto *wLab = llvm::dyn_cast<FaiWriteLabel>(
-			    g.getEventLabel(Event(lab->getThread(), j)))) {
-			return wLab;
-		}
-	}
-	return nullptr;
->>>>>>> 2a7c421a
+	getGraph().addOtherLabelToGraph(std::move(fLab));
+	return;
 }
 
 void GenMCDriver::checkReconsiderFaiSpinloop(const MemAccessLabel *lab)
@@ -1806,53 +1534,7 @@
 
 std::vector<Event> GenMCDriver::getRevisitableApproximation(const WriteLabel *sLab)
 {
-<<<<<<< HEAD
-	auto &g = getGraph();
-	auto pos = EE->getCurrentPosition();
-
-	std::unique_ptr<WriteLabel> wLab = nullptr;
-	switch (attr) {
-	case InstAttr::IA_None:
-		wLab = WriteLabel::create(g.nextStamp(), ord, pos, addr, typ, val);
-		break;
-	case InstAttr::IA_Unlock:
-		wLab = UnlockWriteLabel::create(g.nextStamp(), ord, pos, addr, typ, val);
-		break;
-	case InstAttr::IA_BInit:
-		wLab = BInitWriteLabel::create(g.nextStamp(), ord, pos, addr, typ, val);
-		break;
-	case InstAttr::IA_BDestroy:
-		wLab = BDestroyWriteLabel::create(g.nextStamp(), ord, pos, addr, typ, val);
-		break;
-	case InstAttr::IA_Fai:
-		wLab = FaiWriteLabel::create(g.nextStamp(), ord, pos, addr, typ, val);
-		break;
-	case InstAttr::IA_NoRetFai:
-		wLab = NoRetFaiWriteLabel::create(g.nextStamp(), ord, pos, addr, typ, val);
-		break;
-	case InstAttr::IA_BPost: {
-		/* Barrier hack: reset barrier to initial if it reached 0 */
-		auto bVal = (val.IntVal == 0) ? getBarrierInitValue(addr, typ) : val;
-		wLab = BIncFaiWriteLabel::create(g.nextStamp(), ord, pos, addr, typ, bVal);
-		break;
-	}
-	case InstAttr::IA_Cas:
-		wLab = CasWriteLabel::create(g.nextStamp(), ord, pos, addr, typ, val);
-		break;
-	case InstAttr::IA_Lock:
-		wLab = LockCasWriteLabel::create(g.nextStamp(), ord, pos, addr, typ, val);
-		break;
-	case InstAttr::IA_Trylock:
-		wLab = TrylockCasWriteLabel::create(g.nextStamp(), ord, pos, addr, typ, val);
-		break;
-	default:
-		BUG();
-	}
-	updateLabelViews(wLab.get());
-	return getGraph().addWriteLabelToGraph(std::move(wLab), moPos);
-=======
 	return getGraph().getCoherentRevisits(sLab);
->>>>>>> 2a7c421a
 }
 
 void GenMCDriver::visitStore(std::unique_ptr<WriteLabel> wLab, const EventDeps *deps)
@@ -2024,7 +1706,14 @@
 	if (isExecutionDrivenByGraph())
 		return;
 
+	/* Find the size of the area deallocated */
+	auto size = 0u;
+	auto alloc = g.getMallocCounterpart(&*dLab);
+	if (!alloc.isInitializer())
+		size = llvm::dyn_cast<MallocLabel>(g.getEventLabel(alloc))->getAllocSize();
+
 	/* Add a label with the appropriate store */
+	dLab->setFreedSize(size);
 	updateLabelViews(dLab.get(), deps);
 	auto *lab = g.addOtherLabelToGraph(std::move(dLab));
 
@@ -2033,54 +1722,36 @@
 	return;
 }
 
-<<<<<<< HEAD
-void GenMCDriver::visitRCULockLKMM()
-{
-	auto &g = getGraph();
-	auto *EE = getEE();
-
+void GenMCDriver::visitRCULockLKMM(std::unique_ptr<RCULockLabelLKMM> lab)
+{
 	if (isExecutionDrivenByGraph())
 		return;
 
-	auto pos = EE->getCurrentPosition();
-	auto lLab = RCULockLabelLKMM::create(g.nextStamp(), pos);
-	updateLabelViews(lLab.get());
-	g.addOtherLabelToGraph(std::move(lLab));
-	return;
-}
-
-void GenMCDriver::visitRCUUnlockLKMM()
-{
-	auto &g = getGraph();
-	auto *EE = getEE();
-
+	updateLabelViews(lab.get(), nullptr);
+	getGraph().addOtherLabelToGraph(std::move(lab));
+	return;
+}
+
+void GenMCDriver::visitRCUUnlockLKMM(std::unique_ptr<RCUUnlockLabelLKMM> lab)
+{
 	if (isExecutionDrivenByGraph())
 		return;
 
-	auto pos = EE->getCurrentPosition();
-	auto uLab = RCUUnlockLabelLKMM::create(g.nextStamp(), pos);
-	updateLabelViews(uLab.get());
-	g.addOtherLabelToGraph(std::move(uLab));
-	return;
-}
-
-void GenMCDriver::visitRCUSyncLKMM()
-{
-	auto &g = getGraph();
-	auto *EE = getEE();
-
+	updateLabelViews(lab.get(), nullptr);
+	getGraph().addOtherLabelToGraph(std::move(lab));
+	return;
+}
+
+void GenMCDriver::visitRCUSyncLKMM(std::unique_ptr<RCUSyncLabelLKMM> lab)
+{
 	if (isExecutionDrivenByGraph())
 		return;
 
-	Event pos = EE->getCurrentPosition();
-	auto gpLab = RCUSyncLabelLKMM::create(g.nextStamp(), pos);
-	updateLabelViews(gpLab.get());
-	g.addOtherLabelToGraph(std::move(gpLab));
-	return;
-}
-
-void GenMCDriver::visitError(DriverErrorKind t, const std::string &err /* = "" */,
-=======
+	updateLabelViews(lab.get(), nullptr);
+	getGraph().addOtherLabelToGraph(std::move(lab));
+	return;
+}
+
 void GenMCDriver::visitBlock(Event pos)
 {
 	getEE()->getCurThr().block(llvm::Thread::BlockageType::BT_User);
@@ -2101,7 +1772,6 @@
 }
 
 void GenMCDriver::visitError(Event pos, Status s, const std::string &err /* = "" */,
->>>>>>> 2a7c421a
 			     Event confEvent /* = INIT */)
 {
 	auto &g = getGraph();
@@ -2134,15 +1804,6 @@
 	if (isInvalidAccessError(s) && llvm::isa<ReadLabel>(errLab))
 		g.changeRf(errLab->getPos(), Event::getBottom());
 
-<<<<<<< HEAD
-	/* Print a basic error message and the graph */
-	llvm::outs() << "Error detected: " << t << "!\n";
-	llvm::outs() << "Event " << errLab->getPos() << " ";
-	if (!confEvent.isInitializer())
-		llvm::outs() << "conflicts with event " << confEvent << " ";
-	llvm::outs() << "in graph:\n";
-	printGraph(true);
-=======
 	/* Print a basic error message and the graph.
 	 * We have to save the interpreter state as replaying will
 	 * destroy the current execution stack */
@@ -2158,7 +1819,6 @@
 		out << "conflicts with event " << confEvent << " ";
 	out << "in graph:\n";
 	printGraph(true, out);
->>>>>>> 2a7c421a
 
 	/* Print error trace leading up to the violating event(s) */
 	if (userConf->printErrorTrace) {
@@ -2169,11 +1829,7 @@
 
 	/* Print the specific error message */
 	if (!err.empty())
-<<<<<<< HEAD
-		llvm::outs() << err << "\n";
-=======
 		out << err << "\n";
->>>>>>> 2a7c421a
 
 	/* Dump the graph into a file (DOT format) */
 	if (userConf->dotFile != "")
@@ -2222,15 +1878,9 @@
 	}
 
 	if (auto *faiLab = llvm::dyn_cast<BIncFaiWriteLabel>(sLab)) {
-<<<<<<< HEAD
 		if (!getConf()->disableBAM &&
-		    !getEE()->compareValues(sLab->getType(), sLab->getVal(),
-					    getBarrierInitValue(sLab->getAddr(), sLab->getType())))
-=======
-		if (!getConf()->disableBarrierOpt &&
 		    !getEE()->compareValues(sLab->getSize(), sLab->getVal(),
 					    getBarrierInitValue(sLab->getAddr(), sLab->getAccess())))
->>>>>>> 2a7c421a
 			return true;
 	}
 
@@ -2273,22 +1923,10 @@
 		notifyEERemoved(*v);
 		revisitRead(BRevItem(read, write));
 
-<<<<<<< HEAD
-	BUG_ON(stores.empty());
-	for (auto rit = stores.rbegin(), re = stores.rend(); rit != re; ++rit) {
-		auto *posRf = llvm::dyn_cast<WriteLabel>(g.getEventLabel(*rit));
-		if (llvm::isa<LockCasWriteLabel>(posRf) || llvm::isa<TrylockCasWriteLabel>(posRf)) {
-			auto prev = posRf->getPos().prev();
-			if (g.getMatchingUnlock(prev).isInitializer()) {
-				changeRf(lab->getPos(), posRf->getPos());
-				threadPrios = { posRf->getPos() };
-				return;
-=======
 		GENMC_DEBUG(
 			if (getConf()->vLevel >= VerbosityLevel::V2) {
 				llvm::dbgs() << "--- Backward revisiting " << write << " --> " << read << "\n";
 				printGraph();
->>>>>>> 2a7c421a
 			}
 		);
 
@@ -2352,27 +1990,19 @@
 						  faiLab->getOrdering(),
 						  Event(faiLab->getThread(), faiLab->getIndex() + 1),
 						  faiLab->getAddr(),
-<<<<<<< HEAD
+						  faiLab->getSize(),
 						  faiLab->getType(), result) :
 			(llvm::isa<NoRetFaiReadLabel>(faiLab) ?
 			 NoRetFaiWriteLabel::create(g.nextStamp(),
 						    faiLab->getOrdering(),
 						    Event(faiLab->getThread(), faiLab->getIndex() + 1),
 						    faiLab->getAddr(),
-						    faiLab->getType(), result) :
+						    faiLab->getSize(), faiLab->getType(), result) :
 			 FaiWriteLabel::create(g.nextStamp(),
 					       faiLab->getOrdering(),
 					       Event(faiLab->getThread(), faiLab->getIndex() + 1),
 					       faiLab->getAddr(),
-					       faiLab->getType(), result));
-=======
-						  faiLab->getSize(), faiLab->getType(), result) :
-			FaiWriteLabel::create(g.nextStamp(),
-					      faiLab->getOrdering(),
-					      Event(faiLab->getThread(), faiLab->getIndex() + 1),
-					      faiLab->getAddr(),
-					      faiLab->getSize(), faiLab->getType(), result);
->>>>>>> 2a7c421a
+					       faiLab->getSize(), faiLab->getType(), result));
 	} else if (auto *casLab = llvm::dyn_cast<CasReadLabel>(rLab)) {
 		auto isLock = llvm::isa<LockCasReadLabel>(casLab);
 		auto rfVal = getReadValue(rLab);
@@ -2385,29 +2015,21 @@
 							  casLab->getSize(),
 							  casLab->getType(),
 							  casLab->getSwapVal()) :
-<<<<<<< HEAD
 				(llvm::isa<TrylockCasReadLabel>(casLab) ?
 				 TrylockCasWriteLabel::create(g.nextStamp(),
 							      casLab->getOrdering(),
 							      Event(casLab->getThread(), casLab->getIndex() + 1),
 							      casLab->getAddr(),
+							      casLab->getSize(),
 							      casLab->getType(),
 							      casLab->getSwapVal()) :
 				 CasWriteLabel::create(g.nextStamp(),
 						       casLab->getOrdering(),
 						       Event(casLab->getThread(), casLab->getIndex() + 1),
 						       casLab->getAddr(),
+						       casLab->getSize(),
 						       casLab->getType(),
 						       casLab->getSwapVal()));
-=======
-				CasWriteLabel::create(g.nextStamp(),
-						      casLab->getOrdering(),
-						      Event(casLab->getThread(), casLab->getIndex() + 1),
-						      casLab->getAddr(),
-						      casLab->getSize(),
-						      casLab->getType(),
-						      casLab->getSwapVal());
->>>>>>> 2a7c421a
 		}
 	}
 	if (wLab) {
@@ -2597,39 +2219,25 @@
 	return;
 }
 
-<<<<<<< HEAD
-void GenMCDriver::visitLoopBegin()
-=======
-void GenMCDriver::visitSpinStart(std::unique_ptr<SpinStartLabel> lab)
->>>>>>> 2a7c421a
+void GenMCDriver::visitLoopBegin(std::unique_ptr<LoopBeginLabel> lab)
 {
 	if (isExecutionDrivenByGraph())
 		return;
 
-	auto &g = getGraph();
-<<<<<<< HEAD
-	auto  pos = getEE()->getCurrentPosition();
-	auto lbLab = LoopBeginLabel::create(g.nextStamp(), pos);
-	updateLabelViews(lbLab.get());
-	g.addOtherLabelToGraph(std::move(lbLab));
-=======
 	updateLabelViews(lab.get(), nullptr);
-	g.addOtherLabelToGraph(std::move(lab));
->>>>>>> 2a7c421a
+	getGraph().addOtherLabelToGraph(std::move(lab));
 	return;
 }
 
 bool GenMCDriver::isWriteObservable(const WriteLabel *wLab)
 {
-	if (wLab->isAtLeastRelease() || !getEE()->isDynamic(wLab->getAddr()))
+	if (wLab->isAtLeastRelease() || !wLab->getAddr().isDynamic())
 		return true;
 
 	auto &g = getGraph();
 	auto *mLab = g.getPreviousLabelST(wLab, [wLab](const EventLabel *lab){
 		if (auto *aLab = llvm::dyn_cast<MallocLabel>(lab)) {
-			if (aLab->getAllocAddr() <= wLab->getAddr() &&
-			    ((char *) aLab->getAllocAddr() + aLab->getAllocSize() >
-			     (char *) wLab->getAddr()))
+			if (aLab->contains(wLab->getAddr()))
 				return true;
 		}
 		return false;
@@ -2643,19 +2251,17 @@
 	return false;
 }
 
-void GenMCDriver::visitSpinStart()
+void GenMCDriver::visitSpinStart(std::unique_ptr<SpinStartLabel> lab)
 {
 	auto &g = getGraph();
 	const EventLabel *stLab = nullptr;
 
 	/* If it has not been added to the graph, do so */
 	if (!isExecutionDrivenByGraph()) {
-		auto pos = getEE()->getCurrentPosition();
-		auto lab = SpinStartLabel::create(g.nextStamp(), pos);
-		updateLabelViews(lab.get());
+		updateLabelViews(lab.get(), nullptr);
 		stLab = g.addOtherLabelToGraph(std::move(lab));
 	} else {
-		stLab = g.getEventLabel(getEE()->getCurrentPosition());
+		stLab = getCurrentLabel();
 	}
 
 	/* Check whether we can detect some spinloop dynamically */
@@ -2707,11 +2313,7 @@
 	return true;
 }
 
-<<<<<<< HEAD
-void GenMCDriver::visitFaiZNESpinEnd()
-=======
-void GenMCDriver::visitPotentialSpinEnd(std::unique_ptr<PotentialSpinEndLabel> lab)
->>>>>>> 2a7c421a
+void GenMCDriver::visitFaiZNESpinEnd(std::unique_ptr<FaiZNESpinEndLabel> lab)
 {
 	auto &g = getGraph();
 	auto *EE = getEE();
@@ -2721,38 +2323,22 @@
 	    lab->getIndex() < g.getLastThreadEvent(lab->getThread()).index)
 		return;
 
-<<<<<<< HEAD
-	auto pos = EE->getCurrentPosition();
-	auto lab = FaiZNESpinEndLabel::create(g.nextStamp(), pos);
-	updateLabelViews(lab.get());
+	updateLabelViews(lab.get(), nullptr);
 	auto *eLab = g.addOtherLabelToGraph(std::move(lab)); /* might overwrite but that's ok */
-
 	if (areFaiZNEConstraintsSat(llvm::dyn_cast<FaiZNESpinEndLabel>(eLab)))
 		getEE()->getCurThr().block(llvm::Thread::BlockageType::BT_ZNESpinloop);
 	return;
 }
 
-void GenMCDriver::visitLockZNESpinEnd()
-{
-	auto &g = getGraph();
-	auto *EE = getEE();
-
+void GenMCDriver::visitLockZNESpinEnd(std::unique_ptr<LockZNESpinEndLabel> lab)
+{
 	if (isExecutionDrivenByGraph())
 		return;
 
-	auto pos = EE->getCurrentPosition();
-	auto lab = LockZNESpinEndLabel::create(g.nextStamp(), pos);
-	updateLabelViews(lab.get());
-	auto *eLab = g.addOtherLabelToGraph(std::move(lab));
+	updateLabelViews(lab.get(), nullptr);
+	auto *eLab = getGraph().addOtherLabelToGraph(std::move(lab));
 
 	getEE()->getCurThr().block(llvm::Thread::BlockageType::BT_ZNESpinloop);
-=======
-	updateLabelViews(lab.get(), nullptr);
-	auto *eLab = g.addOtherLabelToGraph(std::move(lab)); /* might overwrite but that's ok */
-
-	if (areFaiSpinloopConstraintsSat(llvm::dyn_cast<PotentialSpinEndLabel>(eLab)))
-		getEE()->getCurThr().block(llvm::Thread::BlockageType::BT_FaiSpinloop);
->>>>>>> 2a7c421a
 	return;
 }
 
@@ -2821,32 +2407,8 @@
 		OS << val.getPointer();			\
 		break;
 
-<<<<<<< HEAD
-#define IMPLEMENT_DOUBLE_PRINT(OS, TY)			\
-	case llvm::Type::DoubleTyID:			\
-	        OS << val.DoubleVal;			\
-		break;
-
-#define IMPLEMENT_VECTOR_INTEGER_PRINT(OS, TY)				\
-	LLVM_VECTOR_TYPEID_CASES {					\
-		OS << "[";						\
-		for (uint32_t _i=0;_i<val.AggregateVal.size();_i++) {	\
-			OS << val.AggregateVal[_i].IntVal << " ";	\
-		}							\
-		OS << "]";						\
-	} break;
-
-#define IMPLEMENT_POINTER_PRINT(OS, TY)					\
-	case llvm::Type::PointerTyID:					\
-	        OS << (void*)(intptr_t)val.PointerVal;	\
-		break;
-
-static void executeGVPrint(const llvm::GenericValue &val, const llvm::Type *typ,
-			   llvm::raw_ostream &s = llvm::outs())
-=======
 static void executeValPrint(const SVal &val, AType atyp,
 			   llvm::raw_ostream &s = llvm::dbgs())
->>>>>>> 2a7c421a
 {
 	switch (atyp) {
 		IMPLEMENT_INTEGER_PRINT(s, atyp);
@@ -2870,13 +2432,8 @@
 
 static void executeRLPrint(const ReadLabel *rLab,
 			   const std::string &varName,
-<<<<<<< HEAD
-			   const llvm::GenericValue &val,
-			   llvm::raw_ostream &s = llvm::outs())
-=======
 			   const SVal &val,
 			   llvm::raw_ostream &s = llvm::dbgs())
->>>>>>> 2a7c421a
 {
 	s << rLab->getPos() << ": ";
 	s << rLab->getKind() << rLab->getOrdering()
@@ -2952,17 +2509,10 @@
 
 	for (auto i = 0u; i < g.getNumThreads(); i++) {
 		auto &thr = EE->getThrById(i);
-<<<<<<< HEAD
-		llvm::outs() << thr << ":\n";
-		for (auto j = 0u; j < g.getThreadSize(i); j++) {
-			const EventLabel *lab = g.getEventLabel(Event(i, j));
-			llvm::outs() << "\t";
-=======
 		s << thr << ":\n";
 		for (auto j = 0u; j < g.getThreadSize(i); j++) {
 			const EventLabel *lab = g.getEventLabel(Event(i, j));
 			s << "\t";
->>>>>>> 2a7c421a
 			if (auto *rLab = llvm::dyn_cast<ReadLabel>(lab)) {
 				auto name = getVarName(rLab);
 				auto val = llvm::isa<DskReadLabel>(rLab) ?
@@ -2973,9 +2523,6 @@
 				auto name = getVarName(wLab);
 				executeWLPrint(wLab, name, s);
 			} else {
-<<<<<<< HEAD
-				llvm::outs() << *lab;
-=======
 				s << *lab;
 				if (getConf()->symmetryReduction) {
 					if (auto *bLab = llvm::dyn_cast<ThreadStartLabel>(lab)) {
@@ -2983,7 +2530,6 @@
 						if (symm != -1) s << " symmetric with " << symm;
 					}
 				}
->>>>>>> 2a7c421a
 			}
 			GENMC_DEBUG(
 				if (getConf()->vLevel >= VerbosityLevel::V1)
@@ -2992,17 +2538,10 @@
 			if (printMetadata && thr.prefixLOC[j].first && shouldPrintLOC(lab)) {
 				executeMDPrint(lab, thr.prefixLOC[j], getConf()->inputFile, s);
 			}
-<<<<<<< HEAD
-			llvm::outs() << "\n";
-		}
-	}
-	llvm::outs() << "\n";
-=======
 			s << "\n";
 		}
 	}
 	s << "\n";
->>>>>>> 2a7c421a
 }
 
 void GenMCDriver::prettyPrintGraph(llvm::raw_ostream &s /* = llvm::dbgs() */)
@@ -3011,33 +2550,11 @@
 	auto *EE = getEE();
 	for (auto i = 0u; i < g.getNumThreads(); i++) {
 		auto &thr = EE->getThrById(i);
-<<<<<<< HEAD
-		llvm::outs() << "<" << thr.parentId << "," << thr.id
-=======
 		s << "<" << thr.parentId << "," << thr.id
->>>>>>> 2a7c421a
 			     << "> " << thr.threadFun->getName() << ": ";
 		for (auto j = 0u; j < g.getThreadSize(i); j++) {
 			const EventLabel *lab = g.getEventLabel(Event(i, j));
 			if (auto *rLab = llvm::dyn_cast<ReadLabel>(lab)) {
-<<<<<<< HEAD
-				if (rLab->isRevisitable())
-					llvm::outs().changeColor(llvm::raw_ostream::Colors::GREEN);
-				auto val = llvm::isa<DskReadLabel>(rLab) ?
-					getDskWriteValue(rLab->getRf(), rLab->getAddr(), rLab->getType()) :
-					getWriteValue(rLab->getRf(), rLab->getAddr(), rLab->getType());
-				llvm::outs() << "R" << EE->getVarName(rLab->getAddr()) << ","
-					     << val.IntVal << " ";
-				llvm::outs().resetColor();
-			} else if (auto *wLab = llvm::dyn_cast<WriteLabel>(lab)) {
-				llvm::outs() << "W" << EE->getVarName(wLab->getAddr()) << ","
-					     << wLab->getVal().IntVal << " ";
-			}
-		}
-		llvm::outs() << "\n";
-	}
-	llvm::outs() << "\n";
-=======
 				if (rLab->wasAddedMax())
 					s.changeColor(llvm::raw_ostream::Colors::GREEN);
 				auto val = llvm::isa<DskReadLabel>(rLab) ?
@@ -3065,7 +2582,6 @@
 		s << "\n";
 	}
 	s << "\n";
->>>>>>> 2a7c421a
 }
 
 void GenMCDriver::dotPrintToFile(const std::string &filename,
@@ -3192,17 +2708,7 @@
 
 void GenMCDriver::printTraceBefore(Event e, llvm::raw_ostream &s /* = llvm::dbgs() */)
 {
-<<<<<<< HEAD
-	llvm::outs() << "Trace to " << e << ":\n";
-
-	/* Replay the execution up to the error event (collects mdata).
-	 * Even if the prefix has holes, replaying will fill them up,
-	 * so we end up with a (po U rf) view of the offending execution */
-	const VectorClock &before = getGraph().getPrefixView(e);
-	getEE()->replayExecutionBefore(before);
-=======
 	s << "Trace to " << e << ":\n";
->>>>>>> 2a7c421a
 
 	/* Linearize (po U rf) and print trace */
 	View a;

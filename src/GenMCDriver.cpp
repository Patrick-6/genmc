/*
 * GenMC -- Generic Model Checking.
 *
 * This program is free software; you can redistribute it and/or modify
 * it under the terms of the GNU General Public License as published by
 * the Free Software Foundation; either version 3 of the License, or
 * (at your option) any later version.
 *
 * This program is distributed in the hope that it will be useful,
 * but WITHOUT ANY WARRANTY; without even the implied warranty of
 * MERCHANTABILITY or FITNESS FOR A PARTICULAR PURPOSE.  See the
 * GNU General Public License for more details.
 *
 * You should have received a copy of the GNU General Public License
 * along with this program; if not, you can access it online at
 * http://www.gnu.org/licenses/gpl-3.0.html.
 *
 * Author: Michalis Kokologiannakis <michalis@mpi-sws.org>
 */

#include "config.h"
#include "Config.hpp"
#include "Error.hpp"
#include "GraphBuilder.hpp"
#include "LLVMModule.hpp"
#include "GenMCDriver.hpp"
#include "Interpreter.h"
#include "Parser.hpp"
<<<<<<< HEAD
#include "SExprVisitor.hpp"
=======
#include "ThreadPool.hpp"
>>>>>>> 2a5c16c0
#include <llvm/IR/Verifier.h>
#include <llvm/Support/DynamicLibrary.h>
#include <llvm/Support/Format.h>
#include <llvm/Support/raw_os_ostream.h>

#include <algorithm>
#include <csignal>

/************************************************************
 ** GENERIC MODEL CHECKING DRIVER
 ***********************************************************/

<<<<<<< HEAD
GenMCDriver::GenMCDriver(std::unique_ptr<Config> conf, std::unique_ptr<llvm::Module> mod, clock_t start)
	: userConf(std::move(conf)), isMootExecution(false), explored(0),
	  exploredBlocked(0), duplicates(0), start(start)
{
	ModuleInfo MI;
	std::string buf;

	/* Prepare the module for verification */
	LLVMModule::transformLLVMModule(*mod, getConf(), MI);
	if (userConf->transformFile != "")
		LLVMModule::printLLVMModule(*mod, userConf->transformFile);

	/* Create an interpreter for the program's instructions */
	EE = std::unique_ptr<llvm::Interpreter>((llvm::Interpreter *)
		llvm::Interpreter::create(std::move(mod), std::move(MI), this, getConf(), &buf));
=======
GenMCDriver::GenMCDriver(std::shared_ptr<const Config> conf, std::unique_ptr<llvm::Module> mod,
			 const llvm::ModuleInfo &MI, clock_t start)
	: userConf(conf), isMootExecution(false), explored(0), exploredBlocked(0), duplicates(0), start(start)
{
	std::string buf;

	/* Create an interpreter for the program's instructions */
	EE = std::unique_ptr<llvm::Interpreter>((llvm::Interpreter *)
		llvm::Interpreter::create(std::move(mod), MI, this, getConf(), &buf));
>>>>>>> 2a5c16c0

	/* Set up an suitable execution graph with appropriate relations */
	execGraph = GraphBuilder(userConf->isDepTrackingModel)
		.withCoherenceType(userConf->coherence)
		.withEnabledLAPOR(userConf->LAPOR)
		.withEnabledPersevere(userConf->persevere, userConf->blockSize).build();

	/* Set up a random-number generator (for the scheduler) */
	std::random_device rd;
	auto seedVal = (userConf->randomScheduleSeed != "") ?
		(MyRNG::result_type) stoull(userConf->randomScheduleSeed) : rd();
	if (userConf->printRandomScheduleSeed)
		llvm::dbgs() << "Seed: " << seedVal << "\n";
	rng.seed(seedVal);

	/* If a specs file has been specified, parse it */
	if (userConf->specsFile != "") {
		auto res = Parser().parseSpecs(userConf->specsFile);
		std::copy_if(res.begin(), res.end(), std::back_inserter(grantedLibs),
			     [](Library &l){ return l.getType() == Granted; });
		std::copy_if(res.begin(), res.end(), std::back_inserter(toVerifyLibs),
			     [](Library &l){ return l.getType() == ToVerify; });
	}

	/*
	 * Make sure we can resolve symbols in the program as well. We use 0
	 * as an argument in order to load the program, not a library. This
	 * is useful as it allows the executions of external functions in the
	 * user code.
	 */
	std::string ErrorStr;
	if (llvm::sys::DynamicLibrary::LoadLibraryPermanently(0, &ErrorStr))
		WARN("Could not resolve symbols in the program: " + ErrorStr);
}

GenMCDriver::~GenMCDriver() = default;

GenMCDriver::State::~State() = default;

GenMCDriver::State::State(std::unique_ptr<ExecutionGraph> g, RevisitSetT &&r, LocalQueueT &&w,
			  std::unique_ptr<llvm::InterpState> interpState)
	: graph(std::move(g)), revset(std::move(r)),
	  workqueue(std::move(w)), interpState(std::move(interpState)) {}

std::unique_ptr<GenMCDriver::State> GenMCDriver::releaseCurrentState()
{
	return LLVM_MAKE_UNIQUE<GenMCDriver::State>(
		std::move(execGraph), std::move(revisitSet), std::move(workqueue),
		getEE()->getState());
}

void GenMCDriver::setState(std::unique_ptr<GenMCDriver::State> state)
{
	execGraph = std::move(state->graph);
	revisitSet = std::move(state->revset);
	workqueue = std::move(state->workqueue);
	getEE()->setState(std::move(state->interpState));
	return;
}

void GenMCDriver::printResults()
{
	std::string dups = " (" + std::to_string(duplicates) + " duplicates)";
	llvm::dbgs() << "Number of complete executions explored: " << explored
		     << ((userConf->countDuplicateExecs) ? dups : "") << "\n";
	if (exploredBlocked) {
		llvm::dbgs() << "Number of blocked executions seen: " << exploredBlocked
			     << "\n";
	}
	llvm::dbgs() << "Total wall-clock time: "
		     << llvm::format("%.2f", ((float) clock() - start)/CLOCKS_PER_SEC)
		     << "s\n";
}

void GenMCDriver::resetThreadPrioritization()
{
	if (!userConf->LAPOR) {
		threadPrios.clear();
		return;
	}

	/*
	 * Check if there is some thread that did not manage to finish its
	 * critical section, and mark this execution as blocked
	 */
	const auto &g = getGraph();
	auto *EE = getEE();
	for (auto i = 0u; i < g.getNumThreads(); i++) {
		Event last = g.getLastThreadEvent(i);
		if (!g.getLastThreadUnmatchedLockLAPOR(last).isInitializer()) {
			WARN_ONCE("lapor-not-well-formed", "Execution not lock-well-formed!\n");
			EE->getThrById(i).block(llvm::Thread::BlockageType::BT_LockRel);
		}
	}

	/* Clear all prioritization */
	threadPrios.clear();
}

void GenMCDriver::prioritizeThreads()
{
	if (!userConf->LAPOR)
		return;

	const auto &g = getGraph();

	/* Prioritize threads according to lock acquisitions */
	threadPrios = g.getLbOrderingLAPOR();

	/* Remove threads that are executed completely */
	auto remIt = std::remove_if(threadPrios.begin(), threadPrios.end(), [&](Event e)
				    { return llvm::isa<ThreadFinishLabel>(g.getLastThreadLabel(e.thread)); });
	threadPrios.erase(remIt, threadPrios.end());
	return;
}

bool GenMCDriver::isSchedulable(int thread) const
{
	auto &thr = getEE()->getThrById(thread);
	return !thr.ECStack.empty() && !thr.isBlocked() &&
		!llvm::isa<ThreadFinishLabel>(getGraph().getLastThreadLabel(thread));
}

bool GenMCDriver::schedulePrioritized()
{
	/* Return false if no thread is prioritized */
	if (threadPrios.empty())
		return false;

	const auto &g = getGraph();
	auto *EE = getEE();
	for (auto &e : threadPrios) {
		/* Skip unschedulable threads */
		if (!isSchedulable(e.thread))
			continue;

		/* Found a not-yet-complete thread; schedule it */
		EE->currentThread = e.thread;
		return true;
	}
	return false;
}

bool GenMCDriver::scheduleNextLTR()
{
	auto &g = getGraph();
	auto *EE = getEE();

	for (auto i = 0u; i < g.getNumThreads(); i++) {
		if (!isSchedulable(i))
			continue;

		/* Found a not-yet-complete thread; schedule it */
		EE->currentThread = i;
		return true;
	}

	/* No schedulable thread found */
	return false;
}

bool GenMCDriver::isNextThreadInstLoad(int tid)
{
	auto &I = getEE()->getThrById(tid).ECStack.back().CurInst;

	/* Overapproximate with function calls some of which might be modeled as loads */
	return llvm::isa<llvm::LoadInst>(I) || llvm::isa<llvm::AtomicCmpXchgInst>(I) ||
		llvm::isa<llvm::AtomicRMWInst>(I) || llvm::isa<llvm::CallInst>(I);
}

bool GenMCDriver::scheduleNextWF()
{
	auto &g = getGraph();
	auto *EE = getEE();

	/* Try and find a thread that satisfies the policy.
	 * Keep an LTR fallback option in case this fails */
	long fallback = -1;
	for (auto i = 0u; i < g.getNumThreads(); i++) {
		if (!isSchedulable(i))
			continue;

		if (fallback == -1)
			fallback = i;
		if (!isNextThreadInstLoad(i)) {
			EE->currentThread = i;
			return true;
		}
	}

	/* Otherwise, try to schedule the fallback thread */
	if (fallback != -1) {
		EE->currentThread = fallback;
		return true;
	}
	return false;
}

bool GenMCDriver::scheduleNextRandom()
{
	auto &g = getGraph();
	auto *EE = getEE();

	/* Check if randomize scheduling is enabled and schedule some thread */
	MyDist dist(0, g.getNumThreads());
	auto random = dist(rng);
	for (auto j = 0u; j < g.getNumThreads(); j++) {
		auto i = (j + random) % g.getNumThreads();

		if (!isSchedulable(i))
			continue;

		/* SR: Symmetric threads have to always be executed in order */
		if (getConf()->symmetryReduction) {
			auto *bLab = llvm::dyn_cast<const ThreadStartLabel>(g.getEventLabel(Event(i, 0)));
			auto symm = bLab->getSymmetricTid();
			if (symm != -1 && isSchedulable(symm) &&
			    g.getThreadSize(symm) <= g.getThreadSize(i)) {
				EE->currentThread = symm;
				return true;
			}
		}

		/* Found a not-yet-complete thread; schedule it */
		EE->currentThread = i;
		return true;
	}

	/* No schedulable thread found */
	return false;
}

void GenMCDriver::deprioritizeThread()
{
	/* Extra check to make sure the function is properly used */
	if (!userConf->LAPOR)
		return;

	auto &g = getGraph();
	auto *lab = getCurrentLabel();

	BUG_ON(!llvm::isa<UnlockLabelLAPOR>(lab));
	auto *uLab = static_cast<const UnlockLabelLAPOR *>(lab);

	auto delIt = threadPrios.end();
	for (auto it = threadPrios.begin(); it != threadPrios.end(); ++it) {
		const EventLabel *lab = g.getEventLabel(*it);
		BUG_ON(!llvm::isa<LockLabelLAPOR>(lab));

		auto *lLab = static_cast<const LockLabelLAPOR *>(lab);
		if (lLab->getThread() == uLab->getThread() &&
		    lLab->getLockAddr() == uLab->getLockAddr()) {
			delIt = it;
			break;
		}
	}

	if (delIt != threadPrios.end())
		threadPrios.erase(delIt);
}

void GenMCDriver::resetExplorationOptions()
{
	isMootExecution = false;
	resetThreadPrioritization();
}

void GenMCDriver::handleExecutionBeginning()
{
	const auto &g = getGraph();

	/* Set-up (optimize) the interpreter for the new exploration */
	for (auto i = 1u; i < g.getNumThreads(); i++) {

		/* Skip not-yet-created threads */
		BUG_ON(g.isThreadEmpty(i));

		const EventLabel *lab = g.getEventLabel(Event(i, 0));
		BUG_ON(!llvm::isa<ThreadStartLabel>(lab));

		auto *labFst = static_cast<const ThreadStartLabel *>(lab);
		Event parent = labFst->getParentCreate();

		/* Skip if parent create does not exist yet (or anymore) */
		if (!g.contains(parent) || !llvm::isa<ThreadCreateLabel>(g.getEventLabel(parent)))
			continue;

		/* Skip finished threads */
		const EventLabel *labLast = g.getLastThreadLabel(i);
		if (llvm::isa<ThreadFinishLabel>(labLast))
			continue;

		/* Skip the recovery thread, if it exists.
		 * It will be scheduled separately afterwards */
		if (i == g.getRecoveryRoutineId())
			continue;

		/* Otherwise, initialize ECStacks in interpreter */
		auto &thr = getEE()->getThrById(i);
		BUG_ON(!thr.ECStack.empty() || thr.isBlocked());
		thr.ECStack.push_back(thr.initSF);

		/* Mark threads that are blocked appropriately */
		if (auto *lLab = llvm::dyn_cast<LockCasReadLabel>(labLast))
			thr.block(llvm::Thread::BlockageType::BT_LockAcq);
	}

	/* Then, set up thread prioritization and interpreter's state */
	prioritizeThreads();
	getEE()->setProgramState(llvm::Interpreter::PS_Main);
}

void GenMCDriver::handleExecutionInProgress()
{
	/* Check if there are checks to be done while running */
	if (userConf->validateExecGraphs)
		getGraph().validate();
	return;
}

void GenMCDriver::handleFinishedExecution()
{
	/* First, reset all exploration options */
	resetExplorationOptions();

	/* Ignore the execution if some assume has failed */
	if (std::any_of(getEE()->threads.begin(), getEE()->threads.end(),
			[](llvm::Thread &thr){ return thr.isBlocked(); })) {
		++exploredBlocked;
		if (userConf->checkLiveness)
			checkLiveness();
		return;
	}

	const auto &g = getGraph();
	if (userConf->checkConsPoint == ProgramPoint::exec &&
	    !isConsistent(ProgramPoint::exec))
		return;
	if (userConf->printExecGraphs && !userConf->persevere)
		printGraph(); /* Delay printing if persevere is enabled */
	if (userConf->prettyPrintExecGraphs)
		prettyPrintGraph();
	if (userConf->countDuplicateExecs) {
		std::string exec;
		llvm::raw_string_ostream buf(exec);
		buf << g;
		if (uniqueExecs.find(buf.str()) != uniqueExecs.end())
			++duplicates;
		else
			uniqueExecs.insert(buf.str());
	}
	++explored;
	return;
}

void GenMCDriver::handleRecoveryStart()
{
	auto &g = getGraph();
	auto *EE = getEE();

	/* Make sure that a thread for the recovery routine is
	 * added only once in the execution graph*/
	if (g.getRecoveryRoutineId() == -1)
		g.addRecoveryThread();

	/* We will create a start label for the recovery thread.
	 * We synchronize with a persistency barrier, if one exists,
	 * otherwise, we synchronize with nothing */
	auto tid = g.getRecoveryRoutineId();
	auto psb = g.collectAllEvents([&](const EventLabel *lab)
				      { return llvm::isa<DskPbarrierLabel>(lab); });
	if (psb.empty())
		psb.push_back(Event::getInitializer());
	ERROR_ON(psb.size() > 1, "Usage of only one persistency barrier is allowed!\n");

	auto tsLab = ThreadStartLabel::create(g.nextStamp(), Event(tid, 0), psb.back());
	updateLabelViews(tsLab.get());
	g.addOtherLabelToGraph(std::move(tsLab));

	/* Create a thread for the interpreter, and appropriately
	 * add it to the thread list (pthread_create() style) */
	auto rec = EE->createRecoveryThread(tid);
	if (tid == (int) g.getNumThreads() - 1) {
		EE->threads.push_back(rec);
	} else {
		EE->threads[tid] = rec;
	}

	/* Finally, do all necessary preparations in the interpreter */
	getEE()->setProgramState(llvm::Interpreter::PS_Recovery);
	getEE()->setupRecoveryRoutine(tid);
	return;
}

void GenMCDriver::handleRecoveryEnd()
{
	/* Print the graph with the recovery routine */
	if (userConf->printExecGraphs)
		printGraph();
	getEE()->cleanupRecoveryRoutine(getGraph().getRecoveryRoutineId());
	return;
}

void GenMCDriver::run()
{
	/* Explore all graphs and print the results */
	explore();
<<<<<<< HEAD
	printResults();
=======
	// printResults();
	return;
}

void GenMCDriver::verify(std::shared_ptr<const Config> conf, std::unique_ptr<llvm::Module> mod)
{
	llvm::ModuleInfo MI;

	/* First, prepare the module for verification */
	// LLVMModule::transformLLVMModule(*mod, MI, conf);
	// if (conf->transformFile != "")
	// 	LLVMModule::printLLVMModule(*mod, conf->transformFile);

	/* Then, fire up drivers */
	ThreadPool tp(conf, mod, MI);

	std::this_thread::sleep_for(std::chrono::milliseconds(30 * 1000));

	tp.waitForTasks();

>>>>>>> 2a5c16c0
	return;
}

void GenMCDriver::addToWorklist(std::unique_ptr<WorkItem> item)

{
	const auto &g = getGraph();
	const EventLabel *lab = g.getEventLabel(item->getPos());

	workqueue[lab->getStamp()].add(std::move(item));
	return;
}

std::unique_ptr<WorkItem> GenMCDriver::getNextItem()
{
	for (auto rit = workqueue.rbegin(); rit != workqueue.rend(); ++rit) {
		if (rit->second.empty())
			continue;

		return rit->second.getNext();
	}
	return nullptr;
}

void GenMCDriver::restrictWorklist(const EventLabel *rLab)
{
	auto stamp = rLab->getStamp();
	std::vector<int> idxsToRemove;

	for (auto rit = workqueue.rbegin(); rit != workqueue.rend(); ++rit)
		if (rit->first > stamp && rit->second.empty())
			idxsToRemove.push_back(rit->first); // TODO: break out of loop?

	for (auto &i : idxsToRemove)
		workqueue.erase(i);
}

bool GenMCDriver::revisitSetContains(const ReadLabel *rLab, const std::vector<Event> &writePrefix,
				     const std::vector<std::pair<Event, Event> > &moPlacings)
{
	return revisitSet[rLab->getStamp()].contains(writePrefix, moPlacings);
}

void GenMCDriver::addToRevisitSet(const ReadLabel *rLab, const std::vector<Event> &writePrefix,
				  const std::vector<std::pair<Event, Event> > &moPlacings)
{
	revisitSet[rLab->getStamp()].add(writePrefix, moPlacings);
	return;
}

void GenMCDriver::restrictRevisitSet(const EventLabel *rLab)
{
	auto stamp = rLab->getStamp();
	std::vector<int> idxsToRemove;

	for (auto rit = revisitSet.rbegin(); rit != revisitSet.rend(); ++rit)
		if (rit->first > stamp)
			idxsToRemove.push_back(rit->first);

	for (auto &i : idxsToRemove)
		revisitSet.erase(i);
}

std::unique_ptr<GenMCDriver::State> GenMCDriver::copyCurrentState() const
{
	return LLVM_MAKE_UNIQUE<GenMCDriver::State>(
		std::unique_ptr<ExecutionGraph>(execGraph->clone()), revisitSet);
}

std::unique_ptr<GenMCDriver::State> GenMCDriver::releaseCurrentState()
{
	return LLVM_MAKE_UNIQUE<GenMCDriver::State>(
		std::move(execGraph), std::move(revisitSet));
}

std::unique_ptr<GenMCDriver::State> GenMCDriver::getStateFromItem(const std::unique_ptr<WorkItem> &item)
{
	BUG();
	return nullptr;
}

void GenMCDriver::setState(std::unique_ptr<GenMCDriver::State> state)
{
	execGraph = std::move(state->graph);
	revisitSet = std::move(state->revset);
	return;
}

void GenMCDriver::notifyEERemoved(unsigned int cutStamp)
{
	const auto &g = getGraph();
	for (auto i = 0u; i < g.getNumThreads(); i++) {
		for (auto j = 1; j < g.getThreadSize(i); j++) {
			const EventLabel *lab = g.getEventLabel(Event(i, j));
			if (lab->getStamp() <= cutStamp)
				continue;

			/* For persistency, reclaim fds */
			if (auto *oLab = llvm::dyn_cast<DskOpenLabel>(lab))
				getEE()->reclaimUnusedFd(oLab->getFd().IntVal.getLimitedValue());
		}
	}
}

void GenMCDriver::restrictGraph(const EventLabel *rLab)
{
	unsigned int stamp = rLab->getStamp();

	/* Inform the interpreter about deleted events, and then
	 * restrict the graph (and relations) */
	notifyEERemoved(stamp);
	getGraph().cutToStamp(stamp);
	return;
}

void GenMCDriver::notifyEERestored(const std::vector<std::unique_ptr<EventLabel> > &prefix)
{
	for (auto &lab : prefix) {
		if (auto *oLab = llvm::dyn_cast<DskOpenLabel>(&*lab))
			getEE()->markFdAsUsed(oLab->getFd().IntVal.getLimitedValue());
	}
}

/*
 * Restore the part of the SBRF-prefix of the store that revisits a load,
 * that is not already present in the graph, the MO edges between that
 * part and the previous MO, and make that part non-revisitable
 */
void GenMCDriver::restorePrefix(const EventLabel *lab,
				std::vector<std::unique_ptr<EventLabel> > &&prefix,
				std::vector<std::pair<Event, Event> > &&moPlacings)
{
	const auto &g = getGraph();
	BUG_ON(!llvm::isa<ReadLabel>(lab));
	auto *rLab = static_cast<const ReadLabel *>(lab);

	/* Inform the interpreter about events being restored, and then restore them */
	notifyEERestored(prefix);
	getGraph().restoreStorePrefix(rLab, prefix, moPlacings);
}


/************************************************************
 ** Scheduling methods
 ***********************************************************/

bool GenMCDriver::scheduleNext()
{
	if (isMootExecution)
		return false;

	const auto &g = getGraph();
	auto *EE = getEE();

	/* First, check if we should prioritize some thread */
	if (schedulePrioritized())
		return true;

	/* Schedule the next thread according to the chosen policy */
	switch (getConf()->schedulePolicy) {
	case SchedulePolicy::ltr:
		return scheduleNextLTR();
	case SchedulePolicy::wf:
		return scheduleNextWF();
	case SchedulePolicy::random:
		return scheduleNextRandom();
	default:
		BUG();
	}
	BUG();
}

void GenMCDriver::explore()
{
	auto *EE = getEE();

	while (true) {
		EE->reset();

		/* Get main program function and run the program */
		EE->runStaticConstructorsDestructors(false);
<<<<<<< HEAD
		EE->runFunctionAsMain(EE->FindFunctionNamed(userConf->programEntryFun.c_str()), {"prog"}, nullptr);
=======
		EE->runFunctionAsMain(EE->FindFunctionNamed(userConf->programEntryFun), {"prog"}, nullptr);
>>>>>>> 2a5c16c0
		EE->runStaticConstructorsDestructors(true);

		auto validExecution = true;
		do {
			/*
			 * revisitReads() might deem some execution infeasible,
			 * so we have to reset all exploration options before
			 * calling it again
			 */
			resetExplorationOptions();

			auto item = getNextItem();
			if (!item) {
				EE->reset();  /* To free memory */
				return;
			}
			validExecution = revisitReads(std::move(item)) && isConsistent(ProgramPoint::step);
		} while (!validExecution);
	}
}

bool GenMCDriver::isExecutionDrivenByGraph()
{
	const auto &g = getGraph();
	auto &thr = getEE()->getCurThr();
	auto curr = Event(thr.id, ++thr.globalInstructions);

	return (curr.index < g.getThreadSize(curr.thread)) &&
		!llvm::isa<EmptyLabel>(g.getEventLabel(curr));
}

bool GenMCDriver::inRecoveryMode() const
{
	return getEE()->getProgramState() == llvm::Interpreter::PS_Recovery;
}

const EventLabel *GenMCDriver::getCurrentLabel() const
{
	const auto &g = getGraph();
	auto pos = getEE()->getCurrentPosition();

	BUG_ON(!g.contains(pos));
	return g.getEventLabel(pos);
}

/* Given an event in the graph, returns the value of it */
llvm::GenericValue GenMCDriver::getWriteValue(Event write,
					      SAddr ptr,
					      const llvm::Type *typ)
{
	/* If the even represents an invalid access, return some value */
	if (write.isBottom())
		return GET_ZERO_GV(typ);

	/* If the event is the initializer, ask the interpreter about
	 * the initial value of that memory location */
	if (write.isInitializer())
		return getEE()->getLocInitVal(ptr, (llvm::Type *) typ);

	/* Otherwise, we will get the value from the execution graph */
	const EventLabel *lab = getGraph().getEventLabel(write);
	BUG_ON(!llvm::isa<WriteLabel>(lab));
	auto *wLab = static_cast<const WriteLabel *>(lab);

	/* If the type of the R and the W are the same, we are done */
	if (wLab->getType() == typ)
		return wLab->getVal();

	/* Otherwise, make sure that we return a value of the expected type.
	 * (Required because of how CAS produces code in LLVM -- see troep.c) */
	llvm::GenericValue result;
	if (typ->isIntegerTy() && wLab->getType()->isPointerTy()) {
		result.IntVal = llvm::APInt(
			getEE()->getTypeSize((llvm::Type *) wLab->getType()) * 8,
			(uint64_t) wLab->getVal().PointerVal);
	} else if (typ->isPointerTy() && wLab->getType()->isIntegerTy()) {
		result.PointerVal = (void *) wLab->getVal().IntVal.getZExtValue();
	} else {
		ERROR("Mixed-size accesses detected! Please check the LLVM-IR.\n");
	}
	return result;
}

/* Same as above, but the data of a file are not explicitly initialized
 * so as not to pollute the graph with events, since a file can be large.
 * Thus, we treat the case where WRITE reads INIT specially. */
llvm::GenericValue GenMCDriver::getDskWriteValue(Event write,
						 SAddr ptr,
						 const llvm::Type *typ)
{
	if (write.isInitializer())
		return GET_ZERO_GV(typ);
	return getWriteValue(write, ptr, typ);
}

llvm::GenericValue GenMCDriver::getBarrierInitValue(SAddr ptr, const llvm::Type *typ)
{
	auto &g = getGraph();
	auto &stores = g.getStoresToLoc(ptr);

	auto sIt = std::find_if(stores.begin(), stores.end(), [ptr,&g](const Event &s){
		auto *bLab = llvm::dyn_cast<WriteLabel>(g.getEventLabel(s));
		BUG_ON(!bLab);
		return bLab->getAddr() == ptr && bLab->isNotAtomic();
	});

	/* All errors pertinent to initialization should be captured elsewhere */
	BUG_ON(sIt == stores.end());
	return getWriteValue(*sIt, ptr, typ);
}

llvm::GenericValue GenMCDriver::getReadRetValueAndMaybeBlock(Event read,
							     SAddr ptr,
							     const llvm::Type *typ)
{
	auto &g = getGraph();
	auto &thr = getEE()->getCurThr();
	auto *rLab = llvm::dyn_cast<ReadLabel>(g.getEventLabel(read));
	BUG_ON(!rLab);

	/* Fetch appropriate return value */
	auto res = getWriteValue(rLab->getRf(), rLab->getAddr(), rLab->getType());

	/* Check whether we should block */
	if (rLab->getRf().isBottom()) {
		/* Bottom is an acceptable re-option only @ replay; block anyway */
		BUG_ON(!getEE()->getExecState() == llvm::Interpreter::ExecutionState::ES_Replay);
		thr.block(llvm::Thread::BlockageType::BT_Error);
	} else if (llvm::isa<BWaitReadLabel>(rLab) &&
		   !getEE()->compareValues(typ, res, getBarrierInitValue(ptr, typ))) {
		/* Reading a non-init barrier value means that the thread should block */
		thr.block(llvm::Thread::BlockageType::BT_Barrier);
	}
	return res;
}

llvm::GenericValue GenMCDriver::getRecReadRetValue(SAddr addr, const llvm::Type *typ)
{
	auto &g = getGraph();
	auto recLast = getEE()->getCurrentPosition();
	auto rf = g.getLastThreadStoreAtLoc(recLast.next(), addr);
	BUG_ON(rf.isInitializer());
	return getWriteValue(rf, addr, typ);
}

bool GenMCDriver::shouldCheckCons(ProgramPoint p)
{
	/* Always check consistency on error, or at user-specified points */
	if (p <= getConf()->checkConsPoint)
		return true;

	/* LAPOR requires consistency checks at each step, and at the
	 * end of an execution, when popping an alternative rf option */
	if (getConf()->LAPOR)
		return true;

	return false;
}

bool GenMCDriver::shouldCheckFullCons(ProgramPoint p)
{
	if (p == ProgramPoint::error ||
	    (p <= getConf()->checkConsPoint &&
	     getConf()->checkConsType == CheckConsType::full))
		return true;
	return false;
}

bool GenMCDriver::shouldCheckPers(ProgramPoint p)
{
	/* Always check consistency on error, or at user-specified points */
	return p <= getConf()->checkPersPoint;
}

bool GenMCDriver::isHbBefore(Event a, Event b, ProgramPoint p /* = step */)
{
	if (shouldCheckCons(p) == false)
		return getGraph().getEventLabel(b)->getHbView().contains(a);

	return getGraph().getGlobalRelation(ExecutionGraph::RelationId::hb)(a, b);
}

bool GenMCDriver::isCoMaximal(SAddr addr, Event e,
			      bool checkCache /* = false */, ProgramPoint p /* = step */)
{
	auto &g = getGraph();
	auto *cc = g.getCoherenceCalculator();

	if (checkCache)
		return cc->isCachedCoMaximal(addr, e);
	if (!shouldCheckCons(p))
		return cc->isCoMaximal(addr, e);

	auto &coLoc = g.getPerLocRelation(ExecutionGraph::RelationId::co)[addr];
	return (e.isInitializer() && coLoc.empty()) ||
	       (!e.isInitializer() && coLoc.adj_begin(e) == coLoc.adj_end(e));
}

void GenMCDriver::findMemoryRaceForMemAccess(const MemAccessLabel *mLab)
{
	const auto &g = getGraph();
	const View &before = g.getHbBefore(mLab->getPos().prev());

	for (auto i = 0u; i < g.getNumThreads(); i++)
		for (auto j = 0u; j < g.getThreadSize(i); j++) {
			const EventLabel *oLab = g.getEventLabel(Event(i, j));
			if (auto *fLab = llvm::dyn_cast<FreeLabel>(oLab)) {
				if (fLab->getFreedAddr() == mLab->getAddr()) {
					visitError(DE_AccessFreed, "", oLab->getPos());
				}
			}
			if (auto *aLab = llvm::dyn_cast<MallocLabel>(oLab)) {
				if (aLab->contains(mLab->getAddr()) &&
				    !before.contains(oLab->getPos())) {
					visitError(DE_AccessNonMalloc,
						   "The allocating operation (malloc()) "
						   "does not happen-before the memory access!",
						   oLab->getPos());
				}
			}
	}

	/* Also make sure there is an allocating event; do this separately for better error message */
	if (g.getPrecedingMalloc(mLab).isInitializer())
		visitError(DE_AccessNonMalloc);
	return;
}

void GenMCDriver::findMemoryRaceForAllocAccess(const FreeLabel *fLab)
{
	const MallocLabel *m = nullptr; /* There must be a malloc() before the free() */
	const auto &g = getGraph();
	auto ptr = fLab->getFreedAddr();
	auto &before = g.getHbBefore(fLab->getPos());
	for (auto i = 0u; i < g.getNumThreads(); i++) {
		for (auto j = 1u; j < g.getThreadSize(i); j++) {
			const EventLabel *lab = g.getEventLabel(Event(i, j));
			if (auto *aLab = llvm::dyn_cast<MallocLabel>(lab)) {
				if (aLab->getAllocAddr() == ptr &&
				    before.contains(aLab->getPos())) {
					m = aLab;
				}
			}
			if (auto *dLab = llvm::dyn_cast<FreeLabel>(lab)) {
				if (dLab->getFreedAddr() == ptr &&
				    dLab->getPos() != fLab->getPos()) {
					visitError(DE_DoubleFree, "", dLab->getPos());
				}
			}
			if (auto *mLab = llvm::dyn_cast<MemAccessLabel>(lab)) {
				if (mLab->getAddr() == ptr &&
				    !before.contains(mLab->getPos())) {
					visitError(DE_AccessFreed, "", mLab->getPos());
				}

			}
		}
	}

	if (!m) {
		visitError(DE_FreeNonMalloc);
	}
	return;
}

void GenMCDriver::checkForMemoryRaces(SAddr addr)
{
	if (userConf->disableRaceDetection)
		return;
	if (!addr.isDynamic())
		return;

	const EventLabel *lab = getCurrentLabel();
	BUG_ON(!llvm::isa<MemAccessLabel>(lab) && !llvm::isa<FreeLabel>(lab));

	if (auto *mLab = llvm::dyn_cast<MemAccessLabel>(lab))
		findMemoryRaceForMemAccess(mLab);
	else if (auto *fLab = llvm::dyn_cast<FreeLabel>(lab))
		findMemoryRaceForAllocAccess(fLab);
	return;
}

void GenMCDriver::checkForUninitializedMem(const std::vector<Event> &rfs)
{
	auto *rLab = llvm::dyn_cast<ReadLabel>(getCurrentLabel());
	if (!rLab)
		return;

	auto *EE = getEE();
	if (rLab->getAddr().isDynamic() && !rLab->getAddr().isInternal() &&
	    std::any_of(rfs.begin(), rfs.end(), [](const Event &rf){ return rf.isInitializer(); }))
		visitError(DE_UninitializedMem);
	return;
}

/*
 * This function is called to check for data races when a new event is added.
 * When a race is detected visit error is called, which will report an error
 * if the execution is valid. This method is memory-model specific since
 * the concept of a "race" (e.g., as in (R)C11) may not be defined on all
 * models, and thus relies on a virtual method.
 */
void GenMCDriver::checkForDataRaces()
{
	if (userConf->disableRaceDetection)
		return;

	/* We only check for data races when reads and writes are added */
	const EventLabel *lab = getCurrentLabel();
	BUG_ON(!llvm::isa<MemAccessLabel>(lab));

	auto racy = findDataRaceForMemAccess(static_cast<const MemAccessLabel *>(lab));

	/* If a race is found and the execution is consistent, return it */
	if (!racy.isInitializer()) {
		visitError(DE_RaceNotAtomic, "", racy);
	}
	return;
}

bool GenMCDriver::isAccessValid(SAddr addr)
{
	/* Validity of dynamic accesses will be checked as part of the race detection mechanism */
	if (addr.isDynamic())
		return !addr.isNull();

	/* Make sure that the interperter is aware of this static variable */
	return getEE()->isStaticallyAllocated(addr);
}

void GenMCDriver::checkLockValidity(const std::vector<Event> &rfs)
{
	auto *lLab = llvm::dyn_cast<LockCasReadLabel>(getCurrentLabel());
	if (!lLab)
		return;

	/* Should not read from destroyed mutex */
	auto rfIt = std::find_if(rfs.cbegin(), rfs.cend(), [this, lLab](const Event &rf){
		auto rfVal = getWriteValue(rf, lLab->getAddr(), lLab->getType());
		return getEE()->compareValues(lLab->getType(), rfVal, INT_TO_GV(lLab->getType(), -1));
	});
	if (rfIt != rfs.cend())
		visitError(DE_UninitializedMem, "Called lock() on destroyed mutex!", *rfIt);
}

void GenMCDriver::checkUnlockValidity()
{
	auto *uLab = llvm::dyn_cast<UnlockWriteLabel>(getCurrentLabel());
	if (!uLab)
		return;

	/* Unlocks should unlock mutexes locked by the same thread */
	if (getGraph().getMatchingLock(uLab->getPos()).isInitializer()) {
		visitError(DE_InvalidUnlock,
			   "Called unlock() on mutex not locked by the same thread!");
	}
}

void GenMCDriver::checkBInitValidity()
{
	auto *wLab = llvm::dyn_cast<BInitWriteLabel>(getCurrentLabel());
	if (!wLab)
		return;

	/* Make sure the barrier hasn't already been initialized, and
	 * that the initializing value is greater than 0 */
	auto &g = getGraph();
	auto &stores = g.getStoresToLoc(wLab->getAddr());
	auto sIt = std::find_if(stores.begin(), stores.end(), [&g, wLab](const Event &s){
		auto *sLab = llvm::dyn_cast<WriteLabel>(g.getEventLabel(s));
		return sLab != wLab && sLab->getAddr() == wLab->getAddr() &&
			llvm::isa<BInitWriteLabel>(sLab);
	});

	if (sIt != stores.end())
		visitError(DE_InvalidBInit, "Called barrier_init() multiple times!", *sIt);
	else if (getEE()->compareValues(wLab->getType(), wLab->getVal(), GET_ZERO_GV(wLab->getType())))
		visitError(DE_InvalidBInit, "Called barrier_init() with 0!");
	return;
}

void GenMCDriver::checkBIncValidity(const std::vector<Event> &rfs)
{
	auto *bLab = llvm::dyn_cast<BIncFaiReadLabel>(getCurrentLabel());
	if (!bLab)
		return;

	if (std::any_of(rfs.cbegin(), rfs.cend(), [](const Event &rf){ return rf.isInitializer(); }))
		visitError(DE_UninitializedMem, "Called barrier_wait() on uninitialized barrier!");
	else if (std::any_of(rfs.cbegin(), rfs.cend(), [this, bLab](const Event &rf){
		auto rfVal = getWriteValue(rf, bLab->getAddr(), bLab->getType());
		return getEE()->compareValues(bLab->getType(), rfVal, GET_ZERO_GV(bLab->getType()));
	}))
		visitError(DE_AccessFreed, "Called barrier_wait() on destroyed barrier!", bLab->getRf());
}

void addPerLocRelationToExtend(Calculator::PerLocRelation &rel,
			       std::vector<Calculator::GlobalRelation *> &toExtend,
			       std::vector<SAddr > &extOrder)

{
	for (auto &loc : rel) {
		toExtend.push_back(&loc.second);
		extOrder.push_back(loc.first);
	}
}

void extendPerLocRelation(Calculator::PerLocRelation &rel,
			  std::vector<std::vector<Event> >::iterator extsBegin,
			  std::vector<std::vector<Event> >::iterator extsEnd,
			  std::vector<SAddr >::iterator locsBegin,
			  std::vector<SAddr >::iterator locsEnd)

{
	BUG_ON(std::distance(extsBegin, extsEnd) != std::distance(locsBegin, locsEnd));
	auto locIt = locsBegin;
	for (auto extIt = extsBegin; extIt != extsEnd; ++extIt, ++locIt) {
		rel[*locIt] = Calculator::GlobalRelation(*extIt);
		for (auto j = 1; j < extIt->size(); j++)
			rel[*locIt].addEdge((*extIt)[j - 1], (*extIt)[j]);
	}
}

bool GenMCDriver::doFinalConsChecks(bool checkFull /* = false */)
{
	if (!checkFull)
		return true;

	bool hasLB = getConf()->LAPOR;
	bool hasWB = getConf()->coherence == CoherenceType::wb;
	if (!hasLB && !hasWB)
		return true;

	auto &g = getGraph();

	/* Cache all relations because we will need to restore them
	 * after possible extensions were tried*/
	g.cacheRelations();

	/* We flatten all per-location relations that need to be
	 * extended.  However, we need to ensure that, for each
	 * per-location relation, the order in which the locations of
	 * the relation are added to the extension list is the same as
	 * the order in which the extensions of said locations are
	 * restored.
	 *
	 * This is not the case in all platforms if we are simply
	 * iterating over unordered_maps<> (e.g. macΟS). The iteration
	 * order may differ if, e.g., when saving an extension we
	 * iterate over a relation's cache, while when restoring we
	 * iterate over the relation itself, even though the relation
	 * is the same as its cache just before restoring. */
	auto coSize = 0u;
	auto lbSize = 0u;
	std::vector<Calculator::GlobalRelation *> toExtend;
	std::vector<SAddr> extOrder;
	if (hasWB) {
		addPerLocRelationToExtend(g.getCachedPerLocRelation(ExecutionGraph::RelationId::co),
					  toExtend, extOrder);
		coSize = g.getCachedPerLocRelation(ExecutionGraph::RelationId::co).size();
	}
	if (hasLB) {
		addPerLocRelationToExtend(g.getCachedPerLocRelation(ExecutionGraph::RelationId::lb),
					  toExtend, extOrder);
		lbSize = g.getCachedPerLocRelation(ExecutionGraph::RelationId::lb).size();
	}

	auto res = Calculator::GlobalRelation::
		combineAllTopoSort(toExtend, [&](std::vector<std::vector<Event>> &sortings){
			g.restoreCached();
			auto count = 0u;
			if (hasWB) {
				extendPerLocRelation(g.getPerLocRelation(ExecutionGraph::RelationId::co),
						     sortings.begin(), sortings.begin() + coSize,
						     extOrder.begin(), extOrder.begin() + coSize);
			}
			count += coSize;
			if (hasLB && count >= coSize) {
				extendPerLocRelation(g.getPerLocRelation(ExecutionGraph::RelationId::lb),
						     sortings.begin() + count,
						     sortings.begin() + count + lbSize,
						     extOrder.begin() + count,
						     extOrder.begin() + count + lbSize);
			}
			count += lbSize;
			return g.doCalcs(true).cons;
		});
	return res;
}

bool GenMCDriver::isConsistent(ProgramPoint p)
{
	/* Fastpath: No fixpoint is required */
	auto check = shouldCheckCons(p);
	if (!check)
		return true;

	auto checkFull = shouldCheckFullCons(p);

	/* The specific instance will populate the necessary entries
	 * in the graph */
	getGraph().doInits(checkFull);
	initConsCalculation();

	/* Fixpoint calculation */
	Calculator::CalculationResult step;
	do {
		step = getGraph().doCalcs(checkFull);
		if (!step.cons)
			return false;
	} while (step.changed);

	/* Do final checks, after the fixpoint is over */
	return doFinalConsChecks(checkFull);
}

bool GenMCDriver::isRecoveryValid(ProgramPoint p)
{
	/* If we are not in the recovery routine, nothing to do */
	if (!inRecoveryMode())
		return true;

	/* Fastpath: No fixpoint is required */
	auto check = shouldCheckPers(p);
	if (!check)
		return true;

	return getGraph().isRecoveryValid();
}

bool GenMCDriver::threadReadsMaximal(int tid)
{
	auto &g = getGraph();

	for (auto j = g.getThreadSize(tid) - 1; j > 0; j--) {
		auto *lab = g.getEventLabel(Event(tid, j));
		if (llvm::isa<SpinStartLabel>(lab))
			return false;
		if (auto *rLab = llvm::dyn_cast<ReadLabel>(lab)) {
			if (!isCoMaximal(rLab->getAddr(), rLab->getRf()))
				return true;
		}
	}
	return false;
}

void GenMCDriver::checkLiveness()
{
	auto &g = getGraph();
	auto *EE = getEE();
	std::vector<int> spinBlocked;

	if (shouldCheckCons(ProgramPoint::exec) && !isConsistent(ProgramPoint::exec))
		return;

	/* Collect all threads blocked at spinloops */
	for (auto &thr : EE->threads) {
		if (thr.getBlockageType() == llvm::Thread::BT_Spinloop)
			spinBlocked.push_back(thr.id);
	}

	/* And check whether all of them are live or not */
	if (!spinBlocked.empty() &&
	    std::none_of(spinBlocked.begin(), spinBlocked.end(),
			[&](int tid){ return threadReadsMaximal(tid); })) {
		/* Print the name of one of the spinloop variables that are not live */
		visitError(DE_Liveness, "Non-terminating spinloop");
	}
	return;
}

std::vector<Event>
GenMCDriver::getLibConsRfsInView(const Library &lib, Event read,
				 const std::vector<Event> &stores,
				 const View &v)
{
	EventLabel *lab = getGraph().getEventLabel(read);
	BUG_ON(!llvm::isa<LibReadLabel>(lab));

	auto *rLab = static_cast<ReadLabel *>(lab);
	Event oldRf = rLab->getRf();
	std::vector<Event> filtered;

	for (auto &s : stores) {
		changeRf(rLab->getPos(), s);
		if (getGraph().isLibConsistentInView(lib, v))
			filtered.push_back(s);
	}
	/* Restore the old reads-from, and eturn all the valid reads-from options */
	changeRf(rLab->getPos(), oldRf);
	return filtered;
}

std::vector<Event> GenMCDriver::filterAcquiredLocks(SAddr ptr,
						    const std::vector<Event> &stores,
						    const VectorClock &before)
{
	const auto &g = getGraph();
	std::vector<Event> valid, conflicting;

	for (auto &s : stores) {
		if (auto *wLab = llvm::dyn_cast<LockCasWriteLabel>(g.getEventLabel(s)))
			continue;

		if (g.isStoreReadBySettledRMW(s, ptr, before))
			continue;

		if (g.isStoreReadByExclusiveRead(s, ptr))
			conflicting.push_back(s);
		else
			valid.push_back(s);
	}

	if (valid.empty()) {
		auto lit = std::find_if(stores.rbegin(), stores.rend(), [&](const Event &s) {
			return llvm::isa<LockCasWriteLabel>(g.getEventLabel(s));
		});
		BUG_ON(lit == stores.rend());
		threadPrios = {*lit};
		conflicting.push_back(*lit);
	} else
		conflicting.insert(conflicting.end(), valid.begin(), valid.end());
	return conflicting;
}

std::vector<Event>
GenMCDriver::properlyOrderStores(InstAttr attr,
				 llvm::Type *typ,
				 SAddr ptr,
				 llvm::GenericValue &expVal,
				 std::vector<Event> &stores)
{
	if (!isRMWAttr(attr))
		return stores;

	const auto &g = getGraph();
	auto curr = getEE()->getCurrentPosition().prev();
	auto &before = g.getPrefixView(curr);

	if (isLockAttr(attr))
		return filterAcquiredLocks(ptr, stores, before);

	std::vector<Event> valid, conflicting;
	for (auto &s : stores) {
		auto oldVal = getWriteValue(s, ptr, typ);
		if ((isFAIAttr(attr) || EE->compareValues(typ, oldVal, expVal)) &&
		    g.isStoreReadBySettledRMW(s, ptr, before))
			continue;

		if (g.isStoreReadByExclusiveRead(s, ptr))
			conflicting.push_back(s);
		else
			valid.push_back(s);
	}

	/* barrier_wait()'s FAI loads should not read from conflicting stores */
	if (isBPostAttr(attr) && !getConf()->disableBarrierOpt)
		return valid;
	conflicting.insert(conflicting.end(), valid.begin(), valid.end());
	return conflicting;
}

bool GenMCDriver::sharePrefixSR(int tid, Event pos) const
{
	auto &g = getGraph();

	if (tid < 0 || tid >= g.getNumThreads())
		return false;
	if (g.getThreadSize(tid) <= pos.index)
		return false;
	for (auto j = 1u; j < pos.index; j++) {
		auto *labA = g.getEventLabel(Event(tid, j));
		auto *labB = g.getEventLabel(Event(pos.thread, j));

		if (auto *rLabA = llvm::dyn_cast<ReadLabel>(labA)) {
			auto *rLabB = llvm::dyn_cast<ReadLabel>(labB);
			if (!rLabB) return false;
		        if (rLabA->getRf().thread == tid && rLabB->getRf().thread == pos.thread
			    && rLabA->getRf().index == rLabB->getRf().index)
				continue;
			if (rLabA->getRf() != rLabB->getRf())
				return false;
		}
	}
	return true;
}

void GenMCDriver::filterSymmetricStoresSR(SAddr addr, llvm::Type *typ, std::vector<Event> &stores) const
{
	auto &g = getGraph();
	auto *EE = getEE();
	auto pos = EE->getCurrentPosition();
	auto t = llvm::dyn_cast<ThreadStartLabel>(g.getEventLabel(Event(pos.thread, 0)))->getSymmetricTid();

	/* If there is no symmetric thread, exit */
	if (t == -1)
		return;

	/* Check whether the po-prefixes of the two threads match */
	if (!sharePrefixSR(t, pos))
		return;

	/* Get the symmetric event and make sure it matches as well */
	auto *lab = llvm::dyn_cast<ReadLabel>(g.getEventLabel(Event(t, pos.index)));
	if (!lab || lab->getAddr() != addr || lab->getType() != typ)
		return;

	/* Remove stores that will be explored symmetrically */
	auto rfStamp = g.getEventLabel(lab->getRf())->getStamp();
	auto st = (g.isRMWLoad(lab)) ? rfStamp + 1 : rfStamp;
	stores.erase(std::remove_if(stores.begin(), stores.end(), [&](Event s) {
				    auto *sLab = g.getEventLabel(s);
				    return sLab->getStamp() < st;
		     }), stores.end());
	return;
}

bool GenMCDriver::filterValuesFromAnnotSAVER(SAddr addr, llvm::Type *typ,
					     const SExpr *annot, std::vector<Event> &validStores)
{
	if (!annot)
		return false;

	/* For WB, there might be many maximal ones */
	auto shouldBlock =
		std::any_of(validStores.begin(), validStores.end(),
			    [&](const Event &s){ return isCoMaximal(addr, s, true) &&
					    !SExprEvaluator().evaluate(annot, getWriteValue(s, addr, typ)); });
	validStores.erase(std::remove_if(validStores.begin(), validStores.end(), [&](Event w) {
		return !isCoMaximal(addr, w, true) &&
		       !SExprEvaluator().evaluate(annot, getWriteValue(w, addr, typ)); }),
		validStores.end());
	BUG_ON(validStores.empty());

	return shouldBlock;
}

bool GenMCDriver::ensureConsistentRf(const ReadLabel *rLab, std::vector<Event> &rfs)
{
	bool found = false;
	while (!found) {
		found = true;
		changeRf(rLab->getPos(), rfs.back());
		if (!isConsistent(ProgramPoint::step)) {
			found = false;
			rfs.erase(rfs.end() - 1);
			BUG_ON(!userConf->LAPOR && rfs.empty());
			if (rfs.empty())
				break;
		}
	}

	if (!found) {
		for (auto i = 0u; i < getGraph().getNumThreads(); i++)
			getEE()->getThrById(i).block(llvm::Thread::BlockageType::BT_Cons);
		return false;
	}
	return true;
}

bool GenMCDriver::ensureConsistentStore(const WriteLabel *wLab)
{
	if (shouldCheckCons(ProgramPoint::step) && !isConsistent(ProgramPoint::step)) {
		for (auto i = 0u; i < getGraph().getNumThreads(); i++)
			getEE()->getThrById(i).block(llvm::Thread::BlockageType::BT_Cons);
		return false;
	}
	return true;
}

void GenMCDriver::filterInvalidRecRfs(const ReadLabel *rLab, std::vector<Event> &rfs)
{
	rfs.erase(std::remove_if(rfs.begin(), rfs.end(), [&](Event &r){
		  changeRf(rLab->getPos(), r);
		  return !isRecoveryValid(ProgramPoint::step);
	}), rfs.end());
	BUG_ON(rfs.empty());
	changeRf(rLab->getPos(), rfs[0]);
	return;
}

llvm::GenericValue GenMCDriver::visitThreadSelf(llvm::Type *typ)
{
	llvm::GenericValue result;

	result.IntVal = llvm::APInt(typ->getIntegerBitWidth(), getEE()->getCurThr().id);
	return result;
}

bool GenMCDriver::isSymmetricToSR(int candidate, int thread, Event parent,
				  llvm::Function *threadFun, const llvm::GenericValue &threadArg) const
{
	auto &g = getGraph();
	auto *EE = getEE();
	auto &cThr = EE->getThrById(candidate);
	auto cParent = llvm::dyn_cast<ThreadStartLabel>(g.getEventLabel(Event(candidate, 0)))->getParentCreate();

	/* First, check that the two threads are actually similar */
	if (cThr.id == thread || cThr.threadFun != threadFun ||
	    cThr.threadArg.PointerVal != threadArg.PointerVal ||
	    cParent.thread != parent.thread)
		return false;

	/* Then make sure that there is no memory access in between the spawn events */
	auto mm = std::minmax(parent.index, cParent.index);
	auto minI = mm.first;
	auto maxI = mm.second;
	for (auto j = minI; j < maxI; j++)
		if (llvm::isa<MemAccessLabel>(g.getEventLabel(Event(parent.thread, j))))
			return false;
	return true;
}

int GenMCDriver::getSymmetricTidSR(int thread, Event parent, llvm::Function *threadFun,
				   const llvm::GenericValue &threadArg) const
{
	auto &g = getGraph();
	auto *EE = getEE();

	for (auto i = g.getNumThreads() - 1; i > 0; i--)
		if (i != thread && isSymmetricToSR(i, thread, parent, threadFun, threadArg))
			return i;
	return -1;
}

int GenMCDriver::visitThreadCreate(llvm::Function *calledFun, const llvm::GenericValue &arg,
				   const llvm::ExecutionContext &SF)
{
	auto &g = getGraph();
	auto *EE = getEE();

	if (isExecutionDrivenByGraph()) {
		auto *cLab = static_cast<const ThreadCreateLabel *>(getCurrentLabel());
		return cLab->getChildId();
	}

	Event cur = EE->getCurrentPosition();
	int cid = 0;

	/* First, check if the thread to be created already exists */
	while (cid < (long) g.getNumThreads()) {
		if (!g.isThreadEmpty(cid)) {
			auto *bLab = llvm::dyn_cast<ThreadStartLabel>(g.getFirstThreadLabel(cid));
			BUG_ON(!bLab);
			if (bLab->getParentCreate() == cur)
				break;
		}
		++cid;
	}

	/* Add an event for the thread creation */
	auto tcLab = ThreadCreateLabel::create(g.nextStamp(), cur, cid);
	updateLabelViews(tcLab.get());
	auto *lab = g.addOtherLabelToGraph(std::move(tcLab));

	/* Prepare the execution context for the new thread */
	llvm::Thread thr = EE->createNewThread(calledFun, arg, cid, cur.thread, SF);

	if (cid == (int) g.getNumThreads()) {
		/* If the thread does not exist in the graph, make an entry for it */
		EE->threads.push_back(thr);
		g.addNewThread();
		BUG_ON(EE->threads.size() != g.getNumThreads());
		auto symm = getConf()->symmetryReduction ? getSymmetricTidSR(cid, cur, calledFun, arg) : -1;
		auto tsLab = ThreadStartLabel::create(g.nextStamp(), Event(cid, 0), cur, symm);
		updateLabelViews(tsLab.get());
		auto *ss = g.addOtherLabelToGraph(std::move(tsLab));
	} else {
		/* Otherwise, push the execution context to the interpreter and update the graph */
		EE->threads[cid] = thr;
		updateStart(lab->getPos(), g.getFirstThreadEvent(cid));
	}

	return cid;
}

llvm::GenericValue GenMCDriver::visitThreadJoin(llvm::Function *F, const llvm::GenericValue &arg)
{
	auto &g = getGraph();
	auto &thr = getEE()->getCurThr();

	int cid = arg.IntVal.getLimitedValue(std::numeric_limits<int>::max());
	if (cid < 0 || int (EE->threads.size()) <= cid || cid == thr.id) {
		std::string err = "ERROR: Invalid TID in pthread_join(): " + std::to_string(cid);
		if (cid == thr.id)
			err += " (TID cannot be the same as the calling thread)";
		visitError(DE_InvalidJoin, err);
	}

	/* If necessary, add a relevant event to the graph */
	if (!isExecutionDrivenByGraph()) {
		auto jLab = ThreadJoinLabel::create(g.nextStamp(), Event(thr.id, thr.globalInstructions), cid);
		updateLabelViews(jLab.get());
		g.addOtherLabelToGraph(std::move(jLab));
	}

	/* If the update failed (child has not terminated yet) block this thread */
	if (!updateJoin(getEE()->getCurrentPosition(), g.getLastThreadEvent(cid)))
		thr.block(llvm::Thread::BlockageType::BT_ThreadJoin);

	/*
	 * We always return a success value, so as not to have to update it
	 * when the thread unblocks.
	 */
	llvm::GenericValue result;
	result.IntVal = llvm::APInt(F->getReturnType()->getIntegerBitWidth(), 0);
	return result;
}

void GenMCDriver::visitThreadFinish()
{
	auto &g = getGraph();
	auto *EE = getEE();
	auto &thr = EE->getCurThr();

	if (!isExecutionDrivenByGraph() && /* Make sure that there is not a failed assume... */
	    !thr.isBlocked()) {
		auto eLab = ThreadFinishLabel::create(g.nextStamp(), Event(thr.id, thr.globalInstructions));
		updateLabelViews(eLab.get());
		g.addOtherLabelToGraph(std::move(eLab));

		if (thr.id == 0)
			return;

		const EventLabel *lab = g.getLastThreadLabel(thr.id);
		for (auto i = 0u; i < g.getNumThreads(); i++) {
			const EventLabel *pLastLab = g.getLastThreadLabel(i);
			if (auto *pLab = llvm::dyn_cast<ThreadJoinLabel>(pLastLab)) {
				if (pLab->getChildId() != thr.id)
					continue;

				/* If parent thread is waiting for me, relieve it */
				EE->getThrById(i).unblock();
				updateJoin(pLab->getPos(), lab->getPos());
			}
		}
	} /* FIXME: Maybe move view update into thread finish creation? */
	  /* FIXME: Thread return values? */
}

void GenMCDriver::visitFence(llvm::AtomicOrdering ord)
{
	if (isExecutionDrivenByGraph())
		return;

	auto &g = getGraph();
	auto pos = getEE()->getCurrentPosition();
	auto fLab = FenceLabel::create(g.nextStamp(), ord, pos);
	updateLabelViews(fLab.get());
	g.addOtherLabelToGraph(std::move(fLab));
	return;
}

const ReadLabel *
GenMCDriver::createAddReadLabel(InstAttr attr,
				llvm::AtomicOrdering ord,
				SAddr addr,
				llvm::Type *typ,
				std::unique_ptr<SExpr> annot,
				const llvm::GenericValue &cmpVal,
				const llvm::GenericValue &rmwVal,
				llvm::AtomicRMWInst::BinOp op,
				Event store)
{
	auto &g = getGraph();
	auto pos = getEE()->getCurrentPosition();

	std::unique_ptr<ReadLabel> rLab = nullptr;
	switch (attr) {
	case InstAttr::IA_None:
		rLab = ReadLabel::create(g.nextStamp(), ord, pos,
					 addr, typ, store, std::move(annot));
		break;
	case InstAttr::IA_BWait:
		rLab = BWaitReadLabel::create(g.nextStamp(), ord, pos,
					      addr, typ, store, std::move(annot));
		break;
	case InstAttr::IA_Fai:
		rLab = FaiReadLabel::create(g.nextStamp(), ord, pos, addr, typ,
					    store, op, rmwVal, std::move(annot));
		break;
	case InstAttr::IA_BPost:
		rLab = BIncFaiReadLabel::create(g.nextStamp(), ord, pos, addr, typ,
						store, op, rmwVal, std::move(annot));
		break;
	case InstAttr::IA_Cas:
		rLab = CasReadLabel::create(g.nextStamp(), ord, pos, addr, typ,
					    store, cmpVal, rmwVal, std::move(annot));
		break;
	case InstAttr::IA_Lock:
		rLab = LockCasReadLabel::create(g.nextStamp(), ord, pos, addr, typ,
						store, cmpVal, rmwVal, std::move(annot));
		break;
	default:
		BUG();
	}
	updateLabelViews(rLab.get());
	return getGraph().addReadLabelToGraph(std::move(rLab), store);
}

const WriteLabel *locatePreviousFaiWrite(ExecutionGraph &g, const PotentialSpinEndLabel *lab)
{
	for (auto j = lab->getIndex() - 1; j > 0; j--) {
		if (auto *wLab = llvm::dyn_cast<FaiWriteLabel>(
			    g.getEventLabel(Event(lab->getThread(), j)))) {
			return wLab;
		}
	}
	return nullptr;
}

void GenMCDriver::checkReconsiderFaiSpinloop(const MemAccessLabel *lab)
{
	auto &g = getGraph();
	auto *EE = getEE();

	for (auto i = 0u; i < g.getNumThreads(); i++) {
		auto &thr = EE->getThrById(i);

		/* Is there any thread blocked on a potential spinloop? */
		auto *eLab = llvm::dyn_cast<PotentialSpinEndLabel>(g.getLastThreadLabel(i));
		if (!eLab)
			continue;

		/* Check whether this access affects the spinloop variable */
		auto *faiLab = locatePreviousFaiWrite(g, eLab);
		if (faiLab->getAddr() != lab->getAddr())
			continue;
		if (llvm::isa<FaiWriteLabel>(lab)) /* FAIs on the same variable are OK... */
			continue;

		/* If it does, and also breaks the assumptions, unblock thread */
		if (auto *rLab = llvm::dyn_cast<ReadLabel>(lab)) {
			auto *rfLab = g.getEventLabel(rLab->getRf());
			if (auto *wLab = llvm::dyn_cast<FaiWriteLabel>(rfLab)) {
				if (wLab->getReadersList().size() >= 2)
					thr.unblock();
			}
		} else if (auto *wLab = llvm::dyn_cast<WriteLabel>(lab)) {
			auto &stores = g.getStoresToLoc(wLab->getAddr());
			if (std::all_of(stores.rend(), stores.rbegin(), [&](Event s){
				return !isHbBefore(wLab->getPos(), s);
			}))
				thr.unblock();
		}
	}
	return;
}

llvm::GenericValue
GenMCDriver::visitLoad(InstAttr attr,
		       llvm::AtomicOrdering ord,
		       SAddr addr,
		       llvm::Type *typ,
		       llvm::GenericValue cmpVal,
		       llvm::GenericValue rmwVal,
		       llvm::AtomicRMWInst::BinOp op)
{
	auto &g = getGraph();
	auto *EE = getEE();
	auto &thr = EE->getCurThr();

	if (inRecoveryMode())
		return getRecReadRetValue(addr, typ);

	if (isExecutionDrivenByGraph())
		return getReadRetValueAndMaybeBlock(EE->getCurrentPosition(), addr, typ);

	/* First, we have to check whether the access is valid. This has to
	 * happen here because we may query the interpreter for this location's
	 * value in order to determine whether this load is going to be an RMW.
	 * Coherence needs to be tracked before validity is established, as
	 * consistency checks may be triggered if the access is invalid */
	g.trackCoherenceAtLoc(addr);
	if (!isAccessValid(addr)) {
		createAddReadLabel(attr, ord, addr, typ, nullptr, cmpVal,
				   rmwVal, op, Event::getInitializer());
		visitError(DE_AccessNonMalloc);
		return GET_ZERO_GV(typ); /* Return some value; this execution will be blocked */
	}

	/* Get an approximation of the stores we can read from */
	auto stores = getStoresToLoc(addr);
	BUG_ON(stores.empty());
	auto validStores = properlyOrderStores(attr, typ, addr, cmpVal, stores);
	if (getConf()->symmetryReduction)
		filterSymmetricStoresSR(addr, typ, validStores);

	/* If this load is annotatable, keep values that will not leed to blocking */
	auto annot = EE->getCurrentAnnotConcretized();
	if (annot.get())
		filterValuesFromAnnotSAVER(addr, typ, annot.get(), validStores);

	/* ... add an appropriate label with a random rf */
	const ReadLabel *lab = createAddReadLabel(attr, ord, addr, typ, std::move(annot),
						  cmpVal, rmwVal, op, validStores.back());

	/* ... and make sure that the rf we end up with is consistent */
	if (!ensureConsistentRf(lab, validStores))
		return GET_ZERO_GV(typ);

	/* Check whether the load forces us to reconsider some potential spinloop */
	checkReconsiderFaiSpinloop(lab);

	/* Check for races and reading from uninitialized memory */
	checkForDataRaces();
	checkForMemoryRaces(lab->getAddr());
	checkForUninitializedMem(validStores);
	if (llvm::isa<LockCasReadLabel>(lab))
		checkLockValidity(validStores);
	if (llvm::isa<BIncFaiReadLabel>(lab))
		checkBIncValidity(validStores);

	/* If this is the last part of barrier_wait() check whether we should block */
	auto retVal = getWriteValue(validStores.back(), addr, typ);
	if (llvm::isa<BWaitReadLabel>(lab) &&
	    !EE->compareValues(typ, retVal, getBarrierInitValue(addr, typ)))
		thr.block(llvm::Thread::BlockageType::BT_Barrier);

	/* Push all the other alternatives choices to the Stack */
	for (auto it = validStores.begin(); it != validStores.end() - 1; ++it)
		addToWorklist(LLVM_MAKE_UNIQUE<FRevItem>(lab->getPos(), *it));
	return retVal;
}

const WriteLabel *
GenMCDriver::createAddStoreLabel(InstAttr attr,
				 llvm::AtomicOrdering ord,
				 SAddr addr,
				 llvm::Type *typ,
				 const llvm::GenericValue &val, int moPos)
{
	auto &g = getGraph();
	auto pos = EE->getCurrentPosition();

	std::unique_ptr<WriteLabel> wLab = nullptr;
	switch (attr) {
	case InstAttr::IA_None:
		wLab = WriteLabel::create(g.nextStamp(), ord, pos, addr, typ, val);
		break;
	case InstAttr::IA_Unlock:
		wLab = UnlockWriteLabel::create(g.nextStamp(), ord, pos, addr, typ, val);
		break;
	case InstAttr::IA_BInit:
		wLab = BInitWriteLabel::create(g.nextStamp(), ord, pos, addr, typ, val);
		break;
	case InstAttr::IA_BDestroy:
		wLab = BDestroyWriteLabel::create(g.nextStamp(), ord, pos, addr, typ, val);
		break;
	case InstAttr::IA_Fai:
		wLab = FaiWriteLabel::create(g.nextStamp(), ord, pos, addr, typ, val);
		break;
	case InstAttr::IA_BPost: {
		/* Barrier hack: reset barrier to initial if it reached 0 */
		auto bVal = (val.IntVal == 0) ? getBarrierInitValue(addr, typ) : val;
		wLab = BIncFaiWriteLabel::create(g.nextStamp(), ord, pos, addr, typ, bVal);
		break;
	}
	case InstAttr::IA_Cas:
		wLab = CasWriteLabel::create(g.nextStamp(), ord, pos, addr, typ, val);
		break;
	case InstAttr::IA_Lock:
		wLab = LockCasWriteLabel::create(g.nextStamp(), ord, pos, addr, typ, val);
		break;
	default:
		BUG();
	}
	updateLabelViews(wLab.get());
	return getGraph().addWriteLabelToGraph(std::move(wLab), moPos);
}

void GenMCDriver::visitStore(InstAttr attr,
			     llvm::AtomicOrdering ord,
			     SAddr addr,
			     llvm::Type *typ,
			     const llvm::GenericValue &val)

{
	if (isExecutionDrivenByGraph())
		return;

	auto &g = getGraph();
	auto *EE = getEE();
	auto pos = EE->getCurrentPosition();

	/* If it's a valid access, track coherence for this location */
	g.trackCoherenceAtLoc(addr);
	if (!isAccessValid(addr)) {
		createAddStoreLabel(attr, ord, addr, typ, val, 0);
		visitError(DE_AccessNonMalloc);
		return;
	}

	/* Find all possible placings in coherence for this store */
	auto placesRange = g.getCoherentPlacings(addr, pos, isRMWAttr(attr));
	auto &begO = placesRange.first;
	auto &endO = placesRange.second;

	/* It is always consistent to add the store at the end of MO */
	const WriteLabel *lab = createAddStoreLabel(attr, ord, addr, typ, val, endO);

	auto &locMO = g.getStoresToLoc(addr);
	for (auto it = locMO.begin() + begO; it != locMO.begin() + endO; ++it) {

		/* We cannot place the write just before the write of an RMW */
		if (llvm::isa<FaiWriteLabel>(g.getEventLabel(*it)) ||
		    llvm::isa<CasWriteLabel>(g.getEventLabel(*it)))
			continue;

		/* Push the stack item */
		if (!inRecoveryMode()) {
			addToWorklist(LLVM_MAKE_UNIQUE<MOItem>(lab->getPos(), std::distance(locMO.begin(), it)));
		}
	}
	if (!inRecoveryMode())
		calcRevisits(lab);

	/* If the graph is not consistent (e.g., w/ LAPOR) stop the exploration */
	if (!ensureConsistentStore(lab))
		return;

	checkReconsiderFaiSpinloop(lab);

	/* Check for races */
	checkForDataRaces();
	checkForMemoryRaces(lab->getAddr());
	if (llvm::isa<UnlockWriteLabel>(lab))
		checkUnlockValidity();
	if (llvm::isa<BInitWriteLabel>(lab))
		checkBInitValidity();
	return;
}

void GenMCDriver::visitLockLAPOR(SAddr addr)
{
	if (isExecutionDrivenByGraph())
		return;

	auto &g = getGraph();
	auto pos = getEE()->getCurrentPosition();
	auto lLab = LockLabelLAPOR::create(g.nextStamp(), pos, addr);
	updateLabelViews(lLab.get());
	g.addLockLabelToGraphLAPOR(std::move(lLab));

	threadPrios.insert(threadPrios.begin(), pos);
	return;
}

void GenMCDriver::visitLock(SAddr addr, llvm::Type *typ)
{
	/* No locking when running the recovery routine */
	if (userConf->persevere && inRecoveryMode())
		return;

	/* Treatment of locks based on whether LAPOR is enabled */
	if (userConf->LAPOR) {
		visitLockLAPOR(addr);
		return;
	}

	auto ret = visitLoad(InstAttr::IA_Lock, llvm::AtomicOrdering::Acquire,
			     addr, typ, INT_TO_GV(typ, 0), INT_TO_GV(typ, 1));

	auto *rLab = llvm::dyn_cast<ReadLabel>(getCurrentLabel());
	if (!rLab->getRf().isBottom() && EE->compareValues(typ, INT_TO_GV(typ, 0), ret)) {
		visitStore(InstAttr::IA_Lock, llvm::AtomicOrdering::Acquire,
			   addr, typ, INT_TO_GV(typ, 1));
	} else {
		EE->getCurThr().block(llvm::Thread::BlockageType::BT_LockAcq);
	}
}

void GenMCDriver::visitUnlockLAPOR(SAddr addr)
{
	if (isExecutionDrivenByGraph()) {
		deprioritizeThread();
		return;
	}

	auto &g = getGraph();
	auto pos = getEE()->getCurrentPosition();
	auto lLab = UnlockLabelLAPOR::create(g.nextStamp(), pos, addr);
	updateLabelViews(lLab.get());
	g.addOtherLabelToGraph(std::move(lLab));
	return;
}

void GenMCDriver::visitUnlock(SAddr addr, llvm::Type *typ)
{
	/* No locking when running the recovery routine */
	if (userConf->persevere && inRecoveryMode())
		return;

	/* Treatment of unlocks based on whether LAPOR is enabled */
	if (userConf->LAPOR) {
		visitUnlockLAPOR(addr);
		return;
	}

	visitStore(InstAttr::IA_Unlock, llvm::AtomicOrdering::Release, addr, typ, INT_TO_GV(typ, 0));
	return;
}

llvm::GenericValue GenMCDriver::visitMalloc(uint64_t allocSize, unsigned int alignment,
					    Storage s, AddressSpace spc,
					    NameInfo *nameInfo /* = nullptr */,
					    const std::string &name /* = {} */)
{
	auto &g = getGraph();
	auto *EE = getEE();
	auto &thr = EE->getCurThr();
	llvm::GenericValue allocBegin;

	if (isExecutionDrivenByGraph()) {
		const EventLabel *lab = getCurrentLabel();
		if (auto *aLab = llvm::dyn_cast<MallocLabel>(lab)) {
			allocBegin.PointerVal = (void *) aLab->getAllocAddr().get();
			return allocBegin;
		}
		BUG();
	}

	/* Get a fresh address and also track this allocation */
	auto addr = EE->getFreshAddr(allocSize, alignment, s, spc);
	allocBegin.PointerVal = (void *) addr.get();

	/* Add a relevant label to the graph and return the new address */
	Event pos = EE->getCurrentPosition();
	auto aLab = MallocLabel::create(g.nextStamp(), pos, addr, allocSize, name, nameInfo);
	updateLabelViews(aLab.get());
	g.addOtherLabelToGraph(std::move(aLab));
	return allocBegin;
}

void GenMCDriver::visitFree(SAddr ptr)
{
	auto &g = getGraph();
	auto *EE = getEE();
	auto &thr = EE->getCurThr();

	/* Attempt to free a NULL pointer; don't increase counters */
	if (ptr.isNull())
		return;

	if (isExecutionDrivenByGraph())
		return;

	/* Add a label with the appropriate store */
	Event pos = EE->getCurrentPosition();
	auto dLab = FreeLabel::create(g.nextStamp(), pos, ptr);
	updateLabelViews(dLab.get());
	g.addOtherLabelToGraph(std::move(dLab));

	/* Check whether there is any memory race */
	checkForMemoryRaces(ptr);
	return;
}

void GenMCDriver::visitBlock()
{
	getEE()->getCurThr().block(llvm::Thread::BlockageType::BT_User);

	const auto &g = getGraph();
	auto pos = getEE()->getCurrentPosition();
	while (pos.index > 0) {
		const auto &lab = g.getEventLabel(pos);
		if (llvm::isa<SpinStartLabel>(lab) || llvm::isa<FenceLabel>(lab)) continue;
		if (const auto *lLab = llvm::dyn_cast<ReadLabel>(lab))
			if (!lLab->isRevisitable()) break;
		return;
		pos.index--;
	}
	for (auto i = 0u; i < g.getNumThreads(); i++) {
		auto &thr = getEE()->getThrById(i);
		if (!thr.isBlocked()) thr.block(llvm::Thread::BlockageType::BT_User);
	}
}

void GenMCDriver::visitError(DriverErrorKind t, const std::string &err /* = "" */,
			     Event confEvent /* = INIT */)
{
	auto &g = getGraph();
	auto &thr = getEE()->getCurThr();

	/* If we this is a replay (might happen if one LLVM instruction
	 * maps to many MC events), do not get into an infinite loop... */
	if (getEE()->getExecState() == llvm::Interpreter::ES_Replay)
		return;

	/* If the execution that led to the error is not consistent, block */
	if (!isConsistent(ProgramPoint::error)) {
		thr.block(llvm::Thread::BlockageType::BT_Error);
		return;
	}
	if (inRecoveryMode() && !isRecoveryValid(ProgramPoint::error)) {
		thr.block(llvm::Thread::BlockageType::BT_Error);
		return;
	}

	const EventLabel *errLab = getCurrentLabel();

	/* If this is an invalid access, change the RF of the offending
	 * event to BOTTOM, so that we do not try to get its value.
	 * Don't bother updating the views */
	if (isInvalidAccessError(t) && llvm::isa<ReadLabel>(errLab))
		g.changeRf(errLab->getPos(), Event::getBottom());

	/* Print a basic error message and the graph */
	llvm::dbgs() << "Error detected: " << t << "!\n";
	llvm::dbgs() << "Event " << errLab->getPos() << " ";
	if (!confEvent.isInitializer())
		llvm::dbgs() << "conflicts with event " << confEvent << " ";
	llvm::dbgs() << "in graph:\n";
	printGraph(true);

	/* Print error trace leading up to the violating event(s) */
	if (userConf->printErrorTrace) {
		printTraceBefore(errLab->getPos());
		if (!confEvent.isInitializer())
			printTraceBefore(confEvent);
	}

	/* Print the specific error message */
	if (!err.empty())
		llvm::dbgs() << err << "\n";

	/* Dump the graph into a file (DOT format) */
	if (userConf->dotFile != "")
		dotPrintToFile(userConf->dotFile, errLab->getPos(), confEvent);

	/* Print results and abort */
	printResults();
	exit(EVERIFY);
}

bool GenMCDriver::tryToRevisitLock(CasReadLabel *rLab, const WriteLabel *sLab,
				   const std::vector<Event> &writePrefixPos,
				   const std::vector<std::pair<Event, Event> > &moPlacings)
{
	auto &g = getGraph();
	auto *EE = getEE();

	if (!g.revisitModifiesGraph(rLab, sLab) // &&
	    // !revisitSetContains(rLab, writePrefixPos, moPlacings)
		) {
		EE->getThrById(rLab->getThread()).unblock();
		// llvm::dbgs() << "REVISITING LOCK IN PLACE " << rLab->getPos() << " TO RF " << sLab->getPos() << "\n";
		// printGraph();
		changeRf(rLab->getPos(), sLab->getPos());
		rLab->setAddedMax(true); // isCoMaximal(rLab->getAddr(), rLab->getRf()));
		rLab->setInPlaceRevisitStatus(true); //sLab->getStamp() > rLab->getStamp());

		completeRevisitedRMW(rLab);

		threadPrios = {rLab->getPos()};
		if (EE->getThrById(rLab->getThread()).globalInstructions != 0)
			++EE->getThrById(rLab->getThread()).globalInstructions;

		// addToRevisitSet(rLab, writePrefixPos, moPlacings);
		return true;
	}
	return false;
}


bool coherenceAfterRemoved(const ExecutionGraph &g, const WriteLabel *wLab,
			   const VectorClock &v, const ReadLabel *rLab,
			   const WriteLabel *wrLab, Calculator::PerLocRelation &wbs)
{
	if (llvm::isa<FaiWriteLabel>(wLab) || llvm::isa<CasWriteLabel>(wLab))
		return false;

	if (auto *cc = llvm::dyn_cast<MOCalculator>(g.getCoherenceCalculator())) {
		auto &locMO = cc->getModOrderAtLoc(wLab->getAddr());
		auto it = locMO.begin();

		for (; *it != wLab->getPos(); ++it) {
			auto *slab = g.getEventLabel(*it);
			if (v.contains(slab->getPos()))
				continue;
			if (slab->getStamp() <= rLab->getStamp())
				continue;
			if (slab->getStamp() < wLab->getStamp() &&
			    !((llvm::isa<FaiWriteLabel>(slab) || llvm::isa<CasWriteLabel>(slab)) &&
			      slab->getPos().prev() == rLab->getPos()))
				return true;
		}

		for (++it; it != locMO.end(); ++it) {
			// auto *slab = g.getEventLabel(*it);
			// if (v.contains(slab->getPos()))
			// 	return false;
			// if (slab->getStamp() <= rLab->getStamp())
			// 	return false;
			// if (slab->getStamp() < wLab->getStamp())
			// 	return true;
		}
	} else if (auto *cc = llvm::dyn_cast<WBCalculator>(g.getCoherenceCalculator())) {
		if (!wbs.count(wLab->getAddr())) {
			auto p = g.getPredsView(wrLab->getPos()); // NOTE THIS WRLAB
			--(*p)[wrLab->getThread()]; // THIS IS ALSO WRLAB
			BUG_ON(llvm::isa<DepView>(&*p));
			wbs[wLab->getAddr()] = cc->calcWbRestricted(wLab->getAddr(), *p);
		}
		auto &wb = wbs[wLab->getAddr()];
		auto &stores = wb.getElems();
		for (auto i = 0u; i < stores.size(); i++) {
			/* Only process wb-before stores */
			if (!wb(stores[i], wLab->getPos()))
				continue;
			auto *slab = g.getEventLabel(stores[i]);
			if (v.contains(slab->getPos()))
				continue;
			if (slab->getStamp() <= rLab->getStamp())
				continue;
			if (slab->getStamp() < wLab->getStamp() &&
			    !((llvm::isa<FaiWriteLabel>(slab) || llvm::isa<CasWriteLabel>(slab)) &&
			      slab->getPos().prev() == rLab->getPos()))
				return true;
		}
	} else
		BUG();
	return false;
}

bool readsFromPrefix(const ExecutionGraph &g,
		     const EventLabel *lab,
		     const ReadLabel *revLab,
		     const MemAccessLabel *wLab,
		     const VectorClock &prefix)
{
	auto *rLab = llvm::dyn_cast<ReadLabel>(lab);
	if (!rLab)
		return false;

	auto *rfLab = g.getEventLabel(rLab->getRf());
	if (rfLab->getStamp() <= revLab->getStamp() || !prefix.contains(rfLab->getPos()))
		return false;

	auto *cc = llvm::dyn_cast<MOCalculator>(g.getCoherenceCalculator());
	BUG_ON(!cc);

	auto &locMO = cc->getModOrderAtLoc(rLab->getAddr());
	auto it = locMO.begin();

	for (; *it != rfLab->getPos(); ++it)
		;
	for (++it; it != locMO.end(); ++it) {
		auto *slab = g.getEventLabel(*it);
		if (prefix.contains(slab->getPos()) && slab->getPos() != wLab->getPos())
			return false;
	}
	return true;
}

bool shouldReadFromPrefixButDoesnt(const ExecutionGraph &g,
				   const ReadLabel *rLab,
				   const MemAccessLabel *wLab,
				   const VectorClock &v)
{
	auto findMaxInPrefix = [&g,&v,wLab,rLab](){
		auto *cc = llvm::dyn_cast<MOCalculator>(g.getCoherenceCalculator());
		auto &locMO = cc->getModOrderAtLoc(rLab->getAddr());
		// return (locMO.size() <= 1 && mLab->getRf().isInitializer()) ||
		// 	mLab->getRf() == *++locMO.rbegin();
		for (auto rit = locMO.crbegin(); rit != locMO.rend(); ++rit)
			if (*rit != wLab->getPos() && (v.contains(*rit) || g.getEventLabel(*rit)->getStamp() <= rLab->getStamp()))
				return *rit;
		return Event::getInitializer();
	};

	for (auto i = 0u; i < v.size(); i++) {
		for (auto j = 0u; j <= v[i]; j++) {
			auto *lab = g.getEventLabel(Event(i, j));
			if (lab->getStamp() <= rLab->getStamp())
				continue;
			if (!v.contains(lab->getPos()))
				continue;
			if (auto *mLab = llvm::dyn_cast<WriteLabel>(lab))
				if (mLab->getPos() != wLab->getPos() &&
				    mLab->getAddr() == rLab->getAddr() &&
				    rLab->getRf() != findMaxInPrefix()
				    // (g.getEventLabel(rLab->getRf())->getStamp() <= rLab->getStamp() ||
				    //  !v.contains(rLab->getRf()))
					) {
					// llvm::dbgs() << "should've read from the prefix. stamp<?" << (g.getEventLabel(rLab->getRf())->getStamp() <= rLab->getStamp()) << "\n";
					return true;
				}
		}
	}
	return false;
}

bool readsBeforePrefix(const ExecutionGraph &g,
		       const EventLabel *lab,
		       const ReadLabel *revLab,
		       const MemAccessLabel *wLab,
		       const VectorClock &prefix,
		       Calculator::PerLocRelation &wbs)
{
	auto *rLab = llvm::dyn_cast<ReadLabel>(lab);
	if (!rLab)
		return false;

	BUG_ON(!wLab);
	// if (auto *rLab = llvm::dyn_cast<LibReadLabel>(lab)) {
	// 	auto *lib = Library::getLibByMemberName(getGrantedLibs(), rLab->getFunctionName());
	// 	if (lib->hasFunctionalRfs())
	// 		return false;
	// }

	if (auto *cc = llvm::dyn_cast<MOCalculator>(g.getCoherenceCalculator())) {
		auto &locMO = cc->getModOrderAtLoc(rLab->getAddr());

		/* FIXME: very dirty -- make proper iterators */
		auto it = locMO.begin();
		for (; it != locMO.end() && *it != rLab->getRf(); ++it)
			;
		it = (it == locMO.end()) ? locMO.begin() : it + 1;
		for (; it != locMO.end(); ++it) {
			auto *sLab = g.getEventLabel(*it);
			if (sLab->getStamp() > revLab->getStamp() && prefix.contains(*it) && *it != wLab->getPos()) {
				// llvm::dbgs() << "not revisiting due to " << lab->getPos() << " and "  <<*it << " in " << g << "\n";
				return true;
			}
		}
	} else if (auto *cc = llvm::dyn_cast<WBCalculator>(g.getCoherenceCalculator())) {
		if (!wbs.count(rLab->getAddr())) {
			auto p = g.getPredsView(wLab->getPos());
			--(*p)[wLab->getThread()];
			BUG_ON(llvm::isa<DepView>(&*p));
			wbs[rLab->getAddr()] = cc->calcWbRestricted(rLab->getAddr(), *p);
		}
		auto &wb = wbs[rLab->getAddr()];
		auto &stores = wb.getElems();
		for (auto i = 0u; i < stores.size(); i++) {
			if (!prefix.contains(stores[i]))
				continue;
			if (rLab->getRf().isInitializer() ||
			    (rLab->getRf() != wLab->getPos() && wb(rLab->getRf(), stores[i]))) {
				auto *sLab = g.getEventLabel(stores[i]);
			if (sLab->getStamp() > revLab->getStamp()) {
					// llvm::dbgs() << "not revisiting due to " << lab->getPos() << " and "  <<stores[i] << " in " << g << " " << wb << "\n";
					return true;
				}
			}
		}
	} else
		BUG();
	return false;
}

bool readsFromMaximalInRevGraph(const ExecutionGraph &g,
				const ReadLabel *lab,
				const ReadLabel *rLab,
				const VectorClock &v,
				const WriteLabel *wLab,
				std::unordered_map<SAddr , Event> &initMaximals)
{
	auto *cc = llvm::dyn_cast<WBCalculator>(g.getCoherenceCalculator());
	if (!cc)
		return true;

	auto p = g.getRevisitView(rLab, wLab);

	/* If it reads from the deleted events, it must be reading from the deleted event added latest before it */
	if (!p->contains(lab->getRf())) {
		auto &stores = cc->getStoresToLoc(lab->getAddr());
		for (auto &s : stores) {
			auto *sLab = llvm::dyn_cast<WriteLabel>(g.getEventLabel(s));
			/* Skip if the store will remain */
			if (p->contains(sLab->getPos()))
				continue;
			/* Also skip if the store was added afterwards (special care for in-place revs) */
			if (sLab->getStamp() > lab->getStamp() &&
			    std::none_of(sLab->getReadersList().begin(), sLab->getReadersList().end(),
					 [&](const Event &r)
					 { auto *eLab = llvm::dyn_cast<ReadLabel>(g.getEventLabel(r));
						 return eLab->isRevisitedInPlace() &&
							eLab->getStamp() <= lab->getStamp(); })
				)
				continue;
			/* Whoops! LAB should've been reading from SLAB */
			if (sLab->getStamp() > g.getEventLabel(lab->getRf())->getStamp() &&
			    !(llvm::isa<BIncFaiWriteLabel>(sLab)) // ++ DISABLED BAM CONDITION, ALSO BELOW
// &&
			    // std::none_of(sLab->getReadersList().begin(), sLab->getReadersList().end(),
			    // 		 [&](const Event &r)
			    // 		 { auto *eLab = llvm::dyn_cast<ReadLabel>(g.getEventLabel(r));
			    // 		   return eLab->isRevisitedInPlace() &&
			    // 		   eLab->getStamp() < g.getEventLabel(lab->getRf())->getStamp(); })
				) {
				// llvm::dbgs() << wLab->getPos() << " --> " << rLab->getPos() << "\n";
				// llvm::dbgs() << "NO, DUE TO " << sLab->getPos() << " and " << *lab << "\n" << g;
				return false;
			}
		}
		return true;
	}

	/* If there is a store that will not remain in the graph (but added after RLAB),
	 * LAB should be reading from there */
	auto &stores = cc->getStoresToLoc(lab->getAddr());
	if (std::any_of(stores.begin(), stores.end(), [&](const Event &s)
		{ auto *sLab = llvm::dyn_cast<WriteLabel>(g.getEventLabel(s));
		  return !p->contains(sLab->getPos())  // &&
			 // std::none_of(sLab->getReadersList().begin(), sLab->getReadersList().end(),
			 // 	      [&](const Event &r)
			 // 	      { auto *eLab = llvm::dyn_cast<ReadLabel>(g.getEventLabel(r));
			 // 		return eLab->isRevisitedInPlace() && eLab->getStamp() <= rLab->getStamp(); })
			  && // ALSO BAM
			  (sLab->getStamp() < lab->getStamp() || (!llvm::isa<BIncFaiWriteLabel>(sLab) &&
			   std::any_of(sLab->getReadersList().begin(), sLab->getReadersList().end(),
				     [&](const Event &r)
				       { auto *eLab = llvm::dyn_cast<ReadLabel>(g.getEventLabel(r));
					 return eLab->isRevisitedInPlace() && eLab->getStamp() <= lab->getStamp(); }))
				  );
		}))
		return false;

	/* Otherwise, it needs to be reading from the maximal write in the remaining graph */
	if (!initMaximals.count(lab->getAddr())) {
		auto p = g.getRevisitView(rLab, wLab);
		BUG_ON(llvm::isa<DepView>(&*p));

		--(*p)[rLab->getThread()];
		--(*p)[wLab->getThread()];
		auto wb = cc->calcWbRestricted(lab->getAddr(), *p);
		auto &stores = wb.getElems();

		/* It's a bit tricky to move this check above the if, due to atomicity violations */
		if (stores.empty())
			return true;

		std::vector<Event> maximals;
		for (auto &s : stores) {
			if (wb.adj_begin(s) == wb.adj_end(s))
				maximals.push_back(s);
		}
		std::sort(maximals.begin(), maximals.end(), [&g](const Event &a, const Event &b)
			{ return g.getEventLabel(a)->getStamp() < g.getEventLabel(b)->getStamp(); });

		initMaximals[lab->getAddr()] = maximals.back();
	}

	// if (lab->getRf() != initMaximals[lab->getAddr()]) {
	// 	llvm::dbgs() << "NOT REVISITING DUE TO NEW COND!\n";
	// 	llvm::dbgs() << lab->getPos() << " reads " << lab->getRf() << " instead of " << initMaximals[lab->getAddr()] << "in \n" << g << "\n";
	// }

	return lab->getRf() == initMaximals[lab->getAddr()];
}

bool coherenceSuccRemainInGraph(ExecutionGraph &g, const ReadLabel *rLab, const EventLabel *wLab,
				const VectorClock &v)
{
	if (llvm::isa<FaiWriteLabel>(wLab) || llvm::isa<CasWriteLabel>(wLab))
		return true;

	if (auto *cc = llvm::dyn_cast<MOCalculator>(g.getCoherenceCalculator())) {
		auto &locMO = cc->getModOrderAtLoc(rLab->getAddr());
		auto pending = g.getPendingRMWs(llvm::dyn_cast<WriteLabel>(wLab));
		// llvm::dbgs() << format(pending) << "\n";

		auto it = locMO.begin();
		for (; it != locMO.end() && *it != wLab->getPos(); ++it)
			;
		BUG_ON(it == locMO.end());
		if (++it == locMO.end())
			return true;

		auto *sLab = g.getEventLabel(*it);
		if (sLab->getStamp() > rLab->getStamp() && !v.contains(sLab->getPos()) // &&
		    // (!g.isRMWLoad(rLab) || sLab->getPos() != rLab->getPos().next()) &&
		    // (pending.empty() || !g.getPrefixView(pending.back().next()).contains(sLab->getPos()))
			) {
			// llvm::dbgs() << "not revisiting " << rLab->getPos() << " from " << wLab->getPos() << " due to " << *it << " in " << g << "\n";
			return false;
		}
	} else if (auto *cc = llvm::dyn_cast<WBCalculator>(g.getCoherenceCalculator())) {
		// if (!wbs.count(rLab->getAddr())) {
		// 	// auto p = g.getPredsView(wLab->getPos());
		// 	// --(*p)[wLab->getThread()];
		// 	// BUG_ON(llvm::isa<DepView>(&*p));
		// 	wbs[rLab->getAddr()] = cc->calcWb(rLab->getAddr());
		// }
		// auto &wb = wbs[rLab->getAddr()];
		auto wb = cc->calcWb(rLab->getAddr());
		auto &stores = wb.getElems();
		if (std::all_of(stores.begin(), stores.end(), [&wb, wLab](const Event &s)
			{ return !wb(wLab->getPos(), s); }))
			return true;

		/* Find the "immediate" successor of wLab */
		std::vector<Event> succs;
		for (auto it = wb.adj_begin(wLab->getPos()), ie = wb.adj_end(wLab->getPos()); it != ie; ++it)
			succs.push_back(stores[*it]);
		std::sort(succs.begin(), succs.end(), [&g](const Event &a, const Event &b)
			{ return g.getEventLabel(a) < g.getEventLabel(b); });
		BUG_ON(succs.empty());
		auto *sLab = g.getEventLabel(succs[0]);
		if (sLab->getStamp() > rLab->getStamp() && !v.contains(sLab->getPos()))
			return false;
	} else
		BUG();
	return true;
}

bool GenMCDriver::isMaximalEvent(const EventLabel *lab, const WriteLabel *wLab)
{
	auto &g = getGraph();

	if (auto *mLab = llvm::dyn_cast<MemAccessLabel>(lab)) {
		if (auto *cc = llvm::dyn_cast<MOCalculator>(g.getCoherenceCalculator()))
			return mLab->wasAddedMax();
		else if (auto *cc = llvm::dyn_cast<WBCalculator>(g.getCoherenceCalculator())) {
			return true;
		// 	auto p = g.getViewFromStamp(mLab->getStamp());
		// 	p.update(g.getPorfBefore(wLab->getPos()));
		// 	--(p)[wLab->getThread()];
		// 	// --(p)[mLab->getThread()];
		// 	BUG_ON(getConf()->isDepTrackingModel);
		// 	auto wb = cc->calcWbRestricted(mLab->getAddr(), p);
		// 	auto &stores = wb.getElems();
		// 	std::vector<Event> maximals;
		// 	for (auto &s : stores)
		// 		if (wb.adj_begin(s) == wb.adj_end(s))
		// 			maximals.push_back(s);
		// 	std::sort(maximals.begin(), maximals.end(), [&g](const Event &a, const Event &b)
		// 		{ return g.getEventLabel(a)->getStamp() < g.getEventLabel(b)->getStamp(); });
		// 	if (auto *rLab = llvm::dyn_cast<ReadLabel>(mLab))
		// 		return (rLab->getRf().isInitializer() && maximals.empty()) ||
		// 		       (maximals.size() && rLab->getRf() == maximals.back());
		// 	else if (auto *wLab = llvm::dyn_cast<WriteLabel>(mLab))
		// 		return std::find(maximals.begin(), maximals.end(),
		// 				 wLab->getPos()) != maximals.end();
		// 	else
		// 		BUG();
		} else
			BUG();
	}
	// if (auto *rLab = llvm::dyn_cast<ReadLabel>(lab))
	// 	return isCoMaximal(rLab->getAddr(), rLab->getRf());
	// if (auto *wLab = llvm::dyn_cast<WriteLabel>(lab))
	// 	return isCoMaximal(wLab->getAddr(), wLab->getPos());
	return true;
}

bool GenMCDriver::inMaximalPath(const ReadLabel *rLab, const EventLabel *wLab)
{
	auto &g = getGraph();
        auto &v = g.getPrefixView(wLab->getPos());
	Calculator::PerLocRelation wbs;
	std::unordered_map<SAddr, Event> initMaximals;

	if (!coherenceSuccRemainInGraph(g, rLab, wLab, v))
		return false;

	// llvm::dbgs() << "checking read\n";
	// llvm::dbgs() << "maximality status " << isMaximalEvent(rLab) << "\n";
	if (!isMaximalEvent(rLab, llvm::dyn_cast<WriteLabel>(wLab)) ||
	    (g.getEventLabel(rLab->getRf())->getStamp() > rLab->getStamp() &&
	     !v.contains(rLab->getRf()) && !rLab->isRevisitedInPlace()) ||
	    !readsFromMaximalInRevGraph(g, rLab, rLab, v, llvm::dyn_cast<WriteLabel>(wLab), initMaximals) ||
	    // shouldReadFromPrefixButDoesnt(g, rLab, llvm::dyn_cast<MemAccessLabel>(wLab), v) ||
	    readsBeforePrefix(g, rLab, rLab, llvm::dyn_cast<MemAccessLabel>(wLab), v, wbs))
		return false;

	// llvm::dbgs() << "checking intermediates\n";
	for (auto i = 0u; i < g.getNumThreads(); i++) {
		for (auto j = g.getThreadSize(i) - 1; j != 0u; j--) {
			auto *lab = g.getEventLabel(Event(i, j));
			if (lab->getStamp() <= rLab->getStamp())
				break;
			if (v.contains(lab->getPos())) {
				if (auto *sLab = llvm::dyn_cast<WriteLabel>(lab)) {
					if (sLab->getPos() != wLab->getPos() &&
					    coherenceAfterRemoved(g, sLab, v, rLab, llvm::dyn_cast<WriteLabel>(wLab), wbs)) {
						// llvm::dbgs() << "NO, DUE TO COH\n";
						return false;
					}
				}
				continue;
			}
			if (!v.contains(lab->getPos())) {
				if (readsBeforePrefix(g, lab, rLab, llvm::dyn_cast<MemAccessLabel>(wLab), v, wbs)) {
					// llvm::dbgs() << "FR: invalid revisit " << rLab->getPos() << " from " << wLab->getPos();
					return false;
				}
			}

			if (auto *rLabB = llvm::dyn_cast<ReadLabel>(lab)) {
				if (g.getEventLabel(rLabB->getRf())->getStamp() > rLabB->getStamp() &&
				    !v.contains(rLabB->getRf()) && !rLabB->isRevisitedInPlace()) {
					// llvm::dbgs() << "RF WILL BE DELETED\n";
					return false;
				}
				if (!readsFromMaximalInRevGraph(g, rLabB, rLab, v, llvm::dyn_cast<WriteLabel>(wLab), initMaximals))
					return false;
				// if (shouldReadFromPrefixButDoesnt(g, rLabB, llvm::dyn_cast<MemAccessLabel>(wLab), v))
				// 	return false;
			}

			if (!isMaximalEvent(lab, llvm::dyn_cast<WriteLabel>(wLab)) && !v.contains(lab->getPos())) {
				// llvm::dbgs() << "INVALIDUE TO NON MAXIMALITY\n";
				// if (lab == rLab  && rfFromPrefix)
				// 	continue;
				// if (readsFromPrefix(g, lab, rLab, llvm::dyn_cast<MemAccessLabel>(wLab), v))
				// 	continue;
				// llvm::dbgs() << "cannot revisit " << rLab->getPos() << " from " << wLab->getPos();
				// llvm::dbgs() << " due to " << lab->getPos() << " in\n";
				// printGraph();
				return false;
			}
		}
	}
	if (auto *lLab = llvm::dyn_cast<LibReadLabel>(rLab))  {
		auto *lib = Library::getLibByMemberName(getGrantedLibs(), lLab->getFunctionName());
		auto *rfLab = g.getEventLabel(rLab->getRf());
		if (!rfLab->getPos().isBottom() && lib->hasFunctionalRfs())
			return false;
	}
	if (g.isRMWLoad(rLab)) {
		auto *nLab = g.getEventLabel(rLab->getPos().next());
		auto pending = g.getPendingRMWs(llvm::dyn_cast<WriteLabel>(nLab));
		auto *rfLab = g.getEventLabel(rLab->getRf());
		// llvm::dbgs() << "checking whether " << wLab->getPos() << " --> " << rLab->getPos() << " should happen\n";
		if (rfLab->getStamp() > rLab->getStamp() && // v.contains(rfLab->getPos()) &&
		    pending.size() && pending.back().next() != wLab->getPos())
			return false;
		// llvm::dbgs() << "yiss\n";
	}
	// if (llvm::isa<FaiWriteLabel>(wLab) || llvm::isa<CasWriteLabel>(wLab)) {
	// 	auto *rfLab = g.getEventLabel(rLab->getRf());
	// 	auto pending = g.getPendingRMWs(llvm::dyn_cast<WriteLabel>(wLab));
	// 	// llvm::dbgs() << "checking whether " << wLab->getPos() << " --> " << rLab->getPos() << " should happen\n";
	// 	if (!isMaximalEvent(rLab) &&
	// 	    pending.size() &&
	// 	    rLab->getPos() != pending.back())
	// 		return false;
	// 	// llvm::dbgs() << "yiss\n";
	// }
	// if (wLab->getPos() == Event(2,6) && rLab->getPos() == Event(1,4)) {
	// 	auto *rLab3 = llvm::dyn_cast<ReadLabel>(g.getEventLabel(Event(2,4)));
	// 	auto *rLab4 = llvm::dyn_cast<ReadLabel>(g.getEventLabel(Event(2,5)));
	// 	if (rLab3 && rLab4 && rLab4->getRf() == Event(0,0) && rLab3->getRf() == Event(1,3)) {
	// 		llvm::dbgs() << "REV 2,11 -> 2,6 about to take place in\n";
	// 		auto *cc = llvm::dyn_cast<MOCalculator>(g.getCoherenceCalculator());
	// 		llvm::dbgs() << format(cc->getStoresToLoc(rLab->getAddr()));
	// 		prettyPrintGraph();
	// 		printGraph();
	// 	}
	// }
	return true;
}

bool GenMCDriver::calcRevisits(const WriteLabel *sLab)
{
	auto &g = getGraph();

	if (getConf()->symmetryReduction) {
		auto *bLab = llvm::dyn_cast<ThreadStartLabel>(g.getEventLabel(Event(sLab->getThread(), 0)));
		auto tid = bLab->getSymmetricTid();
		if (tid != -1 && sharePrefixSR(tid, sLab->getPos())) {
			std::vector<Event> loads = getRevisitLoads(sLab);
			return true;
		}
	}

	if (auto *faiLab = llvm::dyn_cast<BIncFaiWriteLabel>(sLab)) {
		if (!getConf()->disableBarrierOpt &&
		    !getEE()->compareValues(sLab->getType(), sLab->getVal(),
					    getBarrierInitValue(sLab->getAddr(), sLab->getType())))
			return true;
	}

	std::vector<Event> loads = getRevisitLoads(sLab);
	std::vector<Event> pendingRMWs = g.getPendingRMWs(sLab); /* empty or singleton */

	if (pendingRMWs.size() > 0)
		loads.erase(std::remove_if(loads.begin(), loads.end(), [&](Event &e)
					{ auto *confLab = g.getEventLabel(pendingRMWs.back());
					  return g.getEventLabel(e)->getStamp() > confLab->getStamp(); }),
			    loads.end());

	// llvm::dbgs() << "OLD GRPAH \n"; printGraph();
	for (auto &l : loads) {
		auto *lab = g.getEventLabel(l);
		BUG_ON(!llvm::isa<ReadLabel>(lab));

		auto *rLab = static_cast<ReadLabel *>(lab);

		/* Optimize barrier revisits */
		if (auto *faiLab = llvm::dyn_cast<BIncFaiWriteLabel>(sLab)) {
			if (!getConf()->disableBarrierOpt &&
			    rLab->getPos() == g.getLastThreadEvent(rLab->getThread())) {
				BUG_ON(!llvm::isa<BWaitReadLabel>(rLab));
				changeRf(rLab->getPos(), faiLab->getPos());
				rLab->setAddedMax(isCoMaximal(rLab->getAddr(), rLab->getRf()));
 				rLab->setInPlaceRevisitStatus(true);
				getEE()->getThrById(rLab->getThread()).unblock();
				continue;
			}
		}

		if (!inMaximalPath(rLab, sLab)) {
			// llvm::dbgs() << "NOT REVISITING " << rLab->getPos() << " from " << sLab->getPos() << " in ";
			// printGraph();
			// prettyPrintGraph();
			continue;
		}

		/* Get the prefix of the write to save */
		auto writePrefix = g.getPrefixLabelsNotBefore(sLab, rLab);
		auto moPlacings = g.saveCoherenceStatus(writePrefix, rLab);

		auto writePrefixPos = g.extractRfs(writePrefix);
		writePrefixPos.insert(writePrefixPos.begin(), sLab->getPos());

		/* Optimize handling of lock operations */
		if (auto *lLab = llvm::dyn_cast<LockCasReadLabel>(rLab)) {
			if (getEE()->getThrById(lLab->getThread()).isBlocked() &&
			    (int) g.getThreadSize(lLab->getThread()) == lLab->getIndex() + 1) {
				if (tryToRevisitLock(lLab, sLab, writePrefixPos, moPlacings))
					continue;
				isMootExecution = true;
			}
		}

		/* If this prefix has revisited the read before, skip */
		if (revisitSetContains(rLab, writePrefixPos, moPlacings)) {
			// llvm::dbgs() << "duplicate execution found in\n";
			// prettyPrintGraph();
			// printGraph();
			// llvm::dbgs() << sLab->getPos() << " --> " << rLab->getPos() << "\n\n";
			// llvm::dbgs() << llvm::dyn_cast<WBCalculator>(g.getCoherenceCalculator())->
			// 	calcWb(rLab->getAddr()) << "\n";
			;
		} else {
			// addToRevisitSet(rLab, writePrefixPos, moPlacings);
			// if (rLab->getPos() == Event(2, 2) && sLab->getPos() == Event(4, 3) &&
			//     llvm::dyn_cast<ReadLabel>(g.getEventLabel(Event(4, 2)))->getRf() == Event(3, 2) // &&
			//     // llvm::dyn_cast<ReadLabel>(g.getEventLabel(Event(2, 2)))->getRf() == Event(3, 2)
			// 	) {
			// 	prettyPrintGraph();
			// 	printGraph();
			// 	llvm::dbgs() << sLab->getPos() << " --> " << rLab->getPos() << "\n\n";
			// 	llvm::dbgs() << llvm::dyn_cast<WBCalculator>(g.getCoherenceCalculator())->
			// 		calcWb(rLab->getAddr()) << "\n";
			// }
		}

		/* Otherwise, add the prefix to the revisit set and the worklist */
		// addToWorklist(LLVM_MAKE_UNIQUE<BRevItem>(
		// 		      rLab->getPos(), sLab->getPos(),
		// 		      std::move(writePrefix), std::move(moPlacings)));

		auto og = g.getCopyUpTo(*g.getRevisitView(rLab, sLab));
		// llvm::dbgs() << "CUT GRAPH " << *og << "\n";

		// save these because we are gonna change state
		auto read = rLab->getPos();
		auto readRf = rLab->getRf();
		auto write = sLab->getPos();

		auto oldState = releaseCurrentState();
		auto newState = LLVM_MAKE_UNIQUE<State>(std::move(og), RevisitSetT(),
							LocalQueueT(), getEE()->getState());

		// IMM: DO WE NEED TO ALSO SAVE DEPTRACKER's STATE?
		setState(std::move(newState));

		// CHANGE RF
		auto &ng = getGraph();
		auto *nrLab = llvm::dyn_cast<ReadLabel>(ng.getEventLabel(read));
		getEE()->setCurrentDeps(nullptr, nullptr, nullptr, nullptr, nullptr);

		changeRf(read, write);
		nrLab->setAddedMax(isCoMaximal(nrLab->getAddr(), write)); // llvm::isa<BRevItem>(ri));
		nrLab->setInPlaceRevisitStatus(false);

		auto &prefix = ng.getPrefixView(write);
		for (auto i = 0u; i < ng.getNumThreads(); i++) {
			for (auto j = 1; j < ng.getThreadSize(i); j++) {
				auto *lab = llvm::dyn_cast<ReadLabel>(ng.getEventLabel(Event(i, j)));
				if (lab && prefix.contains(lab->getPos()))
					lab->setRevisitStatus(false);
			}
		}

		/* Repair barriers here, as dangling wait-reads may be part of the prefix */
		repairDanglingBarriers();

		/* If the revisited label became an RMW, add the store part and revisit */
		if (auto *nsLab = completeRevisitedRMW(nrLab))
			calcRevisits(nsLab);

		repairDanglingLocks();
		if (auto *lLab = llvm::dyn_cast<LockCasReadLabel>(nrLab)) {
			threadPrios = {lLab->getRf()};
			EE->getThrById(lLab->getThread()).block(llvm::Thread::BlockageType::BT_LockAcq);
		}

		// llvm::dbgs() << "NEW GRAPH \n";  printGraph();
		explore();
		// llvm::dbgs() << "----- RESTORING" << "\n";

		setState(std::move(oldState));
	}
	bool consG = !(llvm::isa<CasWriteLabel>(sLab) || llvm::isa<FaiWriteLabel>(sLab)) ||
		pendingRMWs.empty();
	// if (!isMootExecution  && consG) {
	// 	llvm::dbgs() << "CONTINUING WITH \n"; printGraph();
	// }
	return !isMootExecution && consG;
}

void GenMCDriver::repairLock(LockCasReadLabel *lab)
{
	auto &g = getGraph();
	auto &stores = g.getStoresToLoc(lab->getAddr());

	BUG_ON(stores.empty());
	for (auto rit = stores.rbegin(), re = stores.rend(); rit != re; ++rit) {
		auto *posRf = llvm::dyn_cast<WriteLabel>(g.getEventLabel(*rit));
		if (llvm::isa<LockCasWriteLabel>(posRf)) {
			auto prev = posRf->getPos().prev();
			if (g.getMatchingUnlock(prev).isInitializer()) {
				changeRf(lab->getPos(), posRf->getPos());
				lab->setAddedMax(true); // isCoMaximal(lab->getAddr(), lab->getRf()));
				lab->setInPlaceRevisitStatus(true); // lab->getStamp() < posRf->getStamp());
				threadPrios = { posRf->getPos() };
				return;
			}
		}
	}
	BUG();
}

void GenMCDriver::repairDanglingLocks()
{
	auto &g = getGraph();

	for (auto i = 0u; i < g.getNumThreads(); i++) {
		auto *lLab = llvm::dyn_cast<LockCasReadLabel>(g.getEventLabel(g.getLastThreadEvent(i)));
		if (!lLab)
			continue;
		if (!g.contains(lLab->getRf())) {
			repairLock(lLab);
			break; /* Only one such lock may exist at all times */
		}
	}
	return;
}

void GenMCDriver::repairDanglingBarriers()
{
	auto &g = getGraph();

	/* The wait-load of a barrier may lose its rf after cutting the graph.
	 * If this happens, fix the problem by making it read from the barrier's
	 * increment operation. */
	for (auto i = 0u; i < g.getNumThreads(); i++) {
		auto *bLab = llvm::dyn_cast<BWaitReadLabel>(g.getEventLabel(g.getLastThreadEvent(i)));
		if (!bLab)
			continue;
		if (!g.contains(bLab->getRf())) {
			BUG_ON(!llvm::isa<BIncFaiWriteLabel>(g.getPreviousLabel(bLab)));
			BUG_ON(!g.contains(bLab->getPos()));
			changeRf(bLab->getPos(), bLab->getPos().prev());
			bLab->setAddedMax(true); // isCoMaximal(bLab->getAddr(), bLab->getRf()));
			bLab->setInPlaceRevisitStatus(true);
		}
	}
	return;
}

const WriteLabel *GenMCDriver::completeRevisitedRMW(const ReadLabel *rLab)
{
	auto &g = getGraph();
	auto *EE = getEE();

	const WriteLabel *sLab = nullptr;
	std::unique_ptr<WriteLabel> wLab = nullptr;
	if (auto *faiLab = llvm::dyn_cast<FaiReadLabel>(rLab)) {
		auto isBarrier = false;
		llvm::GenericValue result;

		/* Need to get the rf value within the if, as rLab might be a disk op,
		 * and we cannot get the value in that case (but it will also not be an RMW)  */
		auto rfVal = getWriteValue(rLab->getRf(), rLab->getAddr(), rLab->getType());
		EE->executeAtomicRMWOperation(result, rfVal, faiLab->getOpVal(),
					      faiLab->getOp());
		if (llvm::isa<BIncFaiReadLabel>(faiLab) && result.IntVal == 0) {
			isBarrier = true;
			result = getBarrierInitValue(rLab->getAddr(), rLab->getType());
		}
		EE->setCurrentDeps(nullptr, nullptr, nullptr, nullptr, nullptr);
		wLab = isBarrier ?
			BIncFaiWriteLabel::create(g.nextStamp(),
						  faiLab->getOrdering(),
						  Event(faiLab->getThread(), faiLab->getIndex() + 1),
						  faiLab->getAddr(),
						  faiLab->getType(), result) :
			FaiWriteLabel::create(g.nextStamp(),
					      faiLab->getOrdering(),
					      Event(faiLab->getThread(), faiLab->getIndex() + 1),
					      faiLab->getAddr(),
					      faiLab->getType(), result);
	} else if (auto *casLab = llvm::dyn_cast<CasReadLabel>(rLab)) {
		auto isLock = llvm::isa<LockCasReadLabel>(casLab);
		auto rfVal = getWriteValue(rLab->getRf(), rLab->getAddr(), rLab->getType());
		if (EE->compareValues(casLab->getType(), casLab->getExpected(), rfVal)) {
			EE->setCurrentDeps(nullptr, nullptr, nullptr, nullptr, nullptr);
			wLab = isLock ?
				LockCasWriteLabel::create(g.nextStamp(),
							  casLab->getOrdering(),
							  Event(casLab->getThread(), casLab->getIndex() + 1),
							  casLab->getAddr(),
							  casLab->getType(),
							  casLab->getSwapVal()) :
				CasWriteLabel::create(g.nextStamp(),
						      casLab->getOrdering(),
						      Event(casLab->getThread(), casLab->getIndex() + 1),
						      casLab->getAddr(),
						      casLab->getType(),
						      casLab->getSwapVal());
		}
	}
	if (wLab) {
		updateLabelViews(wLab.get());
		return g.addWriteLabelToGraph(std::move(wLab), rLab->getRf());
	}
	return nullptr;
}

bool GenMCDriver::revisitReads(std::unique_ptr<WorkItem> item)
{
	auto &g = getGraph();
	auto *EE = getEE();
	EventLabel *lab = g.getEventLabel(item->getPos());

	/* First, appropriately restrict the worklist, the revisit set, and the graph */
	restrictWorklist(lab);
	restrictRevisitSet(lab);
	restrictGraph(lab);

	/* Handle the MO case first: if we are restricting to a write, change its MO position */
	if (auto *mi = llvm::dyn_cast<MOItem>(item.get())) {
		auto *wLab = llvm::dyn_cast<WriteLabel>(lab);
		BUG_ON(!wLab);
		g.changeStoreOffset(wLab->getAddr(), wLab->getPos(), mi->getMOPos());
		wLab->setAddedMax(false);
		repairDanglingLocks();
		repairDanglingBarriers();
		return (llvm::isa<MOLibItem>(mi)) ? calcLibRevisits(wLab) : calcRevisits(wLab);
	}

	/* Otherwise, handle the revisit case */
	auto *ri = llvm::dyn_cast<RevItem>(item.get());
	BUG_ON(!ri);

	/* Restore the prefix, if this is a backward revisit */
	if (auto *bri = llvm::dyn_cast<BRevItem>(ri)) {
		restorePrefix(lab, bri->getPrefixRel(), bri->getMOPlacingsRel());
	}

	/* We are dealing with a read: change its reads-from and also check
	 * whether a part of an RMW should be added */
	BUG_ON(!llvm::isa<ReadLabel>(lab));
	auto *rLab = static_cast<ReadLabel *>(lab);

	getEE()->setCurrentDeps(nullptr, nullptr, nullptr, nullptr, nullptr);

	changeRf(rLab->getPos(), ri->getRev());
	if (llvm::isa<BRevItem>(ri))
		rLab->setAddedMax(isCoMaximal(rLab->getAddr(), ri->getRev())); // llvm::isa<BRevItem>(ri));
	else
		rLab->setAddedMax(false);
	rLab->setInPlaceRevisitStatus(false);

	/* Repair barriers here, as dangling wait-reads may be part of the prefix */
	repairDanglingBarriers();

	/* If the revisited label became an RMW, add the store part and revisit */
	if (auto *sLab = completeRevisitedRMW(rLab))
		return calcRevisits(sLab);

	/* Blocked lock -> prioritize locking thread */
	repairDanglingLocks();
	if (auto *lLab = llvm::dyn_cast<LockCasReadLabel>(lab)) {
		threadPrios = {lLab->getRf()};
		EE->getThrById(lab->getThread()).block(llvm::Thread::BlockageType::BT_LockAcq);
	}

	/* Special handling for library revs */
	if (auto *fi = llvm::dyn_cast<FRevLibItem>(ri))
		return calcLibRevisits(lab);

	/* If there are idle workers in the thread pool,
	 * try submiting the job instead */
	auto *tp = getThreadPool();
	if (tp && tp->getNumActive() < tp->size()) {
		// llvm::dbgs() << "\ttrying to submit a job\n";
		auto st = copyCurrentState();
		// llvm::dbgs() << "--- NEW STATE GRAPH:\n" << *st->graph << "\n";
		tp->submit(std::move(st));
		return false;
	}

	return true;
}

std::pair<llvm::GenericValue, bool>
GenMCDriver::visitLibLoad(InstAttr attr,
			  llvm::AtomicOrdering ord,
			  SAddr addr,
			  llvm::Type *typ,
			  std::string functionName)
{
	auto &g = getGraph();
	auto &thr = getEE()->getCurThr();
	auto lib = Library::getLibByMemberName(getGrantedLibs(), functionName);

	if (isExecutionDrivenByGraph()) {
		const EventLabel *lab = getCurrentLabel();
		if (auto *rLab = llvm::dyn_cast<LibReadLabel>(lab))
			return std::make_pair(getWriteValue(rLab->getRf(), addr, typ),
					      rLab->getRf().isInitializer());
		BUG();
	}

	g.trackCoherenceAtLoc(addr);

	/* Add the event to the graph so we'll be able to calculate consistent RFs */
	Event pos = getEE()->getCurrentPosition();
	auto lLab = LibReadLabel::create(g.nextStamp(), ord, pos, addr, typ,
					 Event::getInitializer(), functionName);
	updateLabelViews(lLab.get());
	auto *lab = g.addReadLabelToGraph(std::move(lLab), Event::getInitializer());

	/* Make sure there exists an initializer event for this memory location */
	auto stores(g.getStoresToLoc(addr));
	auto it = std::find_if(stores.begin(), stores.end(), [&](Event e){
			const EventLabel *eLab = g.getEventLabel(e);
			if (auto *wLab = llvm::dyn_cast<LibWriteLabel>(eLab))
				return wLab->isLibInit();
			BUG();
		});

	if (it == stores.end()) {
		visitError(DE_UninitializedMem,
			   std::string("Uninitialized memory used by library ") +
			   lib->getName() + ", member " + functionName + std::string(" found"));
	}

	auto preds = g.getViewFromStamp(lab->getStamp());
	auto validStores = getLibConsRfsInView(*lib, lab->getPos(), stores, preds);

	/*
	 * If this is a non-functional library, choose one of the available reads-from
	 * options, push the rest to the stack, and return an appropriate value to
	 * the interpreter
	 */
	if (!lib->hasFunctionalRfs()) {
		BUG_ON(validStores.empty());
		changeRf(lab->getPos(), validStores.back());
		for (auto it = validStores.begin(); it != validStores.end() - 1; ++it)
			addToWorklist(LLVM_MAKE_UNIQUE<FRevItem>(lab->getPos(), *it));
		return std::make_pair(getWriteValue(lab->getRf(), addr, typ),
				      lab->getRf().isInitializer());
	}

	/* Otherwise, first record all the inconsistent options */
	std::vector<Event> invalid;
	std::copy_if(stores.begin(), stores.end(), std::back_inserter(invalid),
		     [&](Event &e){ return std::find(validStores.begin(), validStores.end(),
						     e) == validStores.end(); });
	g.addInvalidRfs(lab->getPos(), invalid);

	/* Then, partition the stores based on whether they are read */
	auto invIt = std::partition(validStores.begin(), validStores.end(), [&](Event &e){
			const EventLabel *eLab = g.getEventLabel(e);
			if (auto *wLab = llvm::dyn_cast<LibWriteLabel>(eLab))
				return wLab->getReadersList().empty();
			BUG();
		});

	/* Push all options that break RF functionality to the stack */
	for (auto it = invIt; it != validStores.end(); ++it) {
		const EventLabel *iLab = g.getEventLabel(*it);
		BUG_ON(!llvm::isa<LibWriteLabel>(iLab));

		auto *sLab = static_cast<const WriteLabel *>(iLab);
		const std::vector<Event> &readers = sLab->getReadersList();

		BUG_ON(readers.size() > 1);
		auto *rdLab = static_cast<const ReadLabel *>(
			g.getEventLabel(readers.back()));
		if (rdLab->isRevisitable())
			addToWorklist(LLVM_MAKE_UNIQUE<FRevLibItem>(lab->getPos(), *it));
	}

	/* If there is no valid RF, we have to read BOTTOM */
	if (invIt == validStores.begin()) {
		WARN_ONCE("lib-not-always-block", "FIXME: SHOULD NOT ALWAYS BLOCK -- ALSO IN EE\n");
		auto tempRf = Event::getInitializer();
		return std::make_pair(getWriteValue(tempRf, addr, typ), true);
	}

	/*
	 * If BOTTOM is not the only option, push it to inconsistent RFs as well,
	 * choose a valid store to read-from, and push the other alternatives to
	 * the stack
	 */
	WARN_ONCE("lib-check-before-push", "FIXME: CHECK IF IT'S A NON BLOCKING LIB BEFORE PUSHING?\n");
	g.addBottomToInvalidRfs(lab->getPos());
	changeRf(lab->getPos(), *(invIt - 1));

	for (auto it = validStores.begin(); it != invIt - 1; ++it)
		addToWorklist(LLVM_MAKE_UNIQUE<FRevItem>(lab->getPos(), *it));

	return std::make_pair(getWriteValue(lab->getRf(), addr, typ),
			      lab->getRf().isInitializer());
}

void GenMCDriver::visitLibStore(InstAttr attr,
				llvm::AtomicOrdering ord,
				SAddr addr,
				llvm::Type *typ,
				llvm::GenericValue &val,
				std::string functionName,
				bool isInit)
{
	auto &g = getGraph();
	auto &thr = getEE()->getCurThr();
	auto lib = Library::getLibByMemberName(getGrantedLibs(), functionName);

	if (isExecutionDrivenByGraph())
		return;

	g.trackCoherenceAtLoc(addr);

	/*
	 * We need to try all possible MO placements, but after the initialization write,
	 * which is explicitly included in MO, in the case of libraries.
	 */
	auto begO = 1;
	auto endO = g.getStoresToLoc(addr).size();

	/* If there was not any store previously, check if this location was initialized.
	 * We only set a flag here and report an error after the relevant event is added   */
	bool isUninitialized = false;
	if (endO == 0 && !isInit)
		isUninitialized = true;

	/* It is always consistent to add a new event at the end of MO */
	Event pos = getEE()->getCurrentPosition();
	auto lLab = LibWriteLabel::create(g.nextStamp(), ord, pos, addr, typ,
					  val, functionName, isInit);
	updateLabelViews(lLab.get());
	auto *sLab = g.addWriteLabelToGraph(std::move(lLab), endO);

	if (isUninitialized) {
		visitError(DE_UninitializedMem,
			   std::string("Uninitialized memory used by library \"") +
			   lib->getName() + "\", member \"" + functionName + std::string("\" found"));
	}

	calcLibRevisits(sLab);

	if (lib && !lib->tracksCoherence())
		return;

	/*
	 * Check for alternative MO placings. Temporarily remove sLab from
	 * MO, find all possible alternatives, and push them to the workqueue
	 */
	const auto &locMO = g.getStoresToLoc(addr);
	auto oldOffset = std::find(locMO.begin(), locMO.end(), sLab->getPos()) - locMO.begin();
	for (auto i = begO; i < endO; ++i) {
		g.changeStoreOffset(addr, sLab->getPos(), i);

		/* Check consistency for the graph with this MO */
		auto preds = g.getViewFromStamp(sLab->getStamp());
		if (g.isLibConsistentInView(*lib, preds)) {
			addToWorklist(LLVM_MAKE_UNIQUE<MOLibItem>(sLab->getPos(), i));
		}
	}
	g.changeStoreOffset(addr, sLab->getPos(), oldOffset);
	return;
}

bool GenMCDriver::calcLibRevisits(const EventLabel *lab)
{
	auto &g = getGraph();
	auto valid = true; /* Suppose we are in a valid state */
	std::vector<Event> loads, stores;

	/* First, get the library of the event causing the revisit */
	const Library *lib = nullptr;
	if (auto *rLab = llvm::dyn_cast<LibReadLabel>(lab))
		lib = Library::getLibByMemberName(getGrantedLibs(), rLab->getFunctionName());
	else if (auto *wLab = llvm::dyn_cast<LibWriteLabel>(lab))
		lib = Library::getLibByMemberName(getGrantedLibs(), wLab->getFunctionName());
	else
		BUG();

	/*
	 * If this is a read of a functional library causing the revisit,
	 * then this is a functionality violation: we need to find the conflicting
	 * event, and find an alternative reads-from edge for it
	 */
	if (auto *rLab = llvm::dyn_cast<LibReadLabel>(lab)) {
		/* Since a read is causing a revisit, this has to be a functional lib */
		BUG_ON(!lib->hasFunctionalRfs());
		valid = false;
		Event conf = g.getPendingLibRead(rLab);
		loads = {conf};
		auto *confLab = g.getEventLabel(conf);
		if (auto *conflLab = llvm::dyn_cast<LibReadLabel>(confLab))
			stores = conflLab->getInvalidRfs();
		else
			BUG();
	} else if (auto *wLab = llvm::dyn_cast<LibWriteLabel>(lab)) {
		/* It is a normal store -- we need to find revisitable loads */
		loads = g.getRevisitable(wLab);
		stores = {wLab->getPos()};
	} else {
		BUG();
	}

	/* Next, find which of the 'stores' can be read by 'loads' */
	auto &before = g.getPorfBefore(lab->getPos());
	for (auto &l : loads) {
		const EventLabel *revLab = g.getEventLabel(l);
		BUG_ON(!llvm::isa<ReadLabel>(revLab));

		/* Get the read label to revisit */
		auto *rLab = static_cast<const ReadLabel *>(revLab);

		if (!inMaximalPath(rLab, lab))
			continue;

		/* Calculate the view of the resulting graph */
		auto preds = g.getViewFromStamp(rLab->getStamp());
		auto v = preds;
		v.update(before);

		/* Check if this the resulting graph is consistent */
		auto rfs = getLibConsRfsInView(*lib, rLab->getPos(), stores, v);

		for (auto &rf : rfs) {
			/* Push consistent options to stack */
			auto writePrefix = g.getPrefixLabelsNotBefore(lab, rLab);
			auto moPlacings = g.saveCoherenceStatus(writePrefix, rLab);

			auto writePrefixPos = g.extractRfs(writePrefix);
			writePrefixPos.insert(writePrefixPos.begin(), lab->getPos());

			if (revisitSetContains(rLab, writePrefixPos, moPlacings))
				continue;

			// addToRevisitSet(rLab, writePrefixPos, moPlacings);
			addToWorklist(LLVM_MAKE_UNIQUE<BRevItem>(
					      rLab->getPos(), rf,
					      std::move(writePrefix), std::move(moPlacings)));
			// addToWorklist(LLVM_MAKE_UNIQUE<BRevItem>(rLab->getPos(), rf,
			// 					 std::move(writePrefix), std::move(moPlacings)));

		}
	}
	return valid;
}

llvm::GenericValue
GenMCDriver::visitDskRead(SAddr addr, llvm::Type *typ)
{
	auto &g = getGraph();
	auto *EE = getEE();

	if (isExecutionDrivenByGraph()) {
		auto *rLab = llvm::dyn_cast<DskReadLabel>(getCurrentLabel());
		BUG_ON(!rLab);
		return getDskWriteValue(rLab->getRf(), rLab->getAddr(), rLab->getType());
	}

	/* Make the graph aware of a (potentially) new memory location */
	g.trackCoherenceAtLoc(addr);

	/* Get all stores to this location from which we can read from */
	auto validStores = getStoresToLoc(addr);
	BUG_ON(validStores.empty());

	/* ... and add an appropriate label with a particular rf */
	Event pos = getEE()->getCurrentPosition();
	auto ord = (inRecoveryMode()) ? llvm::AtomicOrdering::Monotonic : llvm::AtomicOrdering::Acquire;
	auto rLab = DskReadLabel::create(g.nextStamp(), ord, pos, addr, typ, validStores[0]);

	updateLabelViews(rLab.get());
	const ReadLabel *lab = g.addReadLabelToGraph(std::move(rLab), validStores[0]);

	/* ... filter out all option that make the recovery invalid */
	filterInvalidRecRfs(lab, validStores);

	/* Push all the other alternatives choices to the Stack */
	for (auto it = validStores.begin() + 1; it != validStores.end(); ++it)
		addToWorklist(LLVM_MAKE_UNIQUE<FRevItem>(lab->getPos(), *it));
	return getDskWriteValue(validStores[0], lab->getAddr(), lab->getType());
}

void
GenMCDriver::visitDskWrite(SAddr addr, llvm::Type *typ,
			   const llvm::GenericValue &val, void *mapping,
			   InstAttr attr /* = IA_None */,
			   std::pair<void *, void *> ordDataRange /* = (NULL, NULL) */,
			   void *transInode /* = NULL */)
{
	if (isExecutionDrivenByGraph())
		return;

	auto &g = getGraph();
	auto *EE = getEE();
	auto pos = EE->getCurrentPosition();

	g.trackCoherenceAtLoc(addr);

	/* Disk writes should always be hb-ordered */
	auto placesRange = g.getCoherentPlacings(addr, pos, false);
	auto &begO = placesRange.first;
	auto &endO = placesRange.second;
	BUG_ON(begO != endO);

	/* Safe to _only_ add it at the end of MO */
	std::unique_ptr<DskWriteLabel> wLab = nullptr;
	auto ord = llvm::AtomicOrdering::Release;
	switch (attr) {
	case InstAttr::IA_None:
		wLab = DskWriteLabel::create(g.nextStamp(), ord, pos,
					     addr, typ, val, mapping);
		break;
	case InstAttr::IA_DskMdata:
		wLab = DskMdWriteLabel::create(g.nextStamp(), ord, pos,
					       addr, typ, val, mapping, ordDataRange);
		break;
	case InstAttr::IA_DskDirOp:
		wLab = DskDirWriteLabel::create(g.nextStamp(), ord, pos,
						addr, typ, val, mapping);
		break;
	case InstAttr::IA_DskJnlOp:
		wLab = DskJnlWriteLabel::create(g.nextStamp(), ord, pos,
						addr, typ, val, mapping, transInode);
		break;
	default:
		BUG();
	}

	updateLabelViews(wLab.get());
	const WriteLabel *lab = g.addWriteLabelToGraph(std::move(wLab), endO);

	calcRevisits(lab);
	return;
}

llvm::GenericValue
GenMCDriver::visitDskOpen(const char *fileName, llvm::Type *intTyp)
{
	auto &g = getGraph();
	auto *EE = getEE();

	if (isExecutionDrivenByGraph()) {
		const EventLabel *lab = getCurrentLabel();
		if (auto *oLab = llvm::dyn_cast<DskOpenLabel>(lab)) {
			return oLab->getFd();
		}
		BUG();
	}

	/* We get a fresh file descriptor for this open() */
	auto fd = EE->getFreshFd();
	ERROR_ON(fd == -1, "Too many calls to open()!\n");

	/* We add a relevant label to the graph... */
	llvm::GenericValue fdR;
	fdR.IntVal = llvm::APInt(intTyp->getIntegerBitWidth(), fd);
	Event pos = EE->getCurrentPosition();
	auto oLab = DskOpenLabel::create(g.nextStamp(), pos, fileName, fdR);
	updateLabelViews(oLab.get());
	g.addOtherLabelToGraph(std::move(oLab));

	/* Return the freshly allocated fd */
	return fdR;
}

void GenMCDriver::visitDskFsync(void *inode, unsigned int size)
{
	if (isExecutionDrivenByGraph())
		return;

	auto &g = getGraph();
	auto pos = getEE()->getCurrentPosition();
	auto fLab = DskFsyncLabel::create(g.nextStamp(), pos, inode, size);
	updateLabelViews(fLab.get());
	g.addOtherLabelToGraph(std::move(fLab));
	return;
}

void GenMCDriver::visitDskSync()
{
	if (isExecutionDrivenByGraph())
		return;

	auto &g = getGraph();
	auto pos = getEE()->getCurrentPosition();
	auto sncLab = DskSyncLabel::create(g.nextStamp(), pos);
	updateLabelViews(sncLab.get());
	g.addOtherLabelToGraph(std::move(sncLab));
	return;
}

void GenMCDriver::visitDskPbarrier()
{
	if (isExecutionDrivenByGraph())
		return;

	auto &g = getGraph();
	auto  pos = getEE()->getCurrentPosition();
	auto dpLab = DskPbarrierLabel::create(g.nextStamp(), pos);
	updateLabelViews(dpLab.get());
	g.addOtherLabelToGraph(std::move(dpLab));
	return;
}

void GenMCDriver::visitSpinStart()
{
	if (isExecutionDrivenByGraph())
		return;

	auto &g = getGraph();
	auto pos = getEE()->getCurrentPosition();
	auto lab = SpinStartLabel::create(g.nextStamp(), pos);
	updateLabelViews(lab.get());
	g.addOtherLabelToGraph(std::move(lab));
	return;
}

bool GenMCDriver::areFaiSpinloopConstraintsSat(const PotentialSpinEndLabel *lab)
{
	auto &g = getGraph();

	auto *wLab = locatePreviousFaiWrite(g, lab);
	BUG_ON(!wLab);

	auto &stores = g.getStoresToLoc(wLab->getAddr());
	BUG_ON(stores.empty());

	/* All stores in the RMW chain need to be read from at most 1 read,
	 * and there need to be no other stores that are not hb-before lab */
	for (auto it = stores.begin(), ie = stores.end(); it != ie; ++it) {
		auto *sLab = static_cast<const WriteLabel *>(g.getEventLabel(*it));
		if (auto *faiLab = llvm::dyn_cast<FaiWriteLabel>(sLab)) {
			if (faiLab->getReadersList().size() >= 2)
				return false;
		} else {
			if (!isHbBefore(sLab->getPos(), wLab->getPos()))
				return false;
		}
	}
	return true;
}

void GenMCDriver::visitPotentialSpinEnd()
{
	auto &g = getGraph();
	auto *EE = getEE();

	/* If there are more events after this one, it is not a spin loop*/
	if (isExecutionDrivenByGraph() &&
	    EE->getCurrentPosition().index < g.getLastThreadEvent(EE->getCurrentPosition().thread).index)
		return;

	auto pos = EE->getCurrentPosition();
	auto lab = PotentialSpinEndLabel::create(g.nextStamp(), pos);
	updateLabelViews(lab.get());
	auto *eLab = g.addOtherLabelToGraph(std::move(lab)); /* might overwrite but that's ok */

	if (areFaiSpinloopConstraintsSat(static_cast<const PotentialSpinEndLabel *>(eLab)))
		getEE()->getCurThr().block(llvm::Thread::BlockageType::BT_FaiSpinloop);
	return;
}


/************************************************************
 ** Printing facilities
 ***********************************************************/

llvm::raw_ostream& operator<<(llvm::raw_ostream &s,
			      const GenMCDriver::DriverErrorKind &e)
{
	switch (e) {
	case GenMCDriver::DE_Safety:
		return s << "Safety violation";
	case GenMCDriver::DE_Recovery:
		return s << "Recovery error";
	case GenMCDriver::DE_Liveness:
		return s << "Liveness violation";
	case GenMCDriver::DE_RaceNotAtomic:
		return s << "Non-Atomic race";
	case GenMCDriver::DE_RaceFreeMalloc:
		return s << "Malloc-Free race";
	case GenMCDriver::DE_FreeNonMalloc:
		return s << "Attempt to free non-allocated memory";
	case GenMCDriver::DE_DoubleFree:
		return s << "Double-free error";
	case GenMCDriver::DE_Allocation:
		return s << "Allocation error";
	case GenMCDriver::DE_UninitializedMem:
		return s << "Attempt to read from uninitialized memory";
	case GenMCDriver::DE_AccessNonMalloc:
		return s << "Attempt to access non-allocated memory";
	case GenMCDriver::DE_AccessFreed:
		return s << "Attempt to access freed memory";
	case GenMCDriver::DE_InvalidJoin:
		return s << "Invalid join() operation";
	case GenMCDriver::DE_InvalidUnlock:
		return s << "Invalid unlock() operation";
	case GenMCDriver::DE_InvalidBInit:
		return s << "Invalid barrier_init() operation";
	case GenMCDriver::DE_InvalidRecoveryCall:
		return s << "Invalid function call during recovery";
	case GenMCDriver::DE_InvalidTruncate:
		return s << "Invalid file truncation";
	case GenMCDriver::DE_SystemError:
		return s << errorList.at(systemErrorNumber);
	default:
		return s << "Uknown error";
	}
}

#define IMPLEMENT_INTEGER_PRINT(OS, TY)			\
	case llvm::Type::IntegerTyID:			\
	        OS << val.IntVal;			\
		break;

#define IMPLEMENT_FLOAT_PRINT(OS, TY)			\
	case llvm::Type::FloatTyID:			\
	        OS << val.FloatVal;			\
		break;

#define IMPLEMENT_DOUBLE_PRINT(OS, TY)			\
	case llvm::Type::DoubleTyID:			\
	        OS << val.DoubleVal;			\
		break;

#define IMPLEMENT_VECTOR_INTEGER_PRINT(OS, TY)				\
	LLVM_VECTOR_TYPEID_CASES {					\
		OS << "[";						\
		for (uint32_t _i=0;_i<val.AggregateVal.size();_i++) {	\
			OS << val.AggregateVal[_i].IntVal << " ";	\
		}							\
		OS << "]";						\
	} break;

#define IMPLEMENT_POINTER_PRINT(OS, TY)					\
	case llvm::Type::PointerTyID:					\
	        OS << (void*)(intptr_t)val.PointerVal;	\
		break;

static void executeGVPrint(const llvm::GenericValue &val, const llvm::Type *typ,
			   llvm::raw_ostream &s = llvm::dbgs())
{
	switch (typ->getTypeID()) {
		IMPLEMENT_INTEGER_PRINT(s, typ);
		IMPLEMENT_FLOAT_PRINT(s, typ);
		IMPLEMENT_DOUBLE_PRINT(s, typ);
		IMPLEMENT_VECTOR_INTEGER_PRINT(s, typ);
		IMPLEMENT_POINTER_PRINT(s, typ);
	default:
		WARN("Unhandled type for GVPrint predicate!\n");
		BUG();
	}
	return;
}

#define PRINT_AS_RF(s, e)			\
do {					        \
	if (e.isInitializer())			\
		s << "INIT";			\
	else if (e.isBottom())			\
		s << "BOTTOM";			\
	else					\
		s << e ;			\
} while (0)

static void executeRLPrint(const ReadLabel *rLab,
			   const std::string &varName,
			   const llvm::GenericValue &val,
			   llvm::raw_ostream &s = llvm::dbgs())
{
	s << rLab->getPos() << ": ";
	s << rLab->getKind() << rLab->getOrdering()
	  << " (" << varName << ", ";
	executeGVPrint(val, rLab->getType(), s);
	s << ")";
	s << " [";
	PRINT_AS_RF(s, rLab->getRf());
	s << "]";
}

static void executeWLPrint(const WriteLabel *wLab,
			   const std::string &varName,
			   llvm::raw_ostream &s = llvm::dbgs())
{
	s << wLab->getPos() << ": ";
	s << wLab->getKind() << wLab->getOrdering()
	  << " (" << varName << ", ";
	executeGVPrint(wLab->getVal(), wLab->getType(), s);
	s << ")";
}

static void executeMDPrint(const EventLabel *lab,
			   const std::pair<int, std::string> &locAndFile,
			   std::string inputFile,
			   llvm::raw_ostream &os = llvm::dbgs())
{
	os << " L." << locAndFile.first;
	std::string errPath = locAndFile.second;
	Parser::stripSlashes(errPath);
	Parser::stripSlashes(inputFile);
	if (errPath != inputFile)
		os << ": " << errPath;
}

/* Returns true if the corresponding LOC should be printed for this label type */
bool shouldPrintLOC(const EventLabel *lab)
{
	/* Begin/End labels don't have a corresponding LOC */
	if (llvm::isa<ThreadStartLabel>(lab) ||
	    llvm::isa<ThreadFinishLabel>(lab))
		return false;

	/* Similarly for allocations that don't come from malloc() */
	if (auto *mLab = llvm::dyn_cast<MallocLabel>(lab))
		return mLab->getAllocAddr().isHeap() && !mLab->getAllocAddr().isInternal();

	return true;
}

std::string GenMCDriver::getVarName(const MemAccessLabel *mLab) const
{
	if (mLab->getAddr().isStatic())
		return getEE()->getStaticName(mLab->getAddr());

	const auto &g = getGraph();
	auto a = g.getPrecedingMalloc(mLab);

	if (a.isInitializer())
		return "???";

	auto *aLab = llvm::dyn_cast<MallocLabel>(g.getEventLabel(a));
	BUG_ON(!aLab);
	if (aLab->getNameInfo())
		return aLab->getName() +
		       aLab->getNameInfo()->getNameAtOffset(mLab->getAddr() - aLab->getAllocAddr());
	return "";
}

void GenMCDriver::printGraph(bool getMetadata /* false */)
{
	auto &g = getGraph();

	if (getMetadata)
		EE->replayExecutionBefore(g.getViewFromStamp(g.nextStamp()));

	for (auto i = 0u; i < g.getNumThreads(); i++) {
		auto &thr = EE->getThrById(i);
		llvm::dbgs() << thr << ":\n";
		for (auto j = 0u; j < g.getThreadSize(i); j++) {
			const EventLabel *lab = g.getEventLabel(Event(i, j));
			llvm::dbgs() << "\t";
			if (auto *rLab = llvm::dyn_cast<ReadLabel>(lab)) {
				auto name = getVarName(rLab);
				auto val = llvm::isa<DskReadLabel>(rLab) ?
					getDskWriteValue(rLab->getRf(), rLab->getAddr(), rLab->getType()) :
					getWriteValue(rLab->getRf(), rLab->getAddr(), rLab->getType());
				executeRLPrint(rLab, name, val);
			} else if (auto *wLab = llvm::dyn_cast<WriteLabel>(lab)) {
				auto name = getVarName(wLab);
				executeWLPrint(wLab, name);
			} else {
				llvm::dbgs() << *lab;
				if (getConf()->symmetryReduction) {
					if (auto *bLab = llvm::dyn_cast<ThreadStartLabel>(lab)) {
						auto symm = bLab->getSymmetricTid();
						if (symm != -1) llvm::dbgs() << " symmetric with " << symm;
					}
				}
			}
			if (getMetadata && thr.prefixLOC[j].first && shouldPrintLOC(lab)) {
				executeMDPrint(lab, thr.prefixLOC[j], getConf()->inputFile);
			}
			llvm::dbgs() << "\n";
		}
	}
	llvm::dbgs() << "\n";
}

void GenMCDriver::prettyPrintGraph()
{
	const auto &g = getGraph();
	auto *EE = getEE();
	for (auto i = 0u; i < g.getNumThreads(); i++) {
		auto &thr = EE->getThrById(i);
		llvm::dbgs() << "<" << thr.parentId << "," << thr.id
			     << "> " << thr.threadFun->getName() << ": ";
		for (auto j = 0u; j < g.getThreadSize(i); j++) {
			const EventLabel *lab = g.getEventLabel(Event(i, j));
			if (auto *rLab = llvm::dyn_cast<ReadLabel>(lab)) {
				if (rLab->wasAddedMax())
					llvm::dbgs().changeColor(llvm::raw_ostream::Colors::GREEN);
				auto val = llvm::isa<DskReadLabel>(rLab) ?
					getDskWriteValue(rLab->getRf(), rLab->getAddr(), rLab->getType()) :
					getWriteValue(rLab->getRf(), rLab->getAddr(), rLab->getType());
				llvm::dbgs() << "R" << getVarName(rLab) << ","
					     << val.IntVal << " ";
				llvm::dbgs().resetColor();
			} else if (auto *wLab = llvm::dyn_cast<WriteLabel>(lab)) {
				if (wLab->wasAddedMax())
					llvm::dbgs().changeColor(llvm::raw_ostream::Colors::GREEN);
				llvm::dbgs() << "W" << getVarName(wLab) << ","
					     << wLab->getVal().IntVal << " ";
				llvm::dbgs().resetColor();
			}
		}
		llvm::dbgs() << "\n";
	}
	llvm::dbgs() << "\n";
}

void GenMCDriver::dotPrintToFile(const std::string &filename,
				 Event errorEvent, Event confEvent)
{
	const ExecutionGraph &g = getGraph();
	llvm::Interpreter *EE = getEE();
	std::ofstream fout(filename);
	llvm::raw_os_ostream ss(fout);

	auto *before = g.getPrefixView(errorEvent).clone();
	if (!confEvent.isInitializer())
		before->update(g.getPrefixView(confEvent));

	EE->replayExecutionBefore(*before);

	/* Create a directed graph graph */
	ss << "strict digraph {\n";
	/* Specify node shape */
	ss << "\tnode [shape=box]\n";
	/* Left-justify labels for clusters */
	ss << "\tlabeljust=l\n";

	/* Print all nodes with each thread represented by a cluster */
	for (auto i = 0u; i < before->size(); i++) {
		auto &thr = EE->getThrById(i);
		ss << "subgraph cluster_" << thr.id << "{\n";
		ss << "\tlabel=\"" << thr.threadFun->getName().str() << "()\"\n";
		for (auto j = 1; j <= (*before)[i]; j++) {
			const EventLabel *lab = g.getEventLabel(Event(i, j));

			ss << "\t\"" << lab->getPos() << "\" [label=\"";

			/* First, print the graph label for this node */
			if (auto *rLab = llvm::dyn_cast<ReadLabel>(lab)) {
				auto name = getVarName(rLab);
				auto val = getWriteValue(rLab->getRf(), rLab->getAddr(),
							 rLab->getType());
				executeRLPrint(rLab, name, val, ss);
			} else if (auto *wLab = llvm::dyn_cast<WriteLabel>(lab)) {
				auto name = getVarName(wLab);
				executeWLPrint(wLab, name, ss);
			} else {
				ss << *lab;
			}

			/* And then, print the corresponding source-code line */
			ss << "\\n";
			Parser::parseInstFromMData(thr.prefixLOC[j], "", ss);

			ss << "\""
			   << (lab->getPos() == errorEvent  || lab->getPos() == confEvent ?
			       ",style=filled,fillcolor=yellow" : "")
			   << "]\n";
		}
		ss << "}\n";
	}

	/* Print relations between events (po U rf) */
	for (auto i = 0u; i < before->size(); i++) {
		auto &thr = EE->getThrById(i);
		for (auto j = 0; j <= (*before)[i]; j++) {
			const EventLabel *lab = g.getEventLabel(Event(i, j));

			/* Print a po-edge, but skip dummy start events for
			 * all threads except for the first one */
			if (j < (*before)[i] && !llvm::isa<ThreadStartLabel>(lab))
				ss << "\"" << lab->getPos() << "\" -> \""
				   << lab->getPos().next() << "\"\n";
			if (auto *rLab = llvm::dyn_cast<ReadLabel>(lab)) {
				/* Do not print RFs from the INIT/BOTTOM event */
				if (!rLab->getRf().isInitializer() &&
				    !rLab->getRf().isBottom()) {
					ss << "\t\"" << rLab->getRf() << "\" -> \""
					   << rLab->getPos() << "\"[color=green]\n";
				}
			}
			if (auto *bLab = llvm::dyn_cast<ThreadStartLabel>(lab)) {
				if (thr.id == 0)
					continue;
				ss << "\t\"" << bLab->getParentCreate() << "\" -> \""
				   << bLab->getPos().next() << "\"[color=blue]\n";
			}
			if (auto *jLab = llvm::dyn_cast<ThreadJoinLabel>(lab))
				ss << "\t\"" << jLab->getChildLast() << "\" -> \""
				   << jLab->getPos() << "\"[color=blue]\n";
		}
	}

	ss << "}\n";
}

void GenMCDriver::recPrintTraceBefore(const Event &e, View &a,
				      llvm::raw_ostream &ss /* llvm::dbgs() */)
{
	const auto &g = getGraph();

	if (a.contains(e))
		return;

	auto ai = a[e.thread];
	a[e.thread] = e.index;
	auto &thr = getEE()->getThrById(e.thread);
	for (int i = ai; i <= e.index; i++) {
		const EventLabel *lab = g.getEventLabel(Event(e.thread, i));
		if (auto *rLab = llvm::dyn_cast<ReadLabel>(lab))
			if (!rLab->getRf().isBottom())
				recPrintTraceBefore(rLab->getRf(), a, ss);
		if (auto *jLab = llvm::dyn_cast<ThreadJoinLabel>(lab))
			recPrintTraceBefore(jLab->getChildLast(), a, ss);
		if (auto *bLab = llvm::dyn_cast<ThreadStartLabel>(lab))
			if (!bLab->getParentCreate().isInitializer())
				recPrintTraceBefore(bLab->getParentCreate(), a, ss);

		/* Do not print the line if it is an RMW write, since it will be
		 * the same as the previous one */
		if (llvm::isa<CasWriteLabel>(lab) || llvm::isa<FaiWriteLabel>(lab))
			continue;
		/* Similarly for a Wna just after the creation of a thread
		 * (it is the store of the PID) */
		if (i > 0 && llvm::isa<ThreadCreateLabel>(g.getPreviousLabel(lab)))
			continue;
		Parser::parseInstFromMData(thr.prefixLOC[i], thr.threadFun->getName().str(), ss);
	}
	return;
}

void GenMCDriver::printTraceBefore(Event e)
{
	llvm::dbgs() << "Trace to " << e << ":\n";

	/* Replay the execution up to the error event (collects mdata).
	 * Even if the prefix has holes, replaying will fill them up,
	 * so we end up with a (po U rf) view of the offending execution */
	const VectorClock &before = getGraph().getPrefixView(e);
	getEE()->replayExecutionBefore(before);

	/* Linearize (po U rf) and print trace */
	View a;
	recPrintTraceBefore(e, a);
}<|MERGE_RESOLUTION|>--- conflicted
+++ resolved
@@ -26,11 +26,8 @@
 #include "GenMCDriver.hpp"
 #include "Interpreter.h"
 #include "Parser.hpp"
-<<<<<<< HEAD
 #include "SExprVisitor.hpp"
-=======
 #include "ThreadPool.hpp"
->>>>>>> 2a5c16c0
 #include <llvm/IR/Verifier.h>
 #include <llvm/Support/DynamicLibrary.h>
 #include <llvm/Support/Format.h>
@@ -43,33 +40,20 @@
  ** GENERIC MODEL CHECKING DRIVER
  ***********************************************************/
 
-<<<<<<< HEAD
-GenMCDriver::GenMCDriver(std::unique_ptr<Config> conf, std::unique_ptr<llvm::Module> mod, clock_t start)
-	: userConf(std::move(conf)), isMootExecution(false), explored(0),
-	  exploredBlocked(0), duplicates(0), start(start)
+GenMCDriver::GenMCDriver(std::shared_ptr<const Config> conf, std::unique_ptr<llvm::Module> mod, clock_t start)
+	: userConf(conf), isMootExecution(false), explored(0), exploredBlocked(0), duplicates(0), start(start)
 {
 	ModuleInfo MI;
 	std::string buf;
 
 	/* Prepare the module for verification */
-	LLVMModule::transformLLVMModule(*mod, getConf(), MI);
-	if (userConf->transformFile != "")
-		LLVMModule::printLLVMModule(*mod, userConf->transformFile);
+	LLVMModule::transformLLVMModule(*mod, MI, conf);
+	if (conf->transformFile != "")
+		LLVMModule::printLLVMModule(*mod, conf->transformFile);
 
 	/* Create an interpreter for the program's instructions */
 	EE = std::unique_ptr<llvm::Interpreter>((llvm::Interpreter *)
 		llvm::Interpreter::create(std::move(mod), std::move(MI), this, getConf(), &buf));
-=======
-GenMCDriver::GenMCDriver(std::shared_ptr<const Config> conf, std::unique_ptr<llvm::Module> mod,
-			 const llvm::ModuleInfo &MI, clock_t start)
-	: userConf(conf), isMootExecution(false), explored(0), exploredBlocked(0), duplicates(0), start(start)
-{
-	std::string buf;
-
-	/* Create an interpreter for the program's instructions */
-	EE = std::unique_ptr<llvm::Interpreter>((llvm::Interpreter *)
-		llvm::Interpreter::create(std::move(mod), MI, this, getConf(), &buf));
->>>>>>> 2a5c16c0
 
 	/* Set up an suitable execution graph with appropriate relations */
 	execGraph = GraphBuilder(userConf->isDepTrackingModel)
@@ -477,30 +461,19 @@
 {
 	/* Explore all graphs and print the results */
 	explore();
-<<<<<<< HEAD
-	printResults();
-=======
 	// printResults();
 	return;
 }
 
 void GenMCDriver::verify(std::shared_ptr<const Config> conf, std::unique_ptr<llvm::Module> mod)
 {
-	llvm::ModuleInfo MI;
-
-	/* First, prepare the module for verification */
-	// LLVMModule::transformLLVMModule(*mod, MI, conf);
-	// if (conf->transformFile != "")
-	// 	LLVMModule::printLLVMModule(*mod, conf->transformFile);
-
 	/* Then, fire up drivers */
-	ThreadPool tp(conf, mod, MI);
-
-	std::this_thread::sleep_for(std::chrono::milliseconds(30 * 1000));
+	ThreadPool tp(conf, mod);
+
+	// std::this_thread::sleep_for(std::chrono::milliseconds(30 * 1000));
 
 	tp.waitForTasks();
 
->>>>>>> 2a5c16c0
 	return;
 }
 
@@ -562,31 +535,6 @@
 
 	for (auto &i : idxsToRemove)
 		revisitSet.erase(i);
-}
-
-std::unique_ptr<GenMCDriver::State> GenMCDriver::copyCurrentState() const
-{
-	return LLVM_MAKE_UNIQUE<GenMCDriver::State>(
-		std::unique_ptr<ExecutionGraph>(execGraph->clone()), revisitSet);
-}
-
-std::unique_ptr<GenMCDriver::State> GenMCDriver::releaseCurrentState()
-{
-	return LLVM_MAKE_UNIQUE<GenMCDriver::State>(
-		std::move(execGraph), std::move(revisitSet));
-}
-
-std::unique_ptr<GenMCDriver::State> GenMCDriver::getStateFromItem(const std::unique_ptr<WorkItem> &item)
-{
-	BUG();
-	return nullptr;
-}
-
-void GenMCDriver::setState(std::unique_ptr<GenMCDriver::State> state)
-{
-	execGraph = std::move(state->graph);
-	revisitSet = std::move(state->revset);
-	return;
 }
 
 void GenMCDriver::notifyEERemoved(unsigned int cutStamp)
@@ -682,11 +630,7 @@
 
 		/* Get main program function and run the program */
 		EE->runStaticConstructorsDestructors(false);
-<<<<<<< HEAD
 		EE->runFunctionAsMain(EE->FindFunctionNamed(userConf->programEntryFun.c_str()), {"prog"}, nullptr);
-=======
-		EE->runFunctionAsMain(EE->FindFunctionNamed(userConf->programEntryFun), {"prog"}, nullptr);
->>>>>>> 2a5c16c0
 		EE->runStaticConstructorsDestructors(true);
 
 		auto validExecution = true;
@@ -2790,9 +2734,17 @@
 			EE->getThrById(lLab->getThread()).block(llvm::Thread::BlockageType::BT_LockAcq);
 		}
 
-		// llvm::dbgs() << "NEW GRAPH \n";  printGraph();
-		explore();
-		// llvm::dbgs() << "----- RESTORING" << "\n";
+		/* If there are idle workers in the thread pool,
+		 * try submitting the job instead */
+		auto *tp = getThreadPool();
+		if (tp && explored % 100000 == 0
+			) {
+			tp->submit(releaseCurrentState());
+		} else {
+			// llvm::dbgs() << "NEW GRAPH \n";  printGraph();
+			explore();
+			// llvm::dbgs() << "----- RESTORING" << "\n";
+		}
 
 		setState(std::move(oldState));
 	}
@@ -2985,17 +2937,6 @@
 	/* Special handling for library revs */
 	if (auto *fi = llvm::dyn_cast<FRevLibItem>(ri))
 		return calcLibRevisits(lab);
-
-	/* If there are idle workers in the thread pool,
-	 * try submiting the job instead */
-	auto *tp = getThreadPool();
-	if (tp && tp->getNumActive() < tp->size()) {
-		// llvm::dbgs() << "\ttrying to submit a job\n";
-		auto st = copyCurrentState();
-		// llvm::dbgs() << "--- NEW STATE GRAPH:\n" << *st->graph << "\n";
-		tp->submit(std::move(st));
-		return false;
-	}
 
 	return true;
 }

--- conflicted
+++ resolved
@@ -26,13 +26,8 @@
 class IMMDriver : public GenMCDriver {
 
 public:
-
-<<<<<<< HEAD
-	IMMDriver(std::unique_ptr<Config> conf, std::unique_ptr<llvm::Module> mod, clock_t start);
-=======
 	IMMDriver(std::shared_ptr<const Config> conf, std::unique_ptr<llvm::Module> mod,
-		  const llvm::ModuleInfo &MI, clock_t start);
->>>>>>> 2a5c16c0
+		  clock_t start);
 
 	void updateLabelViews(EventLabel *lab) override;
 	Event findDataRaceForMemAccess(const MemAccessLabel *mLab) override;

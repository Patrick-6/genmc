--- conflicted
+++ resolved
@@ -87,15 +87,10 @@
 	if (conf->inputFromBitcodeFile) {
 		auto sourceCode = parser.readFile(conf->inputFile);
 		auto mod = LLVMModule::getLLVMModule(conf->inputFile, sourceCode);
-<<<<<<< HEAD
-		std::unique_ptr<GenMCDriver> driver =
-			DriverFactory::create(std::move(conf), std::move(mod), start);
-		driver->run();
-=======
+		BUG(); // FIXME
 		// std::unique_ptr<GenMCDriver> driver =
 		// 	DriverFactory::create(std::move(conf), std::move(mod), start);
 		// driver->run();
->>>>>>> 2a5c16c0
 		/* TODO: Check globalContext.destroy() and llvm::shutdown() */
 		return 0;
 	}
@@ -188,31 +183,7 @@
 	if (!Clang.ExecuteAction(*Act))
 		return ECOMPILE;
 
-#ifdef LLVM_EXECUTIONENGINE_MODULE_UNIQUE_PTR
-<<<<<<< HEAD
-	std::unique_ptr<GenMCDriver> driver =
-		DriverFactory::create(std::move(conf), Act->takeModule(), start);
-#else
-	std::unique_ptr<GenMCDriver> driver =
-		DriverFactory::create(std::move(conf), std::unique_ptr<llvm::Module>(Act->takeModule()),
-				      start);
-=======
-	auto mod = Act->takeModule();
-#else
-	auto mod = std::unique_ptr<llvm::Module>(Act->takeModule());
->>>>>>> 2a5c16c0
-#endif
-
-	GenMCDriver::verify(std::move(conf), std::move(mod));
-
-// #ifdef LLVM_EXECUTIONENGINE_MODULE_UNIQUE_PTR
-// 	std::unique_ptr<GenMCDriver> driver =
-// 		DriverFactory::create(std::move(conf), Act->takeModule(), start);
-// #else
-// 	std::unique_ptr<GenMCDriver> driver =
-// 		DriverFactory::create(std::move(conf), std::unique_ptr<llvm::Module>(Act->takeModule()),
-// 				      start);
-// #endif
+	GenMCDriver::verify(std::move(conf), Act->takeModule());
 
 // 	driver->run();
 	/* TODO: Check globalContext.destroy() and llvm::shutdown() */

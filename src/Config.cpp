/*
 * GenMC -- Generic Model Checking.
 *
 * This program is free software; you can redistribute it and/or modify
 * it under the terms of the GNU General Public License as published by
 * the Free Software Foundation; either version 3 of the License, or
 * (at your option) any later version.
 *
 * This program is distributed in the hope that it will be useful,
 * but WITHOUT ANY WARRANTY; without even the implied warranty of
 * MERCHANTABILITY or FITNESS FOR A PARTICULAR PURPOSE.  See the
 * GNU General Public License for more details.
 *
 * You should have received a copy of the GNU General Public License
 * along with this program; if not, you can access it online at
 * http://www.gnu.org/licenses/gpl-3.0.html.
 *
 * Author: Michalis Kokologiannakis <michalis@mpi-sws.org>
 */

#include "config.h"
#include "Config.hpp"
#include "Error.hpp"
#include <llvm/Support/CommandLine.h>
#include <llvm/Support/FileSystem.h>
#include <llvm/Support/raw_ostream.h>

#include <thread>

/*** Command-line argument categories ***/

static llvm::cl::OptionCategory clGeneral("Exploration Options");
static llvm::cl::OptionCategory clPersistency("Persistency Options");
static llvm::cl::OptionCategory clTransformation("Transformation Options");
static llvm::cl::OptionCategory clDebugging("Debugging Options");


/*** General syntax ***/

llvm::cl::list<std::string>
clCFLAGS(llvm::cl::Positional, llvm::cl::ZeroOrMore, llvm::cl::desc("-- [CFLAGS]"));

static llvm::cl::opt<std::string>
clInputFile(llvm::cl::Positional, llvm::cl::Required, llvm::cl::desc("<input file>"));


/*** Exploration options ***/

llvm::cl::opt<ModelType>
clModelType(llvm::cl::values(
		    clEnumValN(ModelType::rc11, "rc11", "RC11 memory model"),
		    clEnumValN(ModelType::imm,  "imm",  "IMM memory model"),
		    clEnumValN(ModelType::lkmm, "lkmm", "LKMM memory model")
#ifdef LLVM_CL_VALUES_NEED_SENTINEL
		    , NULL
#endif
		    ),
	    llvm::cl::cat(clGeneral),
	    llvm::cl::init(ModelType::rc11),
	    llvm::cl::desc("Choose model type:"));

llvm::cl::opt<CoherenceType>
clCoherenceType(llvm::cl::values(
			clEnumValN(CoherenceType::mo, "mo", "Track modification order"),
			clEnumValN(CoherenceType::wb, "wb", "Calculate writes-before")
#ifdef LLVM_CL_VALUES_NEED_SENTINEL
			, NULL
#endif
			),
		llvm::cl::cat(clGeneral),
		llvm::cl::init(CoherenceType::wb),
		llvm::cl::desc("Choose coherence type:"));

static llvm::cl::opt<unsigned int>
clThreads("nthreads", llvm::cl::cat(clGeneral), llvm::cl::init(1),
	      llvm::cl::desc("Number of threads to be used in the exploration"));

llvm::cl::opt<bool>
clLAPOR("lapor", llvm::cl::cat(clGeneral),
	llvm::cl::desc("Enable Lock-Aware Partial Order Reduction (LAPOR)"));

llvm::cl::opt<bool>
clSymmetryReduction("sr", llvm::cl::cat(clGeneral),
		    llvm::cl::desc("Enable Symmetry Reduction"));

static llvm::cl::opt<bool>
clPrintErrorTrace("print-error-trace", llvm::cl::cat(clGeneral),
		  llvm::cl::desc("Print error trace"));

static llvm::cl::opt<std::string>
clDotGraphFile("dump-error-graph", llvm::cl::init(""), llvm::cl::value_desc("file"),
	       llvm::cl::cat(clGeneral),
	       llvm::cl::desc("Dump an error graph to a file (DOT format)"));

static llvm::cl::opt<CheckConsType>
clCheckConsType("check-consistency-type", llvm::cl::init(CheckConsType::slow), llvm::cl::cat(clGeneral),
		llvm::cl::desc("Type of (configurable) consistency checks"),
		llvm::cl::values(
			clEnumValN(CheckConsType::slow, "slow", "Approximation check"),
			clEnumValN(CheckConsType::full, "full", "Full checks")
#ifdef LLVM_CL_VALUES_NEED_SENTINEL
		    , NULL
#endif
		    ));

static llvm::cl::opt<ProgramPoint>
clCheckConsPoint("check-consistency-point", llvm::cl::init(ProgramPoint::error), llvm::cl::cat(clGeneral),
		 llvm::cl::desc("Points at which consistency is checked"),
		 llvm::cl::values(
			 clEnumValN(ProgramPoint::error, "error", "At errors only"),
			 clEnumValN(ProgramPoint::exec,  "exec",  "At the end of each execution"),
			 clEnumValN(ProgramPoint::step,  "step",  "At each program step")
#ifdef LLVM_CL_VALUES_NEED_SENTINEL
		    , NULL
#endif
		    ));

llvm::cl::opt<bool>
clCheckLiveness("check-liveness", llvm::cl::cat(clGeneral),
		llvm::cl::desc("Check for liveness violations"));

static llvm::cl::opt<bool>
clDisableRaceDetection("disable-race-detection", llvm::cl::cat(clGeneral),
		     llvm::cl::desc("Disable race detection"));

static llvm::cl::opt<bool>
<<<<<<< HEAD
clDisableBAM("disable-bam", llvm::cl::cat(clGeneral),
		    llvm::cl::desc("Disable optimized barrier handling (BAM)"));
=======
clDisableBarrierOpt("disable-barrier-opt", llvm::cl::cat(clGeneral),
		    llvm::cl::desc("Do not optimize handling of barriers."));

>>>>>>> 2a7c421a
static llvm::cl::opt<bool>
clDisableStopOnSystemError("disable-stop-on-system-error", llvm::cl::cat(clGeneral),
			   llvm::cl::desc("Do not stop verification on system errors"));


/*** Persistency options ***/

static llvm::cl::opt<bool>
clPersevere("persevere", llvm::cl::cat(clPersistency),
	    llvm::cl::desc("Enable persistency checks (Persevere)"));

static llvm::cl::opt<ProgramPoint>
clCheckPersPoint("check-persistency-point", llvm::cl::init(ProgramPoint::step), llvm::cl::cat(clPersistency),
		 llvm::cl::desc("Points at which persistency is checked"),
		 llvm::cl::values(
			 clEnumValN(ProgramPoint::error, "error", "At errors only"),
			 clEnumValN(ProgramPoint::exec,  "exec",  "At the end of each execution"),
			 clEnumValN(ProgramPoint::step,  "step",  "At each program step")
#ifdef LLVM_CL_VALUES_NEED_SENTINEL
		    , NULL
#endif
		    ));

static llvm::cl::opt<unsigned int>
clBlockSize("block-size", llvm::cl::cat(clPersistency), llvm::cl::init(2),
	      llvm::cl::desc("Block size (in bytes)"));

static llvm::cl::opt<unsigned int>
clMaxFileSize("max-file-size", llvm::cl::cat(clPersistency), llvm::cl::init(64),
	      llvm::cl::desc("Maximum file size (in bytes)"));

static llvm::cl::opt<JournalDataFS>
clJournalData("journal-data", llvm::cl::cat(clPersistency), llvm::cl::init(JournalDataFS::ordered),
	      llvm::cl::desc("Specify the journaling mode for file data:"),
	      llvm::cl::values(
		      clEnumValN(JournalDataFS::writeback, "writeback", "Data ordering not preserved"),
		      clEnumValN(JournalDataFS::ordered,   "ordered",   "Data before metadata"),
		      clEnumValN(JournalDataFS::journal,   "journal",   "Journal data")
#ifdef LLVM_CL_VALUES_NEED_SENTINEL
		      , NULL
#endif
		      ));

static llvm::cl::opt<bool>
clDisableDelalloc("disable-delalloc", llvm::cl::cat(clPersistency),
		  llvm::cl::desc("Do not model delayed allocation"));


/*** Transformation options ***/

static llvm::cl::opt<int>
clLoopUnroll("unroll", llvm::cl::init(-1), llvm::cl::value_desc("N"),
	     llvm::cl::cat(clTransformation),
	     llvm::cl::desc("Unroll loops N times"));

static llvm::cl::opt<bool>
clDisableLoopJumpThreading("disable-loop-jump-threading", llvm::cl::cat(clTransformation),
			   llvm::cl::desc("Disable loop-jump-threading transformation"));

static llvm::cl::opt<bool>
clDisableCastElimination("disable-cast-elimination", llvm::cl::cat(clTransformation),
			   llvm::cl::desc("Disable cast-elimination transformation"));
static llvm::cl::opt<bool>
clDisableSpinAssume("disable-spin-assume", llvm::cl::cat(clTransformation),
		    llvm::cl::desc("Disable spin-assume transformation"));

static llvm::cl::opt<bool>
clDisableCodeCondenser("disable-code-condenser", llvm::cl::cat(clTransformation),
		       llvm::cl::desc("Disable code-condenser transformation"));

static llvm::cl::opt<bool>
clDisableLoadAnnot("disable-load-annotation", llvm::cl::cat(clTransformation),
		   llvm::cl::desc("Disable load-annotation transformation"));


/*** Debugging options ***/

static llvm::cl::opt<std::string>
clProgramEntryFunction("program-entry-function", llvm::cl::init("main"),
		       llvm::cl::value_desc("fun_name"), llvm::cl::cat(clDebugging),
		       llvm::cl::desc("Function used as program entrypoint (default: main())"));

static llvm::cl::opt<bool>
clInputFromBitcodeFile("input-from-bitcode-file", llvm::cl::cat(clDebugging),
		       llvm::cl::desc("Read LLVM bitcode directly from file"));

static llvm::cl::opt<std::string>
clTransformFile("transform-output", llvm::cl::init(""),	llvm::cl::value_desc("file"),
		llvm::cl::cat(clDebugging),
		llvm::cl::desc("Output the transformed LLVM code to file"));
<<<<<<< HEAD
static llvm::cl::opt<bool>
clValidateExecGraphs("validate-exec-graphs", llvm::cl::cat(clDebugging),
		     llvm::cl::desc("Validate the execution graphs in each step"));
static llvm::cl::opt<unsigned int>
clWarnOnGraphSize("warn-on-graph-size", llvm::cl::init(42042), llvm::cl::value_desc("N"),
		  llvm::cl::cat(clDebugging), llvm::cl::desc("Warn about graphs larger than N"));
=======

>>>>>>> 2a7c421a
llvm::cl::opt<SchedulePolicy>
clSchedulePolicy("schedule-policy", llvm::cl::cat(clDebugging), llvm::cl::init(SchedulePolicy::wf),
		 llvm::cl::desc("Choose the scheduling policy:"),
		 llvm::cl::values(
			 clEnumValN(SchedulePolicy::ltr,     "ltr",      "Left-to-right"),
			 clEnumValN(SchedulePolicy::wf,      "wf",       "Writes-first (default)"),
			 clEnumValN(SchedulePolicy::random,  "random",   "Random")
#ifdef LLVM_CL_VALUES_NEED_SENTINEL
			 , NULL
#endif
			 ));

static llvm::cl::opt<bool>
clPrintRandomScheduleSeed("print-random-schedule-seed", llvm::cl::cat(clDebugging),
			     llvm::cl::desc("Print the seed used for randomized scheduling"));

static llvm::cl::opt<std::string>
clRandomScheduleSeed("random-schedule-seed", llvm::cl::init(""),
			llvm::cl::value_desc("seed"), llvm::cl::cat(clDebugging),
			llvm::cl::desc("Seed to be used for randomized scheduling"));

static llvm::cl::opt<bool>
clPrintExecGraphs("print-exec-graphs", llvm::cl::cat(clDebugging),
		  llvm::cl::desc("Print explored execution graphs"));

static llvm::cl::opt<bool>
clPrettyPrintExecGraphs("pretty-print-exec-graphs", llvm::cl::cat(clDebugging),
			llvm::cl::desc("Pretty-print explored execution graphs"));


#ifdef ENABLE_GENMC_DEBUG
static llvm::cl::opt<bool>
clValidateExecGraphs("validate-exec-graphs", llvm::cl::cat(clDebugging),
		     llvm::cl::desc("Validate the execution graphs in each step"));

static llvm::cl::opt<bool>
clCountDuplicateExecs("count-duplicate-execs", llvm::cl::cat(clDebugging),
		      llvm::cl::desc("Count duplicate executions (adds runtime overhead)"));

llvm::cl::opt<VerbosityLevel>
clVLevel(llvm::cl::cat(clDebugging), llvm::cl::init(VerbosityLevel::V0),
	 llvm::cl::desc("Choose verbosity level:"),
	 llvm::cl::values(
		 clEnumValN(VerbosityLevel::V0, "v0", "No verbosity"),
		 clEnumValN(VerbosityLevel::V1, "v1", "Print stamps on executions"),
		 clEnumValN(VerbosityLevel::V2, "v2", "Print restricted executions"),
		 clEnumValN(VerbosityLevel::V3, "v3", "Print execution after each instruction")
#ifdef LLVM_CL_VALUES_NEED_SENTINEL
		 , NULL
#endif
		 ));
#endif /* ENABLE_GENMC_DEBUG */


#ifdef LLVM_SETVERSIONPRINTER_NEEDS_ARG
void printVersion(llvm::raw_ostream &s)
{
#else
void printVersion()
{
	auto &s = llvm::outs();
#endif
	s << PACKAGE_NAME " (" PACKAGE_URL "):\n"
	  << "  " PACKAGE_NAME " v" PACKAGE_VERSION
#ifdef GIT_COMMIT
	  << " (commit #" GIT_COMMIT ")"
#endif
	  << "\n  Built with LLVM " LLVM_VERSION " (" LLVM_BUILDMODE ")\n";
}

void Config::checkConfigOptions() const
{
	/* Check exploration options */
	if (clLAPOR && clCoherenceType == CoherenceType::mo) {
		WARN("LAPOR usage with -mo is experimental.\n");
	}
<<<<<<< HEAD
	if (clCheckLiveness && clCoherenceType != CoherenceType::mo) {
		ERROR("-check-liveness can only be used with -mo.\n");
	}
	if (clLAPOR && clModelType == ModelType::lkmm) {
		ERROR("LAPOR usage is temporarily disabled under LKMM.\n");
=======
	if (clLAPOR && clCheckConsPoint < ProgramPoint::step) {
		WARN("LAPOR requires pointwise consistency steps.\n");
>>>>>>> 2a7c421a
	}

	/* Check debugging options */
	if (clSchedulePolicy != SchedulePolicy::random && clPrintRandomScheduleSeed) {
		WARN("--print-random-schedule-seed used without -schedule-policy=random.\n");
	}
	if (clSchedulePolicy != SchedulePolicy::random && clRandomScheduleSeed != "") {
		WARN("--random-schedule-seed used without -schedule-policy=random.\n");
	}

	/* Make sure filename is a regular file */
	if (!llvm::sys::fs::is_regular_file(clInputFile))
		ERROR("Input file is not a regular file!\n");
}

void Config::saveConfigOptions()
{
	/* General syntax */
	cflags.insert(cflags.end(), clCFLAGS.begin(), clCFLAGS.end());
	inputFile = clInputFile;

	/* Save exploration options */
	dotFile = clDotGraphFile;
	model = clModelType;
	isDepTrackingModel = (model == ModelType::imm || model == ModelType::lkmm);
	coherence = clCoherenceType;
	threads = clThreads;
	LAPOR = clLAPOR;
	symmetryReduction = clSymmetryReduction;
	printErrorTrace = clPrintErrorTrace;
	checkConsType = clCheckConsType;
	checkConsPoint = (LAPOR ? ProgramPoint::step : clCheckConsPoint);
	checkLiveness = clCheckLiveness;
	disableRaceDetection = clDisableRaceDetection;
	disableBAM = clDisableBAM;
	disableStopOnSystemError = clDisableStopOnSystemError;

	/* Save persistency options */
	persevere = clPersevere;
	checkPersPoint = clCheckPersPoint;
	blockSize = clBlockSize;
	maxFileSize = clMaxFileSize;
	journalData = clJournalData;
	disableDelalloc = clDisableDelalloc;

	/* Save transformation options */
	unroll = clLoopUnroll;
	loopJumpThreading = !clDisableLoopJumpThreading;
	castElimination = !clDisableCastElimination;
	spinAssume = !clDisableSpinAssume;
	codeCondenser = !clDisableCodeCondenser;
	loadAnnot = !clDisableLoadAnnot;

	/* Save debugging options */
	programEntryFun = clProgramEntryFunction;
<<<<<<< HEAD
	validateExecGraphs = clValidateExecGraphs;
	warnOnGraphSize = clWarnOnGraphSize;
=======
>>>>>>> 2a7c421a
	schedulePolicy = clSchedulePolicy;
	printRandomScheduleSeed = clPrintRandomScheduleSeed;
	randomScheduleSeed = clRandomScheduleSeed;
	printExecGraphs = clPrintExecGraphs;
	prettyPrintExecGraphs = clPrettyPrintExecGraphs;
	inputFromBitcodeFile = clInputFromBitcodeFile;
	transformFile = clTransformFile;
#ifdef ENABLE_GENMC_DEBUG
	validateExecGraphs = clValidateExecGraphs;
	countDuplicateExecs = clCountDuplicateExecs;
	vLevel = clVLevel;
#endif
}

void Config::getConfigOptions(int argc, char **argv)
{
	/* Option categories printed */
	const llvm::cl::OptionCategory *cats[] =
		{&clGeneral, &clDebugging, &clTransformation, &clPersistency};

	llvm::cl::SetVersionPrinter(printVersion);

	/* Hide unrelated LLVM options and parse user configuration */
#ifdef LLVM_HAS_HIDE_UNRELATED_OPTS
	llvm::cl::HideUnrelatedOptions(cats);
#endif
	llvm::cl::ParseCommandLineOptions(argc, argv, "GenMC -- "
					  "Model Checking for C programs");

	/* Sanity-check config options and then appropriately save them */
	checkConfigOptions();
	saveConfigOptions();

#ifdef LLVM_HAS_RESET_COMMANDLINE_PARSER
	llvm::cl::ResetCommandLineParser();
#endif
}<|MERGE_RESOLUTION|>--- conflicted
+++ resolved
@@ -124,14 +124,8 @@
 		     llvm::cl::desc("Disable race detection"));
 
 static llvm::cl::opt<bool>
-<<<<<<< HEAD
 clDisableBAM("disable-bam", llvm::cl::cat(clGeneral),
-		    llvm::cl::desc("Disable optimized barrier handling (BAM)"));
-=======
-clDisableBarrierOpt("disable-barrier-opt", llvm::cl::cat(clGeneral),
-		    llvm::cl::desc("Do not optimize handling of barriers."));
-
->>>>>>> 2a7c421a
+	     llvm::cl::desc("Disable optimized barrier handling (BAM)"));
 static llvm::cl::opt<bool>
 clDisableStopOnSystemError("disable-stop-on-system-error", llvm::cl::cat(clGeneral),
 			   llvm::cl::desc("Do not stop verification on system errors"));
@@ -222,16 +216,9 @@
 clTransformFile("transform-output", llvm::cl::init(""),	llvm::cl::value_desc("file"),
 		llvm::cl::cat(clDebugging),
 		llvm::cl::desc("Output the transformed LLVM code to file"));
-<<<<<<< HEAD
-static llvm::cl::opt<bool>
-clValidateExecGraphs("validate-exec-graphs", llvm::cl::cat(clDebugging),
-		     llvm::cl::desc("Validate the execution graphs in each step"));
 static llvm::cl::opt<unsigned int>
 clWarnOnGraphSize("warn-on-graph-size", llvm::cl::init(42042), llvm::cl::value_desc("N"),
 		  llvm::cl::cat(clDebugging), llvm::cl::desc("Warn about graphs larger than N"));
-=======
-
->>>>>>> 2a7c421a
 llvm::cl::opt<SchedulePolicy>
 clSchedulePolicy("schedule-policy", llvm::cl::cat(clDebugging), llvm::cl::init(SchedulePolicy::wf),
 		 llvm::cl::desc("Choose the scheduling policy:"),
@@ -308,16 +295,17 @@
 	if (clLAPOR && clCoherenceType == CoherenceType::mo) {
 		WARN("LAPOR usage with -mo is experimental.\n");
 	}
-<<<<<<< HEAD
 	if (clCheckLiveness && clCoherenceType != CoherenceType::mo) {
 		ERROR("-check-liveness can only be used with -mo.\n");
 	}
 	if (clLAPOR && clModelType == ModelType::lkmm) {
 		ERROR("LAPOR usage is temporarily disabled under LKMM.\n");
-=======
+	}
 	if (clLAPOR && clCheckConsPoint < ProgramPoint::step) {
 		WARN("LAPOR requires pointwise consistency steps.\n");
->>>>>>> 2a7c421a
+	}
+	if (clLAPOR) {
+		ERROR("LAPOR is temporarily disabled.\n");
 	}
 
 	/* Check debugging options */
@@ -373,11 +361,7 @@
 
 	/* Save debugging options */
 	programEntryFun = clProgramEntryFunction;
-<<<<<<< HEAD
-	validateExecGraphs = clValidateExecGraphs;
 	warnOnGraphSize = clWarnOnGraphSize;
-=======
->>>>>>> 2a7c421a
 	schedulePolicy = clSchedulePolicy;
 	printRandomScheduleSeed = clPrintRandomScheduleSeed;
 	randomScheduleSeed = clRandomScheduleSeed;

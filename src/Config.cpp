/*
 * GenMC -- Generic Model Checking.
 *
 * This program is free software; you can redistribute it and/or modify
 * it under the terms of the GNU General Public License as published by
 * the Free Software Foundation; either version 3 of the License, or
 * (at your option) any later version.
 *
 * This program is distributed in the hope that it will be useful,
 * but WITHOUT ANY WARRANTY; without even the implied warranty of
 * MERCHANTABILITY or FITNESS FOR A PARTICULAR PURPOSE.  See the
 * GNU General Public License for more details.
 *
 * You should have received a copy of the GNU General Public License
 * along with this program; if not, you can access it online at
 * http://www.gnu.org/licenses/gpl-3.0.html.
 *
 * Author: Michalis Kokologiannakis <michalis@mpi-sws.org>
 */

#include "config.h"
#include "Config.hpp"
#include "Error.hpp"
#include <llvm/Support/CommandLine.h>
#include <llvm/Support/raw_ostream.h>

/*** Command-line argument categories ***/

static llvm::cl::OptionCategory clGeneral("Exploration Options");
static llvm::cl::OptionCategory clPersistency("Persistency Options");
static llvm::cl::OptionCategory clTransformation("Transformation Options");
static llvm::cl::OptionCategory clDebugging("Debugging Options");


/*** General syntax ***/

llvm::cl::list<std::string>
clCFLAGS(llvm::cl::Positional, llvm::cl::ZeroOrMore, llvm::cl::desc("-- [CFLAGS]"));

static llvm::cl::opt<std::string>
clInputFile(llvm::cl::Positional, llvm::cl::Required, llvm::cl::desc("<input file>"));


/*** Exploration options ***/

llvm::cl::opt<ModelType>
clModelType(llvm::cl::values(
		    clEnumValN(ModelType::rc11, "rc11", "RC11 memory model"),
		    clEnumValN(ModelType::imm, "imm",       "IMM model")
#ifdef LLVM_CL_VALUES_NEED_SENTINEL
		    , NULL
#endif
		    ),
	    llvm::cl::cat(clGeneral),
	    llvm::cl::init(ModelType::rc11),
	    llvm::cl::desc("Choose model type:"));

llvm::cl::opt<CoherenceType>
clCoherenceType(llvm::cl::values(
			clEnumValN(CoherenceType::mo, "mo", "Track modification order"),
			clEnumValN(CoherenceType::wb, "wb", "Calculate writes-before")
#ifdef LLVM_CL_VALUES_NEED_SENTINEL
			, NULL
#endif
			),
		llvm::cl::cat(clGeneral),
		llvm::cl::init(CoherenceType::wb),
		llvm::cl::desc("Choose coherence type:"));

static llvm::cl::opt<unsigned int>
clThreads("nthreads", llvm::cl::cat(clGeneral), llvm::cl::init(1),
	      llvm::cl::desc("Number of threads to be used in the exploration"));

llvm::cl::opt<bool>
clLAPOR("lapor", llvm::cl::cat(clGeneral),
	llvm::cl::desc("Enable Lock-Aware Partial Order Reduction (LAPOR)"));
<<<<<<< HEAD
llvm::cl::opt<bool>
clSymmetryReduction("sr", llvm::cl::cat(clGeneral),
		    llvm::cl::desc("Enable Symmetry Reduction"));
=======

>>>>>>> 2a5c16c0
static llvm::cl::opt<bool>
clPrintErrorTrace("print-error-trace", llvm::cl::cat(clGeneral),
		  llvm::cl::desc("Print error trace"));

static llvm::cl::opt<std::string>
clDotGraphFile("dump-error-graph", llvm::cl::init(""), llvm::cl::value_desc("file"),
	       llvm::cl::cat(clGeneral),
	       llvm::cl::desc("Dump an error graph to a file (DOT format)"));

static llvm::cl::opt<CheckConsType>
clCheckConsType("check-consistency-type", llvm::cl::init(CheckConsType::approx), llvm::cl::cat(clGeneral),
		llvm::cl::desc("Type of consistency checks"),
		llvm::cl::values(
			clEnumValN(CheckConsType::approx, "approx", "Approximate checks"),
			clEnumValN(CheckConsType::full,   "full",   "Full checks")
#ifdef LLVM_CL_VALUES_NEED_SENTINEL
		    , NULL
#endif
		    ));

static llvm::cl::opt<ProgramPoint>
clCheckConsPoint("check-consistency-point", llvm::cl::init(ProgramPoint::error), llvm::cl::cat(clGeneral),
		 llvm::cl::desc("Points at which consistency is checked"),
		 llvm::cl::values(
			 clEnumValN(ProgramPoint::error, "error", "At errors only"),
			 clEnumValN(ProgramPoint::exec,  "exec",  "At the end of each execution"),
			 clEnumValN(ProgramPoint::step,  "step",  "At each program step")
#ifdef LLVM_CL_VALUES_NEED_SENTINEL
		    , NULL
#endif
		    ));
<<<<<<< HEAD
llvm::cl::opt<bool>
clCheckLiveness("check-liveness", llvm::cl::cat(clGeneral),
		llvm::cl::desc("Check for liveness violations"));
=======

>>>>>>> 2a5c16c0
static llvm::cl::opt<std::string>
clLibrarySpecsFile("library-specs", llvm::cl::init(""), llvm::cl::value_desc("file"),
		   llvm::cl::cat(clGeneral),
		   llvm::cl::desc("Check for library correctness"));

static llvm::cl::opt<bool>
clDisableRaceDetection("disable-race-detection", llvm::cl::cat(clGeneral),
		     llvm::cl::desc("Disable race detection"));

static llvm::cl::opt<bool>
clDisableBarrierOpt("disable-barrier-opt", llvm::cl::cat(clGeneral),
		    llvm::cl::desc("Do not optimize handling of barriers."));
static llvm::cl::opt<bool>
clDisableStopOnSystemError("disable-stop-on-system-error", llvm::cl::cat(clGeneral),
			   llvm::cl::desc("Do not stop verification on system errors"));


/*** Persistency options ***/

static llvm::cl::opt<bool>
clPersevere("persevere", llvm::cl::cat(clPersistency),
	    llvm::cl::desc("Enable persistency checks (Persevere)"));
static llvm::cl::opt<ProgramPoint>
clCheckPersPoint("check-persistency-point", llvm::cl::init(ProgramPoint::step), llvm::cl::cat(clPersistency),
		 llvm::cl::desc("Points at which persistency is checked"),
		 llvm::cl::values(
			 clEnumValN(ProgramPoint::error, "error", "At errors only"),
			 clEnumValN(ProgramPoint::exec,  "exec",  "At the end of each execution"),
			 clEnumValN(ProgramPoint::step,  "step",  "At each program step")
#ifdef LLVM_CL_VALUES_NEED_SENTINEL
		    , NULL
#endif
		    ));
static llvm::cl::opt<unsigned int>
clBlockSize("block-size", llvm::cl::cat(clPersistency), llvm::cl::init(2),
	      llvm::cl::desc("Block size (in bytes)"));
static llvm::cl::opt<unsigned int>
clMaxFileSize("max-file-size", llvm::cl::cat(clPersistency), llvm::cl::init(64),
	      llvm::cl::desc("Maximum file size (in bytes)"));
static llvm::cl::opt<JournalDataFS>
clJournalData("journal-data", llvm::cl::cat(clPersistency), llvm::cl::init(JournalDataFS::ordered),
	      llvm::cl::desc("Specify the journaling mode for file data:"),
	      llvm::cl::values(
		      clEnumValN(JournalDataFS::writeback, "writeback", "Data ordering not preserved"),
		      clEnumValN(JournalDataFS::ordered,   "ordered",   "Data before metadata"),
		      clEnumValN(JournalDataFS::journal,   "journal",   "Journal data")
#ifdef LLVM_CL_VALUES_NEED_SENTINEL
		      , NULL
#endif
		      ));
static llvm::cl::opt<bool>
clDisableDelalloc("disable-delalloc", llvm::cl::cat(clPersistency),
		  llvm::cl::desc("Do not model delayed allocation"));


/*** Transformation options ***/

static llvm::cl::opt<int>
clLoopUnroll("unroll", llvm::cl::init(-1), llvm::cl::value_desc("N"),
	     llvm::cl::cat(clTransformation),
	     llvm::cl::desc("Unroll loops N times"));

static llvm::cl::opt<bool>
clDisableLoopJumpThreading("disable-loop-jump-threading", llvm::cl::cat(clTransformation),
			   llvm::cl::desc("Disable loop-jump-threading transformation"));
static llvm::cl::opt<bool>
clDisableSpinAssume("disable-spin-assume", llvm::cl::cat(clTransformation),
		    llvm::cl::desc("Disable spin-assume transformation"));
static llvm::cl::opt<bool>
clDisableCodeCondenser("disable-code-condenser", llvm::cl::cat(clTransformation),
		       llvm::cl::desc("Disable code-condenser transformation"));
static llvm::cl::opt<bool>
clDisableLoadAnnot("disable-load-annotation", llvm::cl::cat(clTransformation),
		       llvm::cl::desc("Disable load-annotation transformation"));


/*** Debugging options ***/

static llvm::cl::opt<std::string>
clProgramEntryFunction("program-entry-function", llvm::cl::init("main"),
		       llvm::cl::value_desc("fun_name"), llvm::cl::cat(clDebugging),
		       llvm::cl::desc("Function used as program entrypoint (default: main())"));

static llvm::cl::opt<bool>
clInputFromBitcodeFile("input-from-bitcode-file", llvm::cl::cat(clDebugging),
		       llvm::cl::desc("Read LLVM bitcode directly from file"));

static llvm::cl::opt<std::string>
clTransformFile("transform-output", llvm::cl::init(""),	llvm::cl::value_desc("file"),
		llvm::cl::cat(clDebugging),
		llvm::cl::desc("Output the transformed LLVM code to file"));

static llvm::cl::opt<bool>
clValidateExecGraphs("validate-exec-graphs", llvm::cl::cat(clDebugging),
		     llvm::cl::desc("Validate the execution graphs in each step"));

llvm::cl::opt<SchedulePolicy>
clSchedulePolicy("schedule-policy", llvm::cl::cat(clDebugging), llvm::cl::init(SchedulePolicy::wf),
		 llvm::cl::desc("Choose the scheduling policy:"),
		 llvm::cl::values(
			 clEnumValN(SchedulePolicy::ltr,     "ltr",      "Left-to-right"),
			 clEnumValN(SchedulePolicy::wf,      "wf",       "Writes-first (default)"),
			 clEnumValN(SchedulePolicy::random,  "random",   "Random")
#ifdef LLVM_CL_VALUES_NEED_SENTINEL
			 , NULL
#endif
			 ));

static llvm::cl::opt<bool>
clPrintRandomScheduleSeed("print-random-schedule-seed", llvm::cl::cat(clDebugging),
			     llvm::cl::desc("Print the seed used for randomized scheduling"));

static llvm::cl::opt<std::string>
clRandomScheduleSeed("random-schedule-seed", llvm::cl::init(""),
			llvm::cl::value_desc("seed"), llvm::cl::cat(clDebugging),
			llvm::cl::desc("Seed to be used for randomized scheduling"));

static llvm::cl::opt<bool>
clPrintExecGraphs("print-exec-graphs", llvm::cl::cat(clDebugging),
		  llvm::cl::desc("Print explored execution graphs"));

static llvm::cl::opt<bool>
clPrettyPrintExecGraphs("pretty-print-exec-graphs", llvm::cl::cat(clDebugging),
			llvm::cl::desc("Pretty-print explored execution graphs"));

static llvm::cl::opt<bool>
clCountDuplicateExecs("count-duplicate-execs", llvm::cl::cat(clDebugging),
		      llvm::cl::desc("Count duplicate executions (adds runtime overhead)"));

#ifdef LLVM_SETVERSIONPRINTER_NEEDS_ARG
void printVersion(llvm::raw_ostream &s)
{
#else
void printVersion()
{
	auto &s = llvm::outs();
#endif
	s << PACKAGE_NAME " (" PACKAGE_URL "):\n"
	  << "  " PACKAGE_NAME " v" PACKAGE_VERSION
#ifdef GIT_COMMIT
	  << " (commit #" GIT_COMMIT ")"
#endif
	  << "\n  Built with LLVM " LLVM_VERSION " (" LLVM_BUILDMODE ")\n";
}

void Config::checkConfigOptions() const
{
	/* Check exploration options */
	if (clLAPOR && clCoherenceType == CoherenceType::mo) {
		WARN("LAPOR usage with -mo is experimental.\n");
	}

	/* Check debugging options */
	if (clSchedulePolicy != SchedulePolicy::random && clPrintRandomScheduleSeed) {
		WARN("--print-random-schedule-seed used without -schedule-policy=random.\n");
	}
	if (clSchedulePolicy != SchedulePolicy::random && clRandomScheduleSeed != "") {
		WARN("--random-schedule-seed used without -schedule-policy=random.\n");
	}
}

void Config::saveConfigOptions()
{
	/* General syntax */
	cflags.insert(cflags.end(), clCFLAGS.begin(), clCFLAGS.end());
	inputFile = clInputFile;

	/* Save exploration options */
	specsFile = clLibrarySpecsFile;
	dotFile = clDotGraphFile;
	model = clModelType;
	isDepTrackingModel = (model == ModelType::imm);
	coherence = clCoherenceType;
	threads = clThreads;
	LAPOR = clLAPOR;
	symmetryReduction = clSymmetryReduction;
	printErrorTrace = clPrintErrorTrace;
	checkConsType = clCheckConsType;
	checkConsPoint = clCheckConsPoint;
	checkLiveness = clCheckLiveness;
	disableRaceDetection = clDisableRaceDetection;
	disableBarrierOpt = clDisableBarrierOpt;
	disableStopOnSystemError = clDisableStopOnSystemError;

	/* Save persistency options */
	persevere = clPersevere;
	checkPersPoint = clCheckPersPoint;
	blockSize = clBlockSize;
	maxFileSize = clMaxFileSize;
	journalData = clJournalData;
	disableDelalloc = clDisableDelalloc;

	/* Save transformation options */
	unroll = clLoopUnroll;
	loopJumpThreading = !clDisableLoopJumpThreading;
	spinAssume = !clDisableSpinAssume;
	codeCondenser = !clDisableCodeCondenser;
	loadAnnot = !clDisableLoadAnnot;

	/* Save debugging options */
	programEntryFun = clProgramEntryFunction;
	validateExecGraphs = clValidateExecGraphs;
	schedulePolicy = clSchedulePolicy;
	printRandomScheduleSeed = clPrintRandomScheduleSeed;
	randomScheduleSeed = clRandomScheduleSeed;
	printExecGraphs = clPrintExecGraphs;
	prettyPrintExecGraphs = clPrettyPrintExecGraphs;
	countDuplicateExecs = clCountDuplicateExecs;
	inputFromBitcodeFile = clInputFromBitcodeFile;
	transformFile = clTransformFile;
}

void Config::getConfigOptions(int argc, char **argv)
{
	/* Option categories printed */
	const llvm::cl::OptionCategory *cats[] =
		{&clGeneral, &clDebugging, &clTransformation, &clPersistency};

	llvm::cl::SetVersionPrinter(printVersion);

	/* Hide unrelated LLVM options and parse user configuration */
#ifdef LLVM_HAS_HIDE_UNRELATED_OPTS
	llvm::cl::HideUnrelatedOptions(cats);
#endif
	llvm::cl::ParseCommandLineOptions(argc, argv, "GenMC -- "
					  "Model Checking for C programs");

	/* Sanity-check config options and then appropriately save them */
	checkConfigOptions();
	saveConfigOptions();

#ifdef LLVM_HAS_RESET_COMMANDLINE_PARSER
	llvm::cl::ResetCommandLineParser();
#endif
}<|MERGE_RESOLUTION|>--- conflicted
+++ resolved
@@ -74,13 +74,11 @@
 llvm::cl::opt<bool>
 clLAPOR("lapor", llvm::cl::cat(clGeneral),
 	llvm::cl::desc("Enable Lock-Aware Partial Order Reduction (LAPOR)"));
-<<<<<<< HEAD
+
 llvm::cl::opt<bool>
 clSymmetryReduction("sr", llvm::cl::cat(clGeneral),
 		    llvm::cl::desc("Enable Symmetry Reduction"));
-=======
-
->>>>>>> 2a5c16c0
+
 static llvm::cl::opt<bool>
 clPrintErrorTrace("print-error-trace", llvm::cl::cat(clGeneral),
 		  llvm::cl::desc("Print error trace"));
@@ -112,13 +110,11 @@
 		    , NULL
 #endif
 		    ));
-<<<<<<< HEAD
+
 llvm::cl::opt<bool>
 clCheckLiveness("check-liveness", llvm::cl::cat(clGeneral),
 		llvm::cl::desc("Check for liveness violations"));
-=======
-
->>>>>>> 2a5c16c0
+
 static llvm::cl::opt<std::string>
 clLibrarySpecsFile("library-specs", llvm::cl::init(""), llvm::cl::value_desc("file"),
 		   llvm::cl::cat(clGeneral),
@@ -131,6 +127,7 @@
 static llvm::cl::opt<bool>
 clDisableBarrierOpt("disable-barrier-opt", llvm::cl::cat(clGeneral),
 		    llvm::cl::desc("Do not optimize handling of barriers."));
+
 static llvm::cl::opt<bool>
 clDisableStopOnSystemError("disable-stop-on-system-error", llvm::cl::cat(clGeneral),
 			   llvm::cl::desc("Do not stop verification on system errors"));
@@ -141,6 +138,7 @@
 static llvm::cl::opt<bool>
 clPersevere("persevere", llvm::cl::cat(clPersistency),
 	    llvm::cl::desc("Enable persistency checks (Persevere)"));
+
 static llvm::cl::opt<ProgramPoint>
 clCheckPersPoint("check-persistency-point", llvm::cl::init(ProgramPoint::step), llvm::cl::cat(clPersistency),
 		 llvm::cl::desc("Points at which persistency is checked"),
@@ -152,12 +150,15 @@
 		    , NULL
 #endif
 		    ));
+
 static llvm::cl::opt<unsigned int>
 clBlockSize("block-size", llvm::cl::cat(clPersistency), llvm::cl::init(2),
 	      llvm::cl::desc("Block size (in bytes)"));
+
 static llvm::cl::opt<unsigned int>
 clMaxFileSize("max-file-size", llvm::cl::cat(clPersistency), llvm::cl::init(64),
 	      llvm::cl::desc("Maximum file size (in bytes)"));
+
 static llvm::cl::opt<JournalDataFS>
 clJournalData("journal-data", llvm::cl::cat(clPersistency), llvm::cl::init(JournalDataFS::ordered),
 	      llvm::cl::desc("Specify the journaling mode for file data:"),
@@ -169,6 +170,7 @@
 		      , NULL
 #endif
 		      ));
+
 static llvm::cl::opt<bool>
 clDisableDelalloc("disable-delalloc", llvm::cl::cat(clPersistency),
 		  llvm::cl::desc("Do not model delayed allocation"));
@@ -184,12 +186,15 @@
 static llvm::cl::opt<bool>
 clDisableLoopJumpThreading("disable-loop-jump-threading", llvm::cl::cat(clTransformation),
 			   llvm::cl::desc("Disable loop-jump-threading transformation"));
+
 static llvm::cl::opt<bool>
 clDisableSpinAssume("disable-spin-assume", llvm::cl::cat(clTransformation),
 		    llvm::cl::desc("Disable spin-assume transformation"));
+
 static llvm::cl::opt<bool>
 clDisableCodeCondenser("disable-code-condenser", llvm::cl::cat(clTransformation),
 		       llvm::cl::desc("Disable code-condenser transformation"));
+
 static llvm::cl::opt<bool>
 clDisableLoadAnnot("disable-load-annotation", llvm::cl::cat(clTransformation),
 		       llvm::cl::desc("Disable load-annotation transformation"));

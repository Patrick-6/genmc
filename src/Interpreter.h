--- conflicted
+++ resolved
@@ -125,6 +125,129 @@
 class ConstantExpr;
 typedef generic_gep_type_iterator<User::const_op_iterator> gep_type_iterator;
 
+typedef std::vector<GenericValue> ValuePlaneTy;
+
+/*
+ * VariableInfo struct -- This struct contains source-code level (naming)
+ * information for variables.
+ */
+struct VariableInfo {
+
+  /*
+   * We keep a map (Values -> (offset, name_at_offset)), and after
+   * the interpreter and the variables are allocated and initialized,
+   * we use the map to dynamically find out the name corresponding to
+   * a particular address.
+   */
+  using NameInfo = std::vector<std::pair<unsigned, std::string > >;
+
+  /* Internal types (not exposed to user programs) for which we might
+   * want to collect naming information */
+  using InternalType = std::string;
+
+  std::unordered_map<Value *, NameInfo> globalInfo;
+  std::unordered_map<Value *, NameInfo> localInfo;
+  std::unordered_map<InternalType, NameInfo> internalInfo;
+};
+
+/*
+ * Pers: FsInfo struct -- Maintains some information regarding the
+ * filesystem (e.g., type of inodes, files, etc)
+ */
+struct FsInfo {
+
+  using Filename = std::string;
+  using NameMap = std::unordered_map<Filename, void *>;
+
+  /* Type information */
+  StructType *inodeTyp;
+  StructType *fileTyp;
+
+  /* A bitvector of available file descriptors */
+  llvm::BitVector fds;
+
+  /* Filesystem options*/
+  unsigned int blockSize;
+  unsigned int maxFileSize;
+
+  /* "Mount" options */
+  JournalDataFS journalData;
+  bool delalloc;
+
+  /* A map from file descriptors to file descriptions */
+  llvm::IndexedMap<void *> fdToFile;
+
+  /* Should hold the address of the directory's inode */
+  void *dirInode;
+
+  /* Maps a filename to the address of the contents of the directory's inode for
+   * said name (the contents should have the address of the file's inode) */
+  NameMap nameToInodeAddr;
+};
+
+/*
+ * AllocaTracker class -- Keeps track of addresses that have been allocated,
+ * and provides addresses available for allocation
+ */
+class AllocaTracker {
+
+public:
+
+  AllocaTracker() { allocas.grow(static_cast<int>(Storage::ST_StorageLast)); }
+
+  /* Sets the initial address of the pool */
+  void initPoolAddress(char *init) { allocRangeBegin = init; }
+
+  /* Whether an address has a particular storage */
+  bool hasStorage(const void *addr, Storage s) const {
+	  return allocas[static_cast<int>(s)].count(addr);
+  }
+
+  /* Whether an address is in the internal address space */
+  bool isInternal(const void *addr) const {
+	  return internalAllocas.count(addr);
+  }
+
+  /* Allocates a chunk */
+  char *allocate(unsigned int size, Storage s, AddressSpace spc) {
+	  char *newAddr = allocRangeBegin;
+	  allocRangeBegin += size;
+	  track(newAddr, size, s, spc);
+	  return newAddr;
+  }
+
+  /* Methods to track/untrack allocations */
+  void track(const void *addr, unsigned int size, Storage s, AddressSpace spc) {
+    for (auto i = 0u; i < size; i++)
+      allocas[static_cast<int>(s)].insert((char *) addr + i);
+    if (spc == AddressSpace::AS_Internal) {
+      for (auto i = 0u; i < size; i++)
+        internalAllocas.insert((char *) addr + i);
+    }
+  }
+  void untrack(const void *addr, unsigned int size, Storage s, AddressSpace spc) {
+    for (auto i = 0u; i < size; i++)
+      allocas[static_cast<int>(spc)].erase((char *) addr + i);
+    if (spc == AddressSpace::AS_Internal) {
+      for (auto i = 0u; i < size; i++)
+        internalAllocas.erase((char *) addr + i);
+    }
+  }
+
+private:
+
+  /* Allocations for each storage type.
+   * Does not track allocations of static storage */
+  IndexedMap<std::unordered_set<const void *> > allocas;
+
+  /* Keep track of the internal allocations */
+  std::unordered_set<const void *> internalAllocas;
+
+  /* Address from which we will start allocating new addresses.
+   * Should be set by the interpreter accordingly */
+  char *allocRangeBegin = (char *) 620959777;
+};
+
 // AllocaHolder - Object to track all of the blocks of memory allocated by
 // allocas in a particular stack frame. Since the driver needs to be made
 // aware of the deallocs, special care needs to be taken to inform the driver
@@ -142,9 +265,6 @@
    const Allocas &get() const { return allocas; }
 };
 
-typedef std::vector<GenericValue> ValuePlaneTy;
-
-<<<<<<< HEAD
 // ExecutionContext struct - This struct represents one stack frame currently
 // executing.
 //
@@ -159,142 +279,6 @@
   AllocaHolder Allocas;            // Track memory allocated by alloca
 
   ExecutionContext() : CurFunction(nullptr), CurBB(nullptr), CurInst(nullptr) {}
-};
-
-=======
->>>>>>> e0267aaa
-/*
- * VariableInfo struct -- This struct contains source-code level (naming)
- * information for variables.
- */
-struct VariableInfo {
-
-  /*
-   * We keep a map (Values -> (offset, name_at_offset)), and after
-   * the interpreter and the variables are allocated and initialized,
-   * we use the map to dynamically find out the name corresponding to
-   * a particular address.
-   */
-  using NameInfo = std::vector<std::pair<unsigned, std::string > >;
-
-  /* Internal types (not exposed to user programs) for which we might
-   * want to collect naming information */
-  using InternalType = std::string;
-
-  std::unordered_map<Value *, NameInfo> globalInfo;
-  std::unordered_map<Value *, NameInfo> localInfo;
-  std::unordered_map<InternalType, NameInfo> internalInfo;
-};
-
-/*
- * Pers: FsInfo struct -- Maintains some information regarding the
- * filesystem (e.g., type of inodes, files, etc)
- */
-struct FsInfo {
-
-  using Filename = std::string;
-  using NameMap = std::unordered_map<Filename, void *>;
-
-  /* Type information */
-  StructType *inodeTyp;
-  StructType *fileTyp;
-
-  /* A bitvector of available file descriptors */
-  llvm::BitVector fds;
-
-  /* Filesystem options*/
-  unsigned int blockSize;
-  unsigned int maxFileSize;
-
-  /* "Mount" options */
-  JournalDataFS journalData;
-  bool delalloc;
-
-  /* A map from file descriptors to file descriptions */
-  llvm::IndexedMap<void *> fdToFile;
-
-  /* Should hold the address of the directory's inode */
-  void *dirInode;
-
-  /* Maps a filename to the address of the contents of the directory's inode for
-   * said name (the contents should have the address of the file's inode) */
-  NameMap nameToInodeAddr;
-};
-
-/*
- * AllocaTracker class -- Keeps track of addresses that have been allocated,
- * and provides addresses available for allocation
- */
-class AllocaTracker {
-
-public:
-
-  AllocaTracker() { allocas.grow(static_cast<int>(Storage::ST_StorageLast)); }
-
-  /* Sets the initial address of the pool */
-  void initPoolAddress(char *init) { allocRangeBegin = init; }
-
-  /* Whether an address has a particular storage */
-  bool hasStorage(const void *addr, Storage s) const {
-	  return allocas[static_cast<int>(s)].count(addr);
-  }
-
-  /* Whether an address is in the internal address space */
-  bool isInternal(const void *addr) const {
-	  return internalAllocas.count(addr);
-  }
-
-  /* Allocates a chunk */
-  char *allocate(unsigned int size, Storage s, AddressSpace spc) {
-	  char *newAddr = allocRangeBegin;
-	  allocRangeBegin += size;
-	  track(newAddr, size, s, spc);
-	  return newAddr;
-  }
-
-  /* Methods to track/untrack allocations */
-  void track(const void *addr, unsigned int size, Storage s, AddressSpace spc) {
-    for (auto i = 0u; i < size; i++)
-      allocas[static_cast<int>(s)].insert((char *) addr + i);
-    if (spc == AddressSpace::AS_Internal) {
-      for (auto i = 0u; i < size; i++)
-        internalAllocas.insert((char *) addr + i);
-    }
-  }
-  void untrack(const void *addr, unsigned int size, Storage s, AddressSpace spc) {
-    for (auto i = 0u; i < size; i++)
-      allocas[static_cast<int>(spc)].erase((char *) addr + i);
-    if (spc == AddressSpace::AS_Internal) {
-      for (auto i = 0u; i < size; i++)
-        internalAllocas.erase((char *) addr + i);
-    }
-  }
-
-private:
-
-  /* Allocations for each storage type.
-   * Does not track allocations of static storage */
-  IndexedMap<std::unordered_set<const void *> > allocas;
-
-  /* Keep track of the internal allocations */
-  std::unordered_set<const void *> internalAllocas;
-
-  /* Address from which we will start allocating new addresses.
-   * Should be set by the interpreter accordingly */
-  char *allocRangeBegin = (char *) 620959777;
-};
-
-// ExecutionContext struct - This struct represents one stack frame currently
-// executing.
-//
-struct ExecutionContext {
-  Function             *CurFunction;// The currently executing function
-  BasicBlock           *CurBB;      // The currently executing BB
-  BasicBlock::iterator  CurInst;    // The next instruction to execute
-  CallSite             Caller;     // Holds the call that called subframes.
-                                   // NULL if main func or debugger invoked fn
-  std::map<Value *, GenericValue> Values; // LLVM values used in this invocation
-  std::vector<GenericValue>  VarArgs; // Values passed through an ellipsis
 };
 
 /*

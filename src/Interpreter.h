--- conflicted
+++ resolved
@@ -299,24 +299,6 @@
 class Interpreter : public ExecutionEngine, public InstVisitor<Interpreter> {
 public:
 
-<<<<<<< HEAD
-=======
-  /* Enum to inform the driver about possible special attributes
-   * of the instruction being interpreted */
-  enum InstAttr {
-	  IA_None,
-	  IA_Fai,
-	  IA_FaiNoRet,
-	  IA_Cas,
-	  IA_Lock,
-	  IA_Trylock,
-	  IA_Unlock,
-	  IA_DskMdata,
-	  IA_DskDirOp,
-	  IA_DskJnlOp,
-  };
-
->>>>>>> f27db937
   /* Pers: The state of the program -- i.e., part of the program being interpreted */
   enum ProgramState {
 	  PS_Main,

--- conflicted
+++ resolved
@@ -737,69 +737,17 @@
 
 
   /* Custom Opcode Implementations */
-<<<<<<< HEAD
-  void callAssertFail(Function *F, const std::vector<GenericValue> &ArgVals);
-  void callLoopBegin(Function *F, const std::vector<GenericValue> &ArgVals);
-  void callSpinStart(Function *F, const std::vector<GenericValue> &ArgVals);
-  void callSpinEnd(Function *F, const std::vector<GenericValue> &ArgVals);
-  void callFaiZNESpinEnd(Function *F, const std::vector<GenericValue> &ArgVals);
-  void callLockZNESpinEnd(Function *F, const std::vector<GenericValue> &ArgVals);
-  void callEndLoop(Function *F, const std::vector<GenericValue> &ArgVals);
-  void callAssume(Function *F, const std::vector<GenericValue> &ArgVals);
-  void callNondetInt(Function *F, const std::vector<GenericValue> &ArgVals);
-  void callMalloc(Function *F, const std::vector<GenericValue> &ArgVals);
-  void callMallocAligned(Function *F, const std::vector<GenericValue> &ArgVals);
-  void callFree(Function *F, const std::vector<GenericValue> &ArgVals);
-  void callThreadSelf(Function *F, const std::vector<GenericValue> &ArgVals);
-  void callThreadCreate(Function *F, const std::vector<GenericValue> &ArgVals);
-  void callThreadJoin(Function *F, const std::vector<GenericValue> &ArgVals);
-  void callThreadExit(Function *F, const std::vector<GenericValue> &ArgVals);
-  void callMutexInit(Function *F, const std::vector<GenericValue> &ArgVals);
-  void callMutexLock(Function *F, const std::vector<GenericValue> &ArgVals);
-  void callMutexUnlock(Function *F, const std::vector<GenericValue> &ArgVals);
-  void callMutexTrylock(Function *F, const std::vector<GenericValue> &ArgVals);
-  void callMutexDestroy(Function *F, const std::vector<GenericValue> &ArgVals);
-  void callBarrierInit(Function *F, const std::vector<GenericValue> &ArgVals);
-  void callBarrierWait(Function *F, const std::vector<GenericValue> &ArgVals);
-  void callBarrierDestroy(Function *F, const std::vector<GenericValue> &ArgVals);
-  void callReadFunction(const Library &lib, const LibMem &m, Function *F,
-			const std::vector<GenericValue> &ArgVals);
-  void callWriteFunction(const Library &lib, const LibMem &m, Function *F,
-			 const std::vector<GenericValue> &ArgVals);
-  void callOpenFS(Function *F, const std::vector<GenericValue> &ArgVals);
-  void callCreatFS(Function *F, const std::vector<GenericValue> &ArgVals);
-  void callCloseFS(Function *F, const std::vector<GenericValue> &ArgVals);
-  void callRenameFS(Function *F, const std::vector<GenericValue> &ArgVals);
-  void callLinkFS(Function *F, const std::vector<GenericValue> &ArgVals);
-  void callUnlinkFS(Function *F, const std::vector<GenericValue> &ArgVals);
-  void callTruncateFS(Function *F, const std::vector<GenericValue> &ArgVals);
-  void callReadFS(Function *F, const std::vector<GenericValue> &ArgVals);
-  void callWriteFS(Function *F, const std::vector<GenericValue> &ArgVals);
-  void callSyncFS(Function *F, const std::vector<GenericValue> &ArgVals);
-  void callFsyncFS(Function *F, const std::vector<GenericValue> &ArgVals);
-  void callPreadFS(Function *F, const std::vector<GenericValue> &ArgVals);
-  void callPwriteFS(Function *F, const std::vector<GenericValue> &ArgVals);
-  void callLseekFS(Function *F, const std::vector<GenericValue> &ArgVals);
-  void callPersBarrierFS(Function *F, const std::vector<GenericValue> &ArgVals);
-  void callSmpFenceLKMM(Function *F, const std::vector<GenericValue> &ArgVals);
-  void callAtomicRmwNoRet(Function *F, const std::vector<GenericValue> &ArgVals);
-  void callRCUReadLockLKMM(Function *F, const std::vector<GenericValue> &ArgVals);
-  void callRCUReadUnlockLKMM(Function *F, const std::vector<GenericValue> &ArgVals);
-  void callSynchronizeRCULKMM(Function *F, const std::vector<GenericValue> &ArgVals);
-
-  const Library *isUserLibCall(Function *F);
-  void callUserLibFunction(const Library *lib, Function *F, const std::vector<GenericValue> &ArgVals);
-  void callInternalFunction(Function *F, const std::vector<GenericValue> &ArgVals);
-=======
 #define DECLARE_CUSTOM_OPCODE(_name)						  \
 	void call ## _name(Function *F, const std::vector<GenericValue> &ArgVals, \
 			   const std::unique_ptr<EventDeps> &specialDeps)
 
   DECLARE_CUSTOM_OPCODE(AssertFail);
+  DECLARE_CUSTOM_OPCODE(LoopBegin);
   DECLARE_CUSTOM_OPCODE(RecAssertFail);
   DECLARE_CUSTOM_OPCODE(SpinStart);
   DECLARE_CUSTOM_OPCODE(SpinEnd);
-  DECLARE_CUSTOM_OPCODE(PotentialSpinEnd);
+  DECLARE_CUSTOM_OPCODE(FaiZNESpinEnd);
+  DECLARE_CUSTOM_OPCODE(LockZNESpinEnd);
   DECLARE_CUSTOM_OPCODE(EndLoop);
   DECLARE_CUSTOM_OPCODE(Assume);
   DECLARE_CUSTOM_OPCODE(NondetInt);
@@ -833,12 +781,16 @@
   DECLARE_CUSTOM_OPCODE(PwriteFS);
   DECLARE_CUSTOM_OPCODE(LseekFS);
   DECLARE_CUSTOM_OPCODE(PersBarrierFS);
+  DECLARE_CUSTOM_OPCODE(SmpFenceLKMM);
+  DECLARE_CUSTOM_OPCODE(AtomicRmwNoRet);
+  DECLARE_CUSTOM_OPCODE(RCUReadLockLKMM);
+  DECLARE_CUSTOM_OPCODE(RCUReadUnlockLKMM);
+  DECLARE_CUSTOM_OPCODE(SynchronizeRCULKMM);
 
   void callInternalFunction(Function *F, const std::vector<GenericValue> &ArgVals,
 			    const std::unique_ptr<EventDeps> &deps);
 
   void freeAllocas(const AllocaHolder &allocas);
->>>>>>> 2a7c421a
 
   /* Collects the addresses (and some naming information) for all variables with
    * static storage. Also calculates the starting address of the allocation pool */

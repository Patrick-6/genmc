/*
 * GenMC -- Generic Model Checking.
 *
 * This program is free software; you can redistribute it and/or modify
 * it under the terms of the GNU General Public License as published by
 * the Free Software Foundation; either version 3 of the License, or
 * (at your option) any later version.
 *
 * This program is distributed in the hope that it will be useful,
 * but WITHOUT ANY WARRANTY; without even the implied warranty of
 * MERCHANTABILITY or FITNESS FOR A PARTICULAR PURPOSE.  See the
 * GNU General Public License for more details.
 *
 * You should have received a copy of the GNU General Public License
 * along with this program; if not, you can access it online at
 * http://www.gnu.org/licenses/gpl-3.0.html.
 *
 * Author: Michalis Kokologiannakis <michalis@mpi-sws.org>
 */

#include "config.h"
#include "RC11Driver.hpp"
#include "Interpreter.h"
#include "ExecutionGraph.hpp"
#include "PSCCalculator.hpp"
#include "PersistencyChecker.hpp"

<<<<<<< HEAD
RC11Driver::RC11Driver(std::unique_ptr<Config> conf, std::unique_ptr<llvm::Module> mod, clock_t start)
	: GenMCDriver(std::move(conf), std::move(mod), start)
=======
RC11Driver::RC11Driver(std::shared_ptr<const Config> conf, std::unique_ptr<llvm::Module> mod,
		       const llvm::ModuleInfo &MI, clock_t start)
	: GenMCDriver(conf, std::move(mod), MI, start)
>>>>>>> 2a5c16c0
{
	auto &g = getGraph();

	/* RC11 requires the calculation of PSC */
	g.addCalculator(LLVM_MAKE_UNIQUE<PSCCalculator>(&g),
			ExecutionGraph::RelationId::psc, false);
	return;
}

/* Calculates a minimal hb vector clock based on po for a given label */
View RC11Driver::calcBasicHbView(Event e) const
{
	View v(getGraph().getPreviousLabel(e)->getHbView());

	++v[e.thread];
	return v;
}

/* Calculates a minimal (po U rf) vector clock based on po for a given label */
View RC11Driver::calcBasicPorfView(Event e) const
{
	View v(getGraph().getPreviousLabel(e)->getPorfView());

	++v[e.thread];
	return v;
}

void RC11Driver::calcBasicViews(EventLabel *lab)
{
	const auto &g = getGraph();

	View hb = calcBasicHbView(lab->getPos());
	View porf = calcBasicPorfView(lab->getPos());

	lab->setHbView(std::move(hb));
	lab->setPorfView(std::move(porf));
}

void RC11Driver::calcReadViews(ReadLabel *lab)
{
	const auto &g = getGraph();
	View hb = calcBasicHbView(lab->getPos());
	View porf = calcBasicPorfView(lab->getPos());

	const auto *rfLab = g.getEventLabel(lab->getRf());
	porf.update(rfLab->getPorfView());
	if (lab->isAtLeastAcquire()) {
		if (auto *wLab = llvm::dyn_cast<WriteLabel>(rfLab))
			hb.update(wLab->getMsgView());
	}

	lab->setHbView(std::move(hb));
	lab->setPorfView(std::move(porf));
}

void RC11Driver::calcWriteViews(WriteLabel *lab)
{
	calcBasicViews(lab);
	if (llvm::isa<FaiWriteLabel>(lab) || llvm::isa<CasWriteLabel>(lab))
		calcRMWWriteMsgView(lab);
	else
		calcWriteMsgView(lab);
}

void RC11Driver::calcWriteMsgView(WriteLabel *lab)
{
	const auto &g = getGraph();
	View msg;

	/* Should only be called with plain writes */
	BUG_ON(llvm::isa<FaiWriteLabel>(lab) || llvm::isa<CasWriteLabel>(lab));

	if (lab->isAtLeastRelease())
		msg = lab->getHbView();
	else if (lab->getOrdering() == llvm::AtomicOrdering::Monotonic ||
		 lab->getOrdering() == llvm::AtomicOrdering::Acquire)
		msg = g.getHbBefore(g.getLastThreadReleaseAtLoc(lab->getPos(),
								lab->getAddr()));
	lab->setMsgView(std::move(msg));
}

void RC11Driver::calcRMWWriteMsgView(WriteLabel *lab)
{
	const auto &g = getGraph();
	View msg;

	/* Should only be called with RMW writes */
	BUG_ON(!llvm::isa<FaiWriteLabel>(lab) && !llvm::isa<CasWriteLabel>(lab));

	const EventLabel *pLab = g.getPreviousLabel(lab);

	BUG_ON(pLab->getOrdering() == llvm::AtomicOrdering::NotAtomic);
	BUG_ON(!llvm::isa<ReadLabel>(pLab));

	const ReadLabel *rLab = static_cast<const ReadLabel *>(pLab);
	if (auto *wLab = llvm::dyn_cast<WriteLabel>(g.getEventLabel(rLab->getRf())))
		msg.update(wLab->getMsgView());

	if (rLab->isAtLeastRelease())
		msg.update(lab->getHbView());
	else
		msg.update(g.getHbBefore(g.getLastThreadReleaseAtLoc(lab->getPos(),
								     lab->getAddr())));

	lab->setMsgView(std::move(msg));
}

void RC11Driver::calcFenceRelRfPoBefore(Event last, View &v)
{
	const auto &g = getGraph();
	for (auto i = last.index; i > 0; i--) {
		const EventLabel *lab = g.getEventLabel(Event(last.thread, i));
		if (llvm::isa<FenceLabel>(lab) && lab->isAtLeastAcquire())
			return;
		if (!llvm::isa<ReadLabel>(lab))
			continue;
		auto *rLab = static_cast<const ReadLabel *>(lab);
		if (rLab->getOrdering() == llvm::AtomicOrdering::Monotonic ||
		    rLab->getOrdering() == llvm::AtomicOrdering::Release) {
			const EventLabel *rfLab = g.getEventLabel(rLab->getRf());
			if (auto *wLab = llvm::dyn_cast<WriteLabel>(rfLab))
				v.update(wLab->getMsgView());
		}
	}
}


void RC11Driver::calcFenceViews(FenceLabel *lab)
{
	const auto &g = getGraph();
	View hb = calcBasicHbView(lab->getPos());
	View porf = calcBasicPorfView(lab->getPos());

	if (lab->isAtLeastAcquire())
		calcFenceRelRfPoBefore(lab->getPos().prev(), hb);

	lab->setHbView(std::move(hb));
	lab->setPorfView(std::move(porf));
}

void RC11Driver::calcStartViews(ThreadStartLabel *lab)
{
	const auto &g = getGraph();

	/* Thread start has Acquire semantics */
	View hb(g.getEventLabel(lab->getParentCreate())->getHbView());
	View porf(g.getEventLabel(lab->getParentCreate())->getPorfView());

	hb[lab->getThread()] = lab->getIndex();
	porf[lab->getThread()] = lab->getIndex();

	lab->setHbView(std::move(hb));
	lab->setPorfView(std::move(porf));
}

void RC11Driver::calcJoinViews(ThreadJoinLabel *lab)
{
	const auto &g = getGraph();
	auto *fLab = g.getLastThreadLabel(lab->getChildId());

	/* Thread joins have acquire semantics -- but we have to wait
	 * for the other thread to finish before synchronizing */
	View hb = calcBasicHbView(lab->getPos());
	View porf = calcBasicPorfView(lab->getPos());

	if (llvm::isa<ThreadFinishLabel>(fLab)) {
		hb.update(fLab->getHbView());
		porf.update(fLab->getPorfView());
	}

	lab->setHbView(std::move(hb));
	lab->setPorfView(std::move(porf));
}

void RC11Driver::updateLabelViews(EventLabel *lab)
{
	const auto &g = getGraph();

	switch (lab->getKind()) {
	case EventLabel::EL_Read:
	case EventLabel::EL_BWaitRead:
	case EventLabel::EL_LibRead:
	case EventLabel::EL_DskRead:
	case EventLabel::EL_CasRead:
	case EventLabel::EL_LockCasRead:
	case EventLabel::EL_FaiRead:
	case EventLabel::EL_BIncFaiRead:
		calcReadViews(llvm::dyn_cast<ReadLabel>(lab));
		if (getConf()->persevere && llvm::isa<DskReadLabel>(lab))
			g.getPersChecker()->calcDskMemAccessPbView(llvm::dyn_cast<DskReadLabel>(lab));
		break;
	case EventLabel::EL_Write:
	case EventLabel::EL_BInitWrite:
	case EventLabel::EL_BDestroyWrite:
	case EventLabel::EL_UnlockWrite:
	case EventLabel::EL_LibWrite:
	case EventLabel::EL_CasWrite:
	case EventLabel::EL_LockCasWrite:
	case EventLabel::EL_FaiWrite:
	case EventLabel::EL_BIncFaiWrite:
	case EventLabel::EL_DskWrite:
	case EventLabel::EL_DskMdWrite:
	case EventLabel::EL_DskDirWrite:
	case EventLabel::EL_DskJnlWrite:
		calcWriteViews(llvm::dyn_cast<WriteLabel>(lab));
		if (getConf()->persevere && llvm::isa<DskWriteLabel>(lab))
			g.getPersChecker()->calcDskMemAccessPbView(llvm::dyn_cast<DskWriteLabel>(lab));
		break;
	case EventLabel::EL_Fence:
	case EventLabel::EL_DskFsync:
	case EventLabel::EL_DskSync:
	case EventLabel::EL_DskPbarrier:
		calcFenceViews(llvm::dyn_cast<FenceLabel>(lab));
		if (getConf()->persevere && llvm::isa<DskAccessLabel>(lab))
			g.getPersChecker()->calcDskFencePbView(llvm::dyn_cast<FenceLabel>(lab));
		break;
	case EventLabel::EL_ThreadStart:
		calcStartViews(llvm::dyn_cast<ThreadStartLabel>(lab));
		break;
	case EventLabel::EL_ThreadJoin:
		calcJoinViews(llvm::dyn_cast<ThreadJoinLabel>(lab));
		break;
	case EventLabel::EL_ThreadCreate:
	case EventLabel::EL_ThreadFinish:
	case EventLabel::EL_SpinStart:
	case EventLabel::EL_PotentialSpinEnd:
	case EventLabel::EL_Malloc:
	case EventLabel::EL_Free:
	case EventLabel::EL_LockLabelLAPOR:
	case EventLabel::EL_UnlockLabelLAPOR:
	case EventLabel::EL_DskOpen:
		calcBasicViews(lab);
		break;
	default:
		BUG();
	}
}

bool RC11Driver::areInDataRace(const MemAccessLabel *aLab, const MemAccessLabel *bLab)
{
	/* If there is an HB ordering between the two events, there is no race */
	if (isHbBefore(aLab->getPos(), bLab->getPos()) ||
	    isHbBefore(bLab->getPos(), aLab->getPos()) || aLab == bLab)
		return false;

	/* If both accesses are atomic, there is no race */
	/* Note: one check suffices because a variable is either
	 * atomic or not atomic, but we have not checked the address yet */
	if (!aLab->isNotAtomic() && !bLab->isNotAtomic())
		return false;

	/* If they access a different address, there is no race */
	if (aLab->getAddr() != bLab->getAddr())
		return false;

	/* If LAPOR is disabled, we are done */
	if (!getConf()->LAPOR)
		return true;

	/* Otherwise, we have to make sure that the two accesses do _not_
	 * belong in critical sections of the same lock */
	const auto &g = getGraph();
	auto aLock = g.getLastThreadUnmatchedLockLAPOR(aLab->getPos());
	auto bLock = g.getLastThreadUnmatchedLockLAPOR(bLab->getPos());

	/* If any of the two is _not_ in a CS, it is a race */
	if (aLock.isInitializer() || bLock.isInitializer())
		return true;

	/* If both are in a CS, being in CSs of different locks is a race */
	return llvm::dyn_cast<LockLabelLAPOR>(g.getEventLabel(aLock))->getLockAddr() !=
	       llvm::dyn_cast<LockLabelLAPOR>(g.getEventLabel(bLock))->getLockAddr();
}

Event RC11Driver::findRaceForNewLoad(const ReadLabel *rLab)
{
	const auto &g = getGraph();
	const View &before = g.getPreviousNonEmptyLabel(rLab)->getHbView();
	const auto &stores = g.getStoresToLoc(rLab->getAddr());

	/* If there are not any events hb-before the read, there is nothing to do */
	if (before.empty())
		return Event::getInitializer();

	/* Check for events that race with the current load */
	for (auto &s : stores) {
		if (before.contains(s))
			continue;

		auto *sLab = static_cast<const WriteLabel *>(g.getEventLabel(s));
		if (areInDataRace(rLab, sLab))
			return s; /* Race detected! */
	}
	return Event::getInitializer(); /* Race not found */
}

Event RC11Driver::findRaceForNewStore(const WriteLabel *wLab)
{
	const auto &g = getGraph();
	auto &before = g.getPreviousNonEmptyLabel(wLab)->getHbView();

	for (auto i = 0u; i < g.getNumThreads(); i++) {
		for (auto j = before[i] + 1u; j < g.getThreadSize(i); j++) {
			const EventLabel *oLab = g.getEventLabel(Event(i, j));
			if (!llvm::isa<MemAccessLabel>(oLab))
				continue;

			auto *mLab = static_cast<const MemAccessLabel *>(oLab);
			if (areInDataRace(wLab, mLab))
				return mLab->getPos(); /* Race detected */
		}
	}
	return Event::getInitializer(); /* Race not found */
}

Event RC11Driver::findDataRaceForMemAccess(const MemAccessLabel *mLab)
{
	if (auto *rLab = llvm::dyn_cast<ReadLabel>(mLab))
		return findRaceForNewLoad(rLab);
	else if (auto *wLab = llvm::dyn_cast<WriteLabel>(mLab))
		return findRaceForNewStore(wLab);
	BUG();
	return Event::getInitializer();
}

std::vector<Event> RC11Driver::getStoresToLoc(SAddr addr)
{
	return getGraph().getCoherentStores(addr, getEE()->getCurrentPosition());
}

std::vector<Event> RC11Driver::getRevisitLoads(const WriteLabel *sLab)
{
	return getGraph().getCoherentRevisits(sLab);
}

void RC11Driver::changeRf(Event read, Event store)
{
	auto &g = getGraph();

	/* Change the reads-from relation in the graph */
	g.changeRf(read, store);

	/* And update the views of the load */
	auto *rLab = static_cast<ReadLabel *>(g.getEventLabel(read));
	calcReadViews(rLab);
	if (getConf()->persevere && llvm::isa<DskReadLabel>(rLab))
		g.getPersChecker()->calcDskMemAccessPbView(rLab);
	return;
}

void RC11Driver::updateStart(Event create, Event start)
{
	auto &g = getGraph();
	auto *bLab = g.getEventLabel(start);

	View hb(g.getHbBefore(create));
	View porf(g.getPorfBefore(create));

	hb[start.thread] = 0;
	porf[start.thread] = 0;

	bLab->setHbView(std::move(hb));
	bLab->setPorfView(std::move(porf));
	return;
}

bool RC11Driver::updateJoin(Event join, Event childLast)
{
	auto &g = getGraph();

	if (!g.updateJoin(join, childLast))
		return false;

	EventLabel *jLab = g.getEventLabel(join);
	EventLabel *fLab = g.getEventLabel(childLast);

       /* Since the pporf view may contain elements from threads joined
	* in previous explorations, we have to reset it to a po-local one */
	View porf = calcBasicPorfView(jLab->getPos());
	View hb = calcBasicHbView(jLab->getPos());

	hb.update(fLab->getHbView());
	porf.update(fLab->getPorfView());

        jLab->setHbView(std::move(hb));
	jLab->setPorfView(std::move(porf));
	return true;
}

void RC11Driver::initConsCalculation()
{
	return;
}<|MERGE_RESOLUTION|>--- conflicted
+++ resolved
@@ -25,19 +25,14 @@
 #include "PSCCalculator.hpp"
 #include "PersistencyChecker.hpp"
 
-<<<<<<< HEAD
-RC11Driver::RC11Driver(std::unique_ptr<Config> conf, std::unique_ptr<llvm::Module> mod, clock_t start)
-	: GenMCDriver(std::move(conf), std::move(mod), start)
-=======
 RC11Driver::RC11Driver(std::shared_ptr<const Config> conf, std::unique_ptr<llvm::Module> mod,
-		       const llvm::ModuleInfo &MI, clock_t start)
-	: GenMCDriver(conf, std::move(mod), MI, start)
->>>>>>> 2a5c16c0
+		       clock_t start)
+	: GenMCDriver(conf, std::move(mod), start)
 {
 	auto &g = getGraph();
 
 	/* RC11 requires the calculation of PSC */
-	g.addCalculator(LLVM_MAKE_UNIQUE<PSCCalculator>(&g),
+	g.addCalculator(LLVM_MAKE_UNIQUE<PSCCalculator>(g),
 			ExecutionGraph::RelationId::psc, false);
 	return;
 }

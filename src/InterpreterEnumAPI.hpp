--- conflicted
+++ resolved
@@ -31,9 +31,11 @@
 	IA_None,
 
 	IA_Fai,
+	IA_NoRetFai,
 	IA_BPost,
 	IA_Cas,
 	IA_Lock,
+	IA_Trylock,
 	IA_RMWEnd,
 
 	IA_Unlock,
@@ -50,6 +52,7 @@
 inline bool isRMWAttr(InstAttr attr) { return attr >= InstAttr::IA_Fai && attr <= InstAttr::IA_RMWEnd; }
 inline bool isFAIAttr(InstAttr attr) { return attr >= InstAttr::IA_Fai && attr <= InstAttr::IA_BPost; }
 inline bool isLockAttr(InstAttr attr) { return attr == InstAttr::IA_Lock; }
+inline bool isTrylockAttr(InstAttr attr) { return attr == InstAttr::IA_Trylock; }
 inline bool isBPostAttr(InstAttr attr) { return attr == InstAttr::IA_BPost; }
 inline bool isBWaitAttr(InstAttr attr) { return attr == InstAttr::IA_BWait; }
 inline bool isDskAttr(InstAttr attr) { return attr >= InstAttr::IA_DskMdata && attr <= InstAttr::IA_DskJnlEnd; }
@@ -77,6 +80,7 @@
 	FN_ThreadSelf,
 	FN_NoSideEffectsLast,
 	/* No side effects */
+	FN_AtomicRmwNoRet,
 	FN_ThreadCreate,
 	FN_ThreadJoin,
 	FN_ThreadExit,
@@ -112,15 +116,13 @@
 	FN_LseekFS,
 	FN_CloseFS,
 	FN_LastFS,
-<<<<<<< HEAD
 	/* FS ops */
-=======
-	FN_AtomicRmwNoRet,
+
 	FN_SmpFenceLKMM,
 	FN_RCUReadLockLKMM,
 	FN_RCUReadUnlockLKMM,
 	FN_SynchronizeRCULKMM,
->>>>>>> f27db937
+	/* LKMM ops */
 };
 
 extern const std::unordered_map<std::string, InternalFunctions> internalFunNames;

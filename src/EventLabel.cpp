--- conflicted
+++ resolved
@@ -215,102 +215,41 @@
 	s << lab.getPos() << ": ";
 
 	switch (lab.getKind()) {
-<<<<<<< HEAD
 	case EventLabel::EL_Read:
 	case EventLabel::EL_FaiRead:
 	case EventLabel::EL_BIncFaiRead:
 	case EventLabel::EL_BWaitRead:
 	case EventLabel::EL_CasRead:
-	case EventLabel::EL_LockCasRead: {
-=======
-	case EventLabel::EL_Empty: {
-		auto &eLab = static_cast<const EmptyLabel&>(lab);
-		s << eLab.getKind();
-		break;
-	}
-	case EventLabel::EL_SpinStart: {
-		auto &sLab = static_cast<const SpinStartLabel&>(lab);
-		s << sLab.getKind();
-		break;
-	}
-	case EventLabel::EL_PotentialSpinEnd: {
-		auto &eLab = static_cast<const PotentialSpinEndLabel&>(lab);
-		s << eLab.getKind();
-		break;
-	}
-	case EventLabel::EL_Read:
-	case EventLabel::EL_BWaitRead: {
->>>>>>> 2a7c421a
+	case EventLabel::EL_LockCasRead:
+	case EventLabel::EL_TrylockCasRead: {
 		auto &rLab = static_cast<const ReadLabel&>(lab);
 		s << rLab.getKind() << rLab.getOrdering() << " [";
 		PRINT_RF(s, rLab.getRf());
 		s << "]";
 		break;
 	}
-<<<<<<< HEAD
-	case EventLabel::EL_LibRead: {
-		auto &rLab = static_cast<const LibReadLabel&>(lab);
-		s << rLab.getKind() << rLab.getOrdering() << " ("
-		  << rLab.getFunctionName() << ") [";
-	}
 	case EventLabel::EL_DskRead: {
 		auto &rLab = static_cast<const DskReadLabel&>(lab);
 		s << rLab.getKind() << " [";
-=======
-	case EventLabel::EL_FaiRead:
-	case EventLabel::EL_BIncFaiRead: {
-		auto &rLab = static_cast<const FaiReadLabel&>(lab);
-		s << rLab.getKind() << rLab.getOrdering() << " [";
 		PRINT_RF(s, rLab.getRf());
 		s << "]";
 		break;
 	}
-	case EventLabel::EL_CasRead: {
-		auto &rLab = static_cast<const CasReadLabel&>(lab);
-		s << rLab.getKind() << rLab.getOrdering() << " [";
->>>>>>> 2a7c421a
-		PRINT_RF(s, rLab.getRf());
-		s << "]";
-		break;
-	}
-<<<<<<< HEAD
 
 	case EventLabel::EL_Write:
 	case EventLabel::EL_FaiWrite:
 	case EventLabel::EL_BIncFaiWrite:
 	case EventLabel::EL_CasWrite:
-	case EventLabel::EL_LockCasWrite: {
+	case EventLabel::EL_LockCasWrite:
+	case EventLabel::EL_TrylockCasWrite: {
 		auto &wLab = static_cast<const WriteLabel&>(lab);
-=======
-	case EventLabel::EL_Write: {
-		auto &wLab = static_cast<const WriteLabel&>(lab);
-		s << wLab.getKind() << wLab.getOrdering() << " " << wLab.getVal();
-		break;
-	}
-	case EventLabel::EL_FaiWrite:
-	case EventLabel::EL_BIncFaiWrite: {
-		auto &wLab = static_cast<const FaiWriteLabel&>(lab);
->>>>>>> 2a7c421a
 		s << wLab.getKind() << wLab.getOrdering() << " "
 		  << wLab.getVal();
 		break;
 	}
-<<<<<<< HEAD
-	case EventLabel::EL_LibWrite: {
-		auto &wLab = static_cast<const LibWriteLabel&>(lab);
-		s << wLab.getKind() << wLab.getOrdering() << " ("
-		  << wLab.getFunctionName() << ") " << wLab.getVal().IntVal;
-=======
-	case EventLabel::EL_CasWrite: {
-		auto &wLab = static_cast<const CasWriteLabel&>(lab);
-		s << wLab.getKind() << wLab.getOrdering() << " "
-		  << wLab.getVal() << "";
->>>>>>> 2a7c421a
-		break;
-	}
 	case EventLabel::EL_DskWrite: {
 		auto &wLab = static_cast<const DskWriteLabel&>(lab);
-		s << wLab.getKind() << " " << wLab.getVal().IntVal;
+		s << wLab.getKind() << " " << wLab.getVal();
 		break;
 	}
 
@@ -337,26 +276,6 @@
 		s << bLab.getFd() << ")";
 		break;
 	}
-<<<<<<< HEAD
-=======
-	case EventLabel::EL_DskRead: {
-		auto &rLab = static_cast<const DskReadLabel&>(lab);
-		s << rLab.getKind() << " [";
-		PRINT_RF(s, rLab.getRf());
-		s << "]";
-		break;
-	}
-	case EventLabel::EL_DskWrite: {
-		auto &wLab = static_cast<const DskWriteLabel&>(lab);
-		s << wLab.getKind() << " " << wLab.getVal();
-		break;
-	}
-	case EventLabel::EL_DskPbarrier: {
-		auto &pLab = static_cast<const DskPbarrierLabel&>(lab);
-		s << pLab.getKind();
-		break;
-	}
->>>>>>> 2a7c421a
 	default:
 		s << lab.getKind();
 		break;

--- conflicted
+++ resolved
@@ -80,15 +80,12 @@
 	bool printRandomScheduleSeed;
 	std::string transformFile;
 	std::string programEntryFun;
+	unsigned int warnOnGraphSize;
 #ifdef ENABLE_GENMC_DEBUG
 	bool validateExecGraphs;
-<<<<<<< HEAD
-	unsigned int warnOnGraphSize;
-=======
 	bool countDuplicateExecs;
 	VerbosityLevel vLevel;
 #endif
->>>>>>> 2a7c421a
 
 	/* Parses the CLI options and initialized the respective fields */
 	void getConfigOptions(int argc, char **argv);

AC_INIT([GenMC], [0.6.1], [michalis@mpi-sws.org], [genmc], [https://plv.mpi-sws.org/genmc])

m4_include([m4/ax_llvm.m4])
m4_include([m4/ax_clang.m4])
m4_include([m4/ax_git_commit.m4])
AM_INIT_AUTOMAKE([-Wall -Werror foreign])

AC_PROG_CXX
AC_PROG_RANLIB
AM_PROG_AR

AC_LANG([C++])

AX_LLVM(,[AC_MSG_FAILURE(LLVM is required.)])
AX_CLANG(,[
  AC_MSG_WARN([genmc cannot be used without clang/clang++.])
  AC_MSG_WARN([Consider indicating the binaries clang/clang++ with switches --with-clang/--with-clangxx,])
  AC_MSG_FAILURE([Failed to detect clang/clang++.])
])
AX_GIT_COMMIT

## Check for libraries
AC_CHECK_LIB([dl], [dlopen],[],[AC_MSG_FAILURE([Could not find library libdl.])])
AC_CHECK_LIB([ffi], [ffi_call],[],[AC_MSG_FAILURE([Could not find library libffi.])])
AC_CHECK_LIB([hwloc], [hwloc_topology_init], [], [])

## Check for (proper) C++11 stdlibc++ support
AC_MSG_CHECKING([whether enum class can be used as unordered_map<> key])
AC_COMPILE_IFELSE([AC_LANG_PROGRAM([[
#include <unordered_map>
]],[[
	enum class Foo {};

	std::unordered_map<Foo, int> bar;
 ]])],
        [AC_DEFINE([STDLIBCPP_SUPPORTS_ENUM_MAP_KEYS],[1],
         [Define if stdlibc++ supports enum class as keys to unordered_map<>.])
         AC_MSG_RESULT([yes])],
        [AC_MSG_RESULT([no])])

## Check for LLVM headers
## XXX: List below is currently INCOMPLETE
AC_CHECK_HEADERS([\
  stdlib.h \
  clang/Driver/Job.h \
  llvm/ExecutionEngine/ExecutionEngine.h \
  llvm/ExecutionEngine/GenericValue.h \
  llvm/Pass.h \
  llvm/Support/ErrorHandling.h
],[],[AC_MSG_FAILURE([Could not find necessary headers.])],[AC_INCLUDES_DEFAULT])

## Checks for headers in alternative locations (useful for LLVM headers)
AC_DEFUN([AC_CHECK_HEADERS_ALT],
[
  ac_check_headers_alt_ok="no"
  AC_CHECK_HEADERS([$1],[ac_check_headers_alt_ok="yes"],[],[$4])
  if test "x$ac_check_headers_alt_ok" = "xyes"; then
    $2
    :
  else
    $3
    :
  fi
])

AC_CHECK_HEADERS_ALT([llvm/Bitcode/ReaderWriter.h llvm/Bitcode/BitcodeReader.h llvm/Bitcode/BitcodeWriter.h], [], [AC_MSG_FAILURE([Could not find necessary headers.])], [AC_INCLUDES_DEFAULT])
AC_CHECK_HEADERS_ALT([llvm/DataLayout.h llvm/IR/DataLayout.h],[],[AC_MSG_FAILURE([Could not find necessary headers.])],[AC_INCLUDES_DEFAULT])
AC_CHECK_HEADERS_ALT([llvm/DebugInfo.h llvm/Analysis/DebugInfo.h llvm/IR/DebugInfo.h],[],[AC_MSG_FAILURE([Could not find necessary headers.])],[AC_INCLUDES_DEFAULT])
AC_CHECK_HEADERS_ALT([llvm/DerivedTypes.h llvm/IR/DerivedTypes.h],[],[AC_MSG_FAILURE([Could not find necessary headers.])],[AC_INCLUDES_DEFAULT])
AC_CHECK_HEADERS_ALT([llvm/Function.h llvm/IR/Function.h],[],[AC_MSG_FAILURE([Could not find necessary headers.])],[AC_INCLUDES_DEFAULT])
AC_CHECK_HEADERS_ALT([llvm/InstVisitor.h llvm/IR/InstVisitor.h llvm/Support/InstVisitor.h],[],[AC_MSG_FAILURE([Could not find necessary headers.])],[AC_INCLUDES_DEFAULT])
AC_CHECK_HEADERS_ALT([llvm/Module.h llvm/IR/Module.h],[],[AC_MSG_FAILURE([Could not find necessary headers.])],[AC_INCLUDES_DEFAULT])
AC_CHECK_HEADERS_ALT([llvm/LLVMContext.h llvm/IR/LLVMContext.h],[],[AC_MSG_FAILURE([Could not find necessary headers.])],[AC_INCLUDES_DEFAULT])
AC_CHECK_HEADERS_ALT([llvm/PassManager.h llvm/IR/PassManager.h],[],[AC_MSG_FAILURE([Could not find necessary headers.])],[AC_INCLUDES_DEFAULT])
AC_CHECK_HEADERS_ALT([llvm/Transforms/Utils.h llvm/Transforms/Scalar.h],[],[AC_MSG_FAILURE([Could not find necessary headers.])],[AC_INCLUDES_DEFAULT])

AC_CHECK_HEADERS([ffi/ffi.h],[],[
  AC_CHECK_HEADERS([ffi.h],[],[AC_MSG_FAILURE([Could not find header ffi.h.])],[AC_INCLUDES_DEFAULT])
],[AC_INCLUDES_DEFAULT])

# Check various clang functions

## Check the type of list_type items
AC_MSG_CHECKING([for the type of list_type items])
AC_COMPILE_IFELSE([AC_LANG_PROGRAM([[
#include <clang/Driver/Job.h>
]],[[
	class Cmd : public clang::driver::Job {
	      void Print(llvm::raw_ostream &OS, const char *Terminator,
                         bool Quote, bool CrashReport = false) { };
	};
 ]])],
        [AC_DEFINE([CLANG_LIST_TYPE_JOB_PTR],[1],
         [Define if list_type is a SmallVector of Job*.])
         AC_MSG_RESULT([Job*])],
        [AC_MSG_RESULT([std::unique_ptr<Command>])])

## Check how to create a compiler invocation object
AC_MSG_CHECKING([how create a CompilerInvocation object])
AC_COMPILE_IFELSE([AC_LANG_PROGRAM([[
#include <clang/Frontend/CompilerInvocation.h>
#include <clang/Frontend/CompilerInstance.h>
]],[[
	clang::CompilerInvocation *inv = nullptr;
	clang::CompilerInstance Clang;
	Clang.setInvocation(inv);
 ]])],
        [AC_DEFINE([CLANG_COMPILER_INVOCATION_PTR],[1],
         [Define if setInvocation takes a simple CompilerInvocation*.])
         AC_MSG_RESULT([CompilerInvocation*])],
        [AC_MSG_RESULT([std::shared_ptr<CompilerInvocation>])])

## Check how to set a compiler invocation
AC_MSG_CHECKING([how to set a CompilerInvocation])
AC_COMPILE_IFELSE([AC_LANG_PROGRAM([[
#include <clang/Basic/Diagnostic.h>
#include <clang/Frontend/CompilerInvocation.h>
#include <clang/Frontend/CompilerInstance.h>
]],[[
	clang::CompilerInvocation *inv = nullptr;
	clang::DiagnosticsEngine *diag = nullptr;
	clang::CompilerInvocation::CreateFromArgs(*inv, {}, *diag);
 ]])],
        [AC_DEFINE([CLANG_CREATE_FROM_ARGS_ARRAY_REF],[1],
         [Define if CreateFromArgs takes an ArrayRef to CommandLineArgs.])
         AC_MSG_RESULT([ArrayRef])],
        [AC_MSG_RESULT([pointers to arguments])])

# Check various functions in LLVM

## Check how to create unique_ptrs<>
AC_MSG_CHECKING([how to create unique_ptrs<>])
AC_COMPILE_IFELSE([AC_LANG_PROGRAM([[
#include <llvm/ADT/STLExtras.h>
]],[[
	auto up = llvm::make_unique<int>(42);
 ]])],
        [AC_DEFINE([LLVM_MAKE_UNIQUE],[llvm::make_unique],
         [How to create unique_ptrs<>.])
         AC_MSG_RESULT([llvm::make_unique<>])],
        [AC_DEFINE([LLVM_MAKE_UNIQUE],[std::make_unique],
         [How to create unique_ptrs<>.])
	AC_MSG_RESULT([std::make_unique<>])
	])

## Check whether llvm::cl::SetVersionPrinter takes arguments
AC_MSG_CHECKING([whether llvm::cl::SetVersionPrinter needs an argument])
AC_COMPILE_IFELSE([AC_LANG_PROGRAM([[
#include <llvm/Support/CommandLine.h>
]],[[
	llvm::cl::SetVersionPrinter([&](llvm::raw_ostream &s){ return; });
]])],
        [AC_DEFINE([LLVM_SETVERSIONPRINTER_NEEDS_ARG],[1],
         [Define if llvm::cl::SetVersionPrinter needs an argument.])
         AC_MSG_RESULT([yes])],
        [AC_MSG_RESULT([no])])

## Check whether llvm::cl has HideUnrelatedOptions
AC_MSG_CHECKING([whether llvm::cl has HideUnrelatedOptions()])
AC_COMPILE_IFELSE([AC_LANG_PROGRAM([[
#include <llvm/Support/CommandLine.h>
]],[[
	llvm::cl::OptionCategory clGeneral("A category");
	const llvm::cl::OptionCategory *cats[] = { &clGeneral };
	llvm::cl::HideUnrelatedOptions(cats);
]])],
        [AC_DEFINE([LLVM_HAS_HIDE_UNRELATED_OPTS],[1],
         [Define if llvm::cl has HideUnrelatedOptions().])
         AC_MSG_RESULT([yes])],
        [AC_MSG_RESULT([no])])

## Check whether llvm::cl has ResetCommandLineParser()
AC_MSG_CHECKING([whether llvm::cl has ResetCommandLineParser()])
AC_COMPILE_IFELSE([AC_LANG_PROGRAM([[
#include <llvm/Support/CommandLine.h>
]],[[
	llvm::cl::ResetCommandLineParser();
]])],
        [AC_DEFINE([LLVM_HAS_RESET_COMMANDLINE_PARSER],[1],
         [Define if llvm::cl has ResetCommandLineParser().])
         AC_MSG_RESULT([yes])],
        [AC_MSG_RESULT([no])])


## Check whether llvm::cl::values needs to be null terminated
AC_MSG_CHECKING([whether llvm::cl::values need a sentinel])
AC_COMPILE_IFELSE([AC_LANG_PROGRAM([[
#include <llvm/Support/CommandLine.h>
]],[[
  enum Unit{
    UNIT
  };
  auto v = llvm::cl::values(clEnumVal(UNIT, "An option"), clEnumValEnd);
]])],
        [AC_DEFINE([LLVM_CL_VALUES_NEED_SENTINEL],[1],
         [Define if llvm::cl::values need a sentinel.])
         AC_MSG_RESULT([yes])],
        [AC_MSG_RESULT([no])])

## Check whether llvm::BitVector has find_first_unset()
AC_MSG_CHECKING([whether llvm::BitVector has find_first_unset()])
AC_COMPILE_IFELSE([AC_LANG_PROGRAM([[
#include <llvm/ADT/BitVector.h>
]],[[
	llvm::BitVector bv;
	bv.find_first_unset();
]])],
        [AC_DEFINE([LLVM_BITVECTOR_HAS_FIND_FIRST_UNSET],[1],
         [Define if llvm::BitVector has the find_first_unset() method.])
         AC_MSG_RESULT([yes])],
        [AC_MSG_RESULT([no])])

## Check whether llvm::WriteBitcodeToFile takes a pointer (>= 7)
AC_MSG_CHECKING([whether llvm::WriteBitcodeToFile takes a pointer])
AC_COMPILE_IFELSE([AC_LANG_PROGRAM([[
#include <string>
#include <llvm/Support/raw_ostream.h>
#ifdef HAVE_LLVM_BITCODE_BITCODEWRITER_H
# include <llvm/Bitcode/BitcodeWriter.h>
#else
# include <llvm/Bitcode/ReaderWriter.h>
#endif
]],[[
	std::string str;
	llvm::raw_string_ostream  stream(str);
	llvm::WriteBitcodeToFile(nullptr, stream);
]])],
        [AC_DEFINE([LLVM_WRITE_BITCODE_TO_FILE_PTR],[1],
         [Define if llvm::WriteBitcodeToFile takes a pointer.])
         AC_MSG_RESULT([yes])],
        [AC_MSG_RESULT([no])])

## Check whether llvm::LoadInst constructor needs a type argument (>= 11)
AC_MSG_CHECKING([whether llvm::LoadInst constructor needs a type argument])
AC_COMPILE_IFELSE([AC_LANG_PROGRAM([[
#include <llvm/IR/Instructions.h>
]],[[
  llvm::Value *val = nullptr;
  llvm::BasicBlock *bb = nullptr;
  llvm::LoadInst i(val, "value", bb);
]])],
        [AC_DEFINE([LLVM_LOADINST_VALUE_ONLY],[1],
         [Define if llvm::LoadInst constructor does not need a type argument.])
         AC_MSG_RESULT([no])],
        [AC_MSG_RESULT([yes])])

<<<<<<< HEAD
## Check whether llvm::Align has been introduced (>= 11)
AC_MSG_CHECKING([whether llvm::Align has been introduced])
AC_COMPILE_IFELSE([AC_LANG_PROGRAM([[
#include <llvm/Support/Alignment.h>
]],[[
  llvm::Align a;
]])],
        [AC_DEFINE([LLVM_HAS_ALIGN],[1],
         [Define if llvm::Align exists.])
         AC_MSG_RESULT([yes])],
        [AC_MSG_RESULT([no])])

## Check whether getSyncScopeID() exists (>= 6?)
AC_MSG_CHECKING([whether getSyncSopeID() exists])
AC_COMPILE_IFELSE([AC_LANG_PROGRAM([[
#include <llvm/IR/Instructions.h>
]],[[
  llvm::LoadInst *li = nullptr;
  li->getSyncScopeID();
]])],
        [AC_DEFINE([LLVM_HAS_GET_SYNC_SCOPE_ID],[1],
         [Define if getSyncScopeID() exists.])
=======
## Check whether llvm::AllocaInst constructor takes an AddressSpace argument (> 4)
AC_MSG_CHECKING([whether llvm::AllocaInst constructor takes an AddressSpace argument])
AC_COMPILE_IFELSE([AC_LANG_PROGRAM([[
#include <llvm/IR/Instructions.h>
]],[[
  llvm::Type *type = nullptr;
  llvm::Value *size = nullptr;
  llvm::BasicBlock *bb = nullptr;
  llvm::AllocaInst a(type, 0, size, "value", bb);
]])],
        [AC_DEFINE([LLVM_ALLOCAINST_TAKES_ADDRSPACE],[1],
         [Define if llvm::AllocaInst constructor takes an address space argument.])
         AC_MSG_RESULT([yes])],
        [AC_MSG_RESULT([no])])

## Check whether llvm::AllocaInst constructor takes an Align argument (>= 11?)
AC_MSG_CHECKING([whether llvm::AllocaInst constructor takes an Align argument])
AC_COMPILE_IFELSE([AC_LANG_PROGRAM([[
#include <llvm/Support/Alignment.h>
#include <llvm/IR/Instructions.h>
]],[[
  llvm::Type *type = nullptr;
  llvm::Value *size = nullptr;
  llvm::Align align;
  llvm::BasicBlock *bb = nullptr;
  llvm::AllocaInst a(type, 0, size, align, "value", bb);
]])],
        [AC_DEFINE([LLVM_ALLOCAINST_TAKES_ALIGN],[1],
         [Define if llvm::AllocaInst constructor takes an Align argument.])
>>>>>>> 2a7c421a
         AC_MSG_RESULT([yes])],
        [AC_MSG_RESULT([no])])

## Check whether llvm::SwitchInst::CaseIt needs dereference (>= 4.0)
AC_MSG_CHECKING([whether llvm::SwitchInst::CaseIt needs dereference])
AC_COMPILE_IFELSE([AC_LANG_PROGRAM([[
#include <llvm/IR/Instructions.h>
]],[[
  llvm::SwitchInst::CaseIt *i = nullptr;
  (*i)->getCaseValue();
]])],
        [AC_DEFINE([LLVM_SWITCHINST_CASEIT_NEEDS_DEREF],[1],
         [Define if llvm::SwitchInst::CaseIt should be dereferenced.])
         AC_MSG_RESULT([yes])],
        [AC_MSG_RESULT([no])])

## Check whether VectorTyID exists (< 11)
AC_MSG_CHECKING([for llvm::Type::VectorTyID])
AC_COMPILE_IFELSE([AC_LANG_PROGRAM([[
#include <llvm/IR/Type.h>
]],[[
  bool exists = (llvm::Type::VectorTyID == 42);
]])],
        [AC_DEFINE([LLVM_VECTOR_TYPEID_CASES],[case llvm::Type::VectorTyID:],
         [Case labels depending on whether VectorTyID exists.])
         AC_MSG_RESULT([llvm::Type::VectorTyId])],
        [AC_DEFINE([LLVM_VECTOR_TYPEID_CASES],
         [case llvm::Type::FixedVectorTyID: case llvm::Type::ScalableVectorTyID:],
         [Case labels depending on whether VectorTyID exists.])
         AC_MSG_RESULT([{llvm::Type::FixedVectorTyID, llvm::Type::ScalableVectorTyID}])])

## Check whether the function llvm::onlyUsedByLifetimeMarkersOrDroppableInsts() exists (LLVM >= 12)
AC_MSG_CHECKING([for llvm::onlyUsedByLifetimeMarkersOrDroppableInsts])
AC_COMPILE_IFELSE([AC_LANG_PROGRAM([[
#include <llvm/Analysis/ValueTracking.h>
]],[[
  int result = llvm::onlyUsedByLifetimeMarkersOrDroppableInsts(nullptr);
]])],
        [AC_DEFINE([LLVM_HAS_ONLYUSEDBYLIFETIMEMARKERSORDROPPABLEINSTS],[1],
         [Define if the function llvm::onlyUsedByLifetimeMarkersOrDroppableInsts exists.])
         AC_MSG_RESULT([yes])],
        [AC_MSG_RESULT([no])])

## Check whether the class llvm::TerminatorInst exists (LLVM < 8)
AC_MSG_CHECKING([for llvm::TerminatorInst])
AC_COMPILE_IFELSE([AC_LANG_PROGRAM([[
#include <llvm/IR/Instructions.h>
]],[[
  llvm::TerminatorInst *I = nullptr;
]])],
        [AC_DEFINE([LLVM_HAS_TERMINATORINST],[1],
         [Define if the class llvm::TerminatorInst exists.])
         AC_MSG_RESULT([yes])],
        [AC_MSG_RESULT([no])])

## Check whether CallSite exists (< 11)
AC_MSG_CHECKING([for llvm::CallSite])
AC_COMPILE_IFELSE([AC_LANG_PROGRAM([[
#include <llvm/IR/CallSite.h>
]],[[
  llvm::CallSite *CS = nullptr;
]])],
        [AC_DEFINE([LLVM_HAS_CALLSITE],[1],
         [Define if llvm::CallSite exists.])
         AC_MSG_RESULT([yes])],
        [AC_MSG_RESULT([no])])

## Check if AttributeSet is renamed to AttributeList
AC_MSG_CHECKING([whether llvm::AttributeSet is renamed to llvm::AttributeList])
AC_COMPILE_IFELSE([AC_LANG_PROGRAM([[
#if defined(HAVE_LLVM_IR_MODULE_H)
#include <llvm/IR/Module.h>
#elif defined(HAVE_LLVM_MODULE_H)
#include <llvm/Module.h>
#endif
]],[[
  llvm::Module *M = nullptr;
  llvm::AttributeList assumeAttrs =
    llvm::AttributeList::get(M->getContext(),llvm::AttributeList::FunctionIndex,
                             std::vector<llvm::Attribute::AttrKind>({llvm::Attribute::NoUnwind}));
]])],
        [AC_DEFINE([LLVM_HAS_ATTRIBUTELIST],[1],
         [Define if llvm::AttributeList exists (and not AttributeSet).])
         AC_MSG_RESULT([yes])],
        [AC_MSG_RESULT([no])])

## Check if llvm::Module::getOrInsertFunction returns a Constant (LLVM >= 9)
AC_MSG_CHECKING([whether llvm::Module::getOrInsertFunction returns a Constant])
AC_COMPILE_IFELSE([AC_LANG_PROGRAM([[
#if defined(HAVE_LLVM_IR_MODULE_H)
#include <llvm/IR/Module.h>
#elif defined(HAVE_LLVM_MODULE_H)
#include <llvm/Module.h>
#endif
]],[[
  llvm::Module *M = nullptr;
  llvm::Constant *F = M->getOrInsertFunction("foo", nullptr, {});
]])],
        [AC_DEFINE([LLVM_GETORINSERTFUNCTION_RET_FUNCTION],[1],
         [Define if llvm::Module::getOrInsertFunction returns a Constant *.])
         AC_MSG_RESULT([yes])],
        [AC_MSG_RESULT([no])])

## Check which method in llvm::Module returns the data layout string
AC_MSG_CHECKING([for llvm::Module::getDataLayoutStr])
AC_COMPILE_IFELSE([AC_LANG_PROGRAM([[
#if defined(HAVE_LLVM_MODULE_H)
#include <llvm/Module.h>
#elif defined(HAVE_LLVM_IR_MODULE_H)
#include <llvm/IR/Module.h>
#endif
#if defined(HAVE_LLVM_LLVMCONTEXT_H)
#include <llvm/LLVMContext.h>
#elif defined(HAVE_LLVM_IR_LLVMCONTEXT_H)
#include <llvm/IR/LLVMContext.h>
#endif
]],[[
          llvm::Module *M = 0;
          std::string s = M->getDataLayoutStr();
        ]])],
        [AC_DEFINE([LLVM_MODULE_GET_DATA_LAYOUT_STRING],[getDataLayoutStr],
            [The name of the method in llvm::Module which returns the data layout string.])
         AC_MSG_RESULT([getDataLayoutStr])
        ],
        [AC_DEFINE([LLVM_MODULE_GET_DATA_LAYOUT_STRING],[getDataLayout],
            [The name of the method in llvm::Module which returns the data layout string.])
         AC_MSG_RESULT([getDataLayout])
        ])

## Check the signature of llvm::Module::materializeAllPermanently
AC_MSG_CHECKING([for llvm::Module::MaterializeAllPermanently])
AC_COMPILE_IFELSE([AC_LANG_PROGRAM([[
#if defined(HAVE_LLVM_MODULE_H)
#include <llvm/Module.h>
#elif defined(HAVE_LLVM_IR_MODULE_H)
#include <llvm/IR/Module.h>
#endif
#if defined(HAVE_LLVM_LLVMCONTEXT_H)
#include <llvm/LLVMContext.h>
#elif defined(HAVE_LLVM_IR_LLVMCONTEXT_H)
#include <llvm/IR/LLVMContext.h>
#endif
]],[[
  llvm::Module *M = 0;
  std::error_code ec = M->materializeAllPermanently();
]])],
           [AC_DEFINE([LLVM_MODULE_MATERIALIZE_ALL_PERMANENTLY_ERRORCODE_BOOL],[1],
            [Define if Module::materializeAllPermanently accepts zero arguments and returns an error_code.])
            AC_MSG_RESULT([(bool) -> error_code])
           ],
           [
   AC_COMPILE_IFELSE([AC_LANG_PROGRAM([[
#if defined(HAVE_LLVM_MODULE_H)
#include <llvm/Module.h>
#elif defined(HAVE_LLVM_IR_MODULE_H)
#include <llvm/IR/Module.h>
#endif
]],[[
  llvm::Module *M = 0;
  std::string *s = 0;
  bool b = M->MaterializeAllPermanently(s);
]])],
           [AC_DEFINE([LLVM_MODULE_MATERIALIZE_ALL_PERMANENTLY_BOOL_STRPTR],[1],
            [Define if Module::MaterializeAllPermanenty has signature std::string* -> bool])
            AC_MSG_RESULT([string* -> bool])],
           [AC_MSG_RESULT([use materializeAll instead])
	    ## Check the signature of llvm::Module::materializeAll
	    AC_MSG_CHECKING([the signature of llvm::Module::materializeAll])
   AC_COMPILE_IFELSE([AC_LANG_PROGRAM([[
#include <llvm/Support/Error.h>
#if defined(HAVE_LLVM_MODULE_H)
#include <llvm/Module.h>
#elif defined(HAVE_LLVM_IR_MODULE_H)
#include <llvm/IR/Module.h>
#endif
]],[[
  llvm::Module *M = 0;
  llvm::Error Err = M->materializeAll();
]])],
           [AC_DEFINE([LLVM_MODULE_MATERIALIZE_ALL_LLVM_ERROR],[1],
            [Define if Module::materializeAll has signature () -> llvm::Error])
            AC_MSG_RESULT([() -> llvm::Error])],
           [AC_MSG_RESULT([() -> llvm::error_code])])
])])

## Check if the value F_None in llvm::sys::fs::OpenFlags exists
AC_MSG_CHECKING([for llvm::sys::fs::OpenFlags (F_None)])
AC_COMPILE_IFELSE([AC_LANG_PROGRAM([[
#include <llvm/Support/FileSystem.h>
]],[[
  llvm::sys::fs::OpenFlags f = llvm::sys::fs::F_None;
  return f;
]])],
           [AC_DEFINE([HAVE_LLVM_SYS_FS_OPENFLAGS],[1],
            [Define if the type llvm::sys::fs::OpenFlags exists.])
            AC_MSG_RESULT([yes])],
           [AC_MSG_RESULT([no])])

## Check the type of the error reporting argument for llvm::raw_fd_ostream
AC_MSG_CHECKING([for error reporting in llvm::raw_fd_ostream])
AC_COMPILE_IFELSE([AC_LANG_PROGRAM([[
#include <llvm/Support/raw_ostream.h>
#include <llvm/Support/FileSystem.h>
]],[[
  std::string errs;
#ifdef HAVE_LLVM_SYS_FS_OPENFLAGS
  llvm::raw_fd_ostream("foo",errs,llvm::sys::fs::F_None);
#else
  llvm::raw_fd_ostream("foo",errs,0);
#endif
]])],
        [AC_DEFINE([LLVM_RAW_FD_OSTREAM_ERR_STR],[1],
         [Define if llvm::raw_fd_ostream reports errors through a string reference.])
         AC_MSG_RESULT([string])],
        [AC_MSG_RESULT([error_code])])

## Check if Mutexes use the method "lock" or "acquire"
AC_MSG_CHECKING([for llvm::sys::Mutex::lock])
AC_COMPILE_IFELSE([AC_LANG_PROGRAM([[
#include <llvm/Support/Mutex.h>
]],[[
  llvm::sys::Mutex m;
  m.lock();
]])],
        [AC_DEFINE([LLVM_SYS_MUTEX_LOCK_FN],[lock],
         [The name of the locking method of llvm::sys::mutex.])
         AC_DEFINE([LLVM_SYS_MUTEX_UNLOCK_FN],[unlock],
         [The name of the unlocking method of llvm::sys::mutex.])
         AC_MSG_RESULT([lock])],
        [AC_DEFINE([LLVM_SYS_MUTEX_LOCK_FN],[acquire],
         [The name of the locking method of llvm::sys::mutex.])
         AC_DEFINE([LLVM_SYS_MUTEX_UNLOCK_FN],[release],
         [The name of the unlocking method of llvm::sys::mutex.])
         AC_MSG_RESULT([acquire])])

## Check the signature of llvm::ParseIR
AC_MSG_CHECKING([for llvm::ParseIR])
AC_COMPILE_IFELSE([AC_LANG_PROGRAM([[
#include <llvm/IRReader/IRReader.h>
#include <llvm/Support/MemoryBuffer.h>
#include <llvm/Support/SourceMgr.h>
#if defined(HAVE_LLVM_LLVMCONTEXT_H)
#include <llvm/LLVMContext.h>
#elif defined(HAVE_LLVM_IR_LLVMCONTEXT_H)
#include <llvm/IR/LLVMContext.h>
#endif
]],[[
  llvm::SMDiagnostic err;
  llvm::LLVMContext ctx;
  llvm::ParseIR((llvm::MemoryBuffer*)0,
                err,
                ctx);
]])],
        [AC_DEFINE([LLVM_PARSE_IR_MEMBUF_PTR],[1],
         [Define if llvm::ParseIR takes a MemoryBuffer pointer as argument.])
         AC_MSG_RESULT([takes MemoryBuffer*])],
        [AC_MSG_RESULT([takes MemoryBufferRef])])

## Check the return type of llvm::MemoryBuffer::getMemBuffer
AC_MSG_CHECKING([for return type of llvm::MemoryBuffer::getMemBuffer])
AC_COMPILE_IFELSE([AC_LANG_PROGRAM([[
#include <llvm/Support/MemoryBuffer.h>
]],[[
  llvm::MemoryBuffer *b =
    llvm::MemoryBuffer::getMemBuffer("");
]])],
        [AC_DEFINE([LLVM_GETMEMBUFFER_RET_PTR],[1],
         [Define if llvm::MemoryBuffer::getMemBuffer returns a pointer.])
         AC_MSG_RESULT([llvm::MemoryBuffer*])],
        [AC_MSG_RESULT([std::unique_ptr<llvm::MemoryBuffer>])])

## Check which API is used by llvm:gep_type_iterator
AC_MSG_CHECKING([whether llvm:gep_type_iterator uses the new API])
AC_COMPILE_IFELSE([AC_LANG_PROGRAM([[
#include <llvm/IR/GetElementPtrTypeIterator.h>
]],[[
  llvm::gep_type_iterator *it = nullptr;
  llvm::StructType *STy = it->getStructTypeOrNull();
]])],
        [AC_DEFINE([LLVM_NEW_GEP_TYPE_ITERATOR_API],[1],
         [Define if llvm:gep_type_iterator uses the new API.])
         AC_MSG_RESULT([yes])],
        [AC_MSG_RESULT([no])])

## Check whether getPassName() should return a StringRef
AC_MSG_CHECKING([whether Pass::getPassName() returns a StringRef])
AC_COMPILE_IFELSE([AC_LANG_PROGRAM([[
#include <llvm/Pass.h>
]],[[
	class LPass : public llvm::Pass {
	      virtual llvm::StringRef getPassName() const { return ""; };
	};
]])],
        [AC_DEFINE([LLVM_PASS_GETPASSNAME_IS_STRINGREF],[1],
         [Define if Pass::getPassName() returns a StringRef.])
         AC_MSG_RESULT([yes])],
        [AC_MSG_RESULT([no])])

## Check whether llvm::Loop::getName exists (>= llvm 4)
AC_MSG_CHECKING([whether llvm::Loop::getName exists])
AC_COMPILE_IFELSE([AC_LANG_PROGRAM([[
#include <llvm/Analysis/LoopInfo.h>
]],[[
  llvm::Loop * L = 0;
  L->getName();
]])],
  [AC_MSG_RESULT([yes])
   AC_DEFINE([LLVM_HAVE_LOOP_GET_NAME],[1],
   [Define if llvm::LoopInfo::getName exists])],
  [AC_MSG_RESULT([no])])

## Check whether llvm::LoopInfo::erase exists (> llvm 4)
AC_MSG_CHECKING([whether llvm::LoopInfo::erase exists])
AC_COMPILE_IFELSE([AC_LANG_PROGRAM([[
#include <llvm/Analysis/LoopPass.h>
]],[[
  llvm::Loop * L = 0;
  llvm::LoopInfo *LI = 0;
  LI->erase(L);
]])],
  [AC_MSG_RESULT([yes])
   AC_DEFINE([LLVM_HAVE_LOOPINFO_ERASE],[1],
   [Define if llvm::LoopInfo::erase exists])],
  [AC_MSG_RESULT([no])])

## Check how to call getAnalysis to get LoopInfo
AC_MSG_CHECKING([how to get LoopInfo analysis])
AC_COMPILE_IFELSE([AC_LANG_PROGRAM([[
#include <llvm/Analysis/LoopPass.h>
]],[[
  llvm::LPPassManager *LPM = 0;
  LPM->getAnalysis<llvm::LoopInfo>();
]])],
        [AC_MSG_RESULT([llvm::LoopInfo])
         AC_DEFINE([LLVM_GET_ANALYSIS_LOOP_INFO],[1],
         [Define if LPPassManager::getAnalysis<LoopInfo> can be called.])],
        [AC_MSG_RESULT([llvm::LoopInfoWrapperPass])])

## Check if llvm::InsertPreheadersForLoop() takes MemorySSAUpdater
AC_MSG_CHECKING([if llvm::InsertPreheaderForLoop takes MemorySSAUpdater])
AC_COMPILE_IFELSE([AC_LANG_PROGRAM([[
#include <llvm/Transforms/Utils/LoopUtils.h>
]],[[
  llvm::InsertPreheaderForLoop(nullptr, nullptr, nullptr, nullptr, false);
]])],
        [AC_MSG_RESULT([yes])
         AC_DEFINE([LLVM_INSERT_PREHEADER_FOR_LOOP_NEEDS_UPDATER],[1],
         [Define if llvm::InsertPreheaderForLoop needs MemorySSAUpdater.])],
        [AC_MSG_RESULT([no])])

## Check how to get post-dominators (> llvm 3.8)
AC_MSG_CHECKING([how to get PostDominator analysis])
AC_COMPILE_IFELSE([AC_LANG_PROGRAM([[
#include <llvm/Analysis/PostDominators.h>
]],[[
  llvm::PostDominatorTreeWrapperPass *PDP = 0;
]])],
  [AC_MSG_RESULT([llvm::PostDominatorTreeWrapperPass])
   AC_DEFINE([LLVM_HAVE_POST_DOMINATOR_TREE_WRAPPER_PASS],[1],
   [Define if llvm::PostDominatorTreeWrapperPass exists.])],
   [AC_MSG_RESULT([llvm::PostDominatorTree])])

## Check if llvm::cl::getRegisteredOptions takes an argument
AC_MSG_CHECKING([if llvm::cl::getRegisteredOptions takes an argument.])
AC_COMPILE_IFELSE([AC_LANG_PROGRAM([[
#include <llvm/Support/CommandLine.h>
]],[[
  llvm::StringMap<llvm::cl::Option*> opts;
  llvm::cl::getRegisteredOptions(opts);
]])],
        [AC_MSG_RESULT([yes])
         AC_DEFINE([LLVM_CL_GETREGISTEREDOPTIONS_TAKES_ARGUMENT],[1],
         [Define if llvm::cl::getRegisteredOptions takes an argument.])],
        [AC_MSG_RESULT([no])])

## Check the parameter type for ExecutionEngine::runFunction
AC_MSG_CHECKING([for parameter type for ExecutionEngine::runFunction])
AC_COMPILE_IFELSE([AC_LANG_PROGRAM([[
#include <llvm/ExecutionEngine/ExecutionEngine.h>
#include <llvm/ExecutionEngine/GenericValue.h>
]],[[
  class EE : public llvm::ExecutionEngine{
  public:
    virtual llvm::GenericValue runFunction(llvm::Function*, const std::vector<llvm::GenericValue>&) override {
      return llvm::GenericValue();
    };
  };
]])],
        [AC_MSG_RESULT([std::vector<llvm::GenericValue>])
         AC_DEFINE([LLVM_EXECUTION_ENGINE_RUN_FUNCTION_VECTOR],[1],
         [Define if ExecutionEngine::runFunction takes a std::vector<llvm::GenericValue> argument.])],
        [AC_MSG_RESULT([llvm::ArrayRef<llvm::GenericValue>])])

## Check if llvm::PassManager requires a template argument
AC_MSG_CHECKING([if llvm::PassManager requires a template argument])
AC_COMPILE_IFELSE([AC_LANG_PROGRAM([[
#if defined(HAVE_LLVM_PASSMANAGER_H)
#include <llvm/PassManager.h>
#elif defined(HAVE_LLVM_IR_PASSMANAGER_H)
#include <llvm/IR/PassManager.h>
#endif
]],[[
  llvm::PassManager PM;
]])],
        [AC_MSG_RESULT([no])],
        [AC_MSG_RESULT([yes])
         AC_DEFINE([LLVM_PASSMANAGER_TEMPLATE],[1],
         [Define if llvm::PassManager requires a template argument.])
         AC_CHECK_HEADERS([llvm/IR/LegacyPassManager.h],[],[AC_MSG_FAILURE([Could not find necessary headers.])],[AC_INCLUDES_DEFAULT])])

## Check if we can get metadata for global variables (LLVM > 4)
AC_MSG_CHECKING([whether getMetadata() for GlobalObject exists])
AC_COMPILE_IFELSE([AC_LANG_PROGRAM([[
#include <llvm/IR/DebugInfo.h>
#include <llvm/IR/GlobalObject.h>
]],[[
          llvm::GlobalObject *o = nullptr;
          llvm::MDNode *md = o->getMetadata("dbg");
        ]])],
        [AC_DEFINE([LLVM_HAS_GLOBALOBJECT_GET_METADATA],[1],
            [Define if we can get metadata from a GlobalObject.])
         AC_MSG_RESULT([yes])],
        [AC_MSG_RESULT([no])])

## Check if we can get the address space of a global value (LLVM >= 8)
AC_MSG_CHECKING([if GlobalValue has getAddressSpace()])
AC_COMPILE_IFELSE([AC_LANG_PROGRAM([[
#include <llvm/IR/GlobalValue.h>
]],[[
          llvm::GlobalValue *gv = nullptr;
          unsigned int spc = gv->getAddressSpace();
        ]])],
        [AC_DEFINE([LLVM_GLOBALVALUE_HAS_GET_ADDRESS_SPACE],[1],
            [Define if we can get the address space from a GlobalValue.])
         AC_MSG_RESULT([yes])],
        [AC_MSG_RESULT([no])])

## Checking if an llvm::DILocation is an llvm::MDNode
AC_MSG_CHECKING([if an llvm::DILocation is an llvm::MDNode])
AC_COMPILE_IFELSE([AC_LANG_PROGRAM([[
#if defined(HAVE_LLVM_DEBUGINFO_H)
#include <llvm/DebugInfo.h>
#elif defined(HAVE_LLVM_IR_DEBUGINFO_H)
#include <llvm/IR/DebugInfo.h>
#elif defined(HAVE_LLVM_ANALYSIS_DEBUGINFO_H)
#include <llvm/Analysis/DebugInfo.h>
#endif
]],[[
  llvm::MDNode *m = 0;
  llvm::DILocation *l = static_cast<llvm::DILocation*>(m);
]])],
        [AC_MSG_RESULT([yes])
         AC_DEFINE([LLVM_DILOCATION_IS_MDNODE],[1],
         [Define if an llvm::DILocation is an MDNode.])],
        [AC_MSG_RESULT([no])])

## Check if llvm::LoopInfo::markAsRemoved exists
AC_MSG_CHECKING([for llvm::LoopInfo::markAsRemoved])
AC_COMPILE_IFELSE([AC_LANG_PROGRAM([[
#include <llvm/Analysis/LoopPass.h>
]],[[
  llvm::Loop * L = 0;
  llvm::LoopInfo *LI = 0;
  LI->markAsRemoved(L);
]])],
  [AC_MSG_RESULT([yes])
   AC_DEFINE([LLVM_HAVE_LOOPINFO_MARK_AS_REMOVED],[1],
   [Define if llvm::LoopInfo::markAsRemoved exists])],
  [AC_MSG_RESULT([no])])

## Check whether llvm::df_iterator_default_set exists
AC_MSG_CHECKING([for llvm::df_iterator_default_set])
AC_COMPILE_IFELSE([AC_LANG_PROGRAM([[
#include <llvm/ADT/DepthFirstIterator.h>
]],[[
  llvm::df_iterator_default_set<int *> Reachable;
]])],
  [AC_MSG_RESULT([yes])
   AC_DEFINE([LLVM_HAVE_DF_ITERATOR_DEFAULT_SET],[1],
   [Define if llvm::df_iterator_default_set exists])],
  [AC_MSG_RESULT([no])])

## Check whether llvm::EliminateUnreachableBlocks exists
AC_MSG_CHECKING([for llvm::EliminateUnreachableBlocks])
AC_COMPILE_IFELSE([AC_LANG_PROGRAM([[
#include <llvm/Transforms/Utils/BasicBlockUtils.h>
]],[[
  llvm::Function *F = nullptr;
  llvm::EliminateUnreachableBlocks(*F);
]])],
  [AC_MSG_RESULT([yes])
   AC_DEFINE([LLVM_HAVE_ELIMINATE_UNREACHABLE_BLOCKS],[1],
   [Define if llvm::EliminateUnreachableBlocks exists])],
  [AC_MSG_RESULT([no])])


## Check if initializeIPA exists
AC_MSG_CHECKING([for llvm::initializeIPA])
AC_COMPILE_IFELSE([AC_LANG_PROGRAM([[
#if defined(HAVE_LLVM_ANALYSIS_VERIFIER_H)
#include <llvm/Analysis/Verifier.h>
#elif defined(HAVE_LLVM_IR_VERIFIER_H)
#include <llvm/IR/Verifier.h>
#endif
#if defined(HAVE_LLVM_PASSMANAGER_H)
#include <llvm/PassManager.h>
#elif defined(HAVE_LLVM_IR_PASSMANAGER_H)
#include <llvm/IR/PassManager.h>
#endif
#if defined(HAVE_LLVM_IR_LEGACYPASSMANAGER_H) && defined(LLVM_PASSMANAGER_TEMPLATE)
#include <llvm/IR/LegacyPassManager.h>
#endif
]],[[
  void (*f)(llvm::PassRegistry&) = llvm::initializeIPA;
]])],
  [AC_MSG_RESULT([yes])
   AC_DEFINE([HAVE_LLVM_INITIALIZE_IPA],[1],
   [Define if llvm::initializeIPA exists])],
  [AC_MSG_RESULT([no])])


AC_CONFIG_HEADERS([config.h])
AC_CONFIG_FILES([Makefile src/Makefile include/Makefile])
AC_OUTPUT<|MERGE_RESOLUTION|>--- conflicted
+++ resolved
@@ -244,7 +244,6 @@
          AC_MSG_RESULT([no])],
         [AC_MSG_RESULT([yes])])
 
-<<<<<<< HEAD
 ## Check whether llvm::Align has been introduced (>= 11)
 AC_MSG_CHECKING([whether llvm::Align has been introduced])
 AC_COMPILE_IFELSE([AC_LANG_PROGRAM([[
@@ -267,7 +266,9 @@
 ]])],
         [AC_DEFINE([LLVM_HAS_GET_SYNC_SCOPE_ID],[1],
          [Define if getSyncScopeID() exists.])
-=======
+	 AC_MSG_RESULT([yes])],
+	 [AC_MSG_RESULT([no])])
+
 ## Check whether llvm::AllocaInst constructor takes an AddressSpace argument (> 4)
 AC_MSG_CHECKING([whether llvm::AllocaInst constructor takes an AddressSpace argument])
 AC_COMPILE_IFELSE([AC_LANG_PROGRAM([[
@@ -280,24 +281,6 @@
 ]])],
         [AC_DEFINE([LLVM_ALLOCAINST_TAKES_ADDRSPACE],[1],
          [Define if llvm::AllocaInst constructor takes an address space argument.])
-         AC_MSG_RESULT([yes])],
-        [AC_MSG_RESULT([no])])
-
-## Check whether llvm::AllocaInst constructor takes an Align argument (>= 11?)
-AC_MSG_CHECKING([whether llvm::AllocaInst constructor takes an Align argument])
-AC_COMPILE_IFELSE([AC_LANG_PROGRAM([[
-#include <llvm/Support/Alignment.h>
-#include <llvm/IR/Instructions.h>
-]],[[
-  llvm::Type *type = nullptr;
-  llvm::Value *size = nullptr;
-  llvm::Align align;
-  llvm::BasicBlock *bb = nullptr;
-  llvm::AllocaInst a(type, 0, size, align, "value", bb);
-]])],
-        [AC_DEFINE([LLVM_ALLOCAINST_TAKES_ALIGN],[1],
-         [Define if llvm::AllocaInst constructor takes an Align argument.])
->>>>>>> 2a7c421a
          AC_MSG_RESULT([yes])],
         [AC_MSG_RESULT([no])])
 

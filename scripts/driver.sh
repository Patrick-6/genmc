#!/bin/bash

# Driver script for running tests with GenMC.
#
# This program is free software; you can redistribute it and/or modify
# it under the terms of the GNU General Public License as published by
# the Free Software Foundation; either version 2 of the License, or
# (at your option) any later version.
#
# This program is distributed in the hope that it will be useful,
# but WITHOUT ANY WARRANTY; without even the implied warranty of
# MERCHANTABILITY or FITNESS FOR A PARTICULAR PURPOSE.  See the
# GNU General Public License for more details.
#
# You should have received a copy of the GNU General Public License
# along with this program; if not, you can access it online at
# http://www.gnu.org/licenses/gpl-2.0.html.
#
# Author: Michalis Kokologiannakis <mixaskok@gmail.com>

# Get binary's full path
DIR="$( cd "$( dirname "${BASH_SOURCE[0]}" )" >/dev/null 2>&1 && pwd )"
GenMC="${GenMC:-$DIR/../src/genmc}"

source "${DIR}/terminal.sh"

# We need to get the LLVM version for this particular configuration
LLVM_VERSION=`cat ${DIR}/../config.h | awk '/LLVM_VERSION/ {gsub(/"/, "", $3); print $3}'`

# test whether arrays are supported
arrtest[0]='test' ||
    (echo 'Failure: arrays not supported in this version of bash.' && exit 2)

# test whether getopt works
getopt --test > /dev/null
if [[ $? -ne 4 ]]; then
    echo "`getopt --test` failed in this environment."
    exit 1
fi

# command-line arguments
SHORT=f,o,v:
LONG=debug,fast,verbose:

# temporarily store output to be able to check for errors
PARSED=$(getopt --options $SHORT --longoptions $LONG --name "$0" -- "$@")
if [[ $? -ne 0 ]]; then
    # getopt has complained about wrong arguments to stdout
    exit 2
fi
# use eval with "$PARSED" to properly handle the quoting
eval set -- "$PARSED"

# actually parse the options until we see --
while true; do
    case "$1" in
	-f|--fast)
	    fastrun=1
	    shift
	    ;;
	-d|--debug)
	    debug_mode=1
	    shift
	    ;;
        -v|--verbose)
            verbosity_level="$2"
            shift 2
            ;;
        --)
            shift
            break
            ;;
        *)
            echo "Programming error"
            exit 3
            ;;
    esac
done

# assumes that the result variable is appropriate set by the child script
initialize_results() {
    total_time=0
    result=""
    header_printed=""
}

# assumes that the (sourced) child script sets the runtime variable
increase_total_time() {
    total_time=`echo "scale=2; ${total_time}+${runtime}" | bc -l`
}

print_results() {
    if test -n "$result"
    then
	echo ''; printline
	echo '!!! ' UNEXPECTED TESTING RESULTS ' !!!' Total time: "${total_time}"
	printline
	exit 1
    else
	echo ''; printline
	echo '--- ' Testing proceeded as expected. Total time: "${total_time}"
	printline
	exit 0
    fi
}

# Do initializations
initialize_results

# First, run the test cases in the correct/ directory
correctdir="${DIR}/../tests/correct"
for model in lkmm # rc11 imm
do
    for coherence in wb # wb mo # when restoring mo, check if expected.mo already exists
    do
<<<<<<< HEAD
	for testdir in "${correctdir}/"{infr,litmus,saver,liveness,synthetic,data-structures,lapor,fs}
=======
	for testdir in "${correctdir}/"lkmm # {infr,litmus,synthetic,data-structures,lapor,fs}
>>>>>>> f27db937
	do
	    source "${DIR}/runcorrect.sh" # the env variables for runcorrect.sh are set
	    increase_total_time
	done
    done
done

<<<<<<< HEAD
# Then, do all the library tests (and reprint header)
header_printed=""
libdir="${DIR}/../tests/libs"
for model in rc11
do
    for coherence in wb mo
    do
	testdir="${libdir}" && source "${DIR}/runcorrect.sh"
	increase_total_time
    done
done

# Finally, run the testcases in the wrong/ directory
header_printed=""
wrongdir="${DIR}/../tests/wrong"
for model in rc11 imm
do

    for cat in safety liveness infr racy memory locking barriers fs
    do
	# under IMM, only run safety and liveness tests
	if test "${model}" = "imm" -a "${cat}" != "safety" -a "${cat}" != "liveness"
	then
	    continue
	fi
	testdir="${wrongdir}/${cat}"
	coherence="wb"
	suppress_diff=""
	if test "${cat}" = "memory" -o "${cat}" = "fs"
	then
	    suppress_diff=1
	fi
	source "${DIR}/runwrong.sh"
	increase_total_time
    done
done
=======
# # Then, do all the library tests (and reprint header)
# header_printed=""
# libdir="${DIR}/../tests/libs"
# for model in rc11
# do
#     for coherence in wb mo
#     do
# 	testdir="${libdir}" && source "${DIR}/runcorrect.sh"
# 	increase_total_time
#     done
# done

# # Finally, run the testcases in the wrong/ directory
# header_printed=""
# wrongdir="${DIR}/../tests/wrong"
# for model in rc11 imm
# do

#     for cat in safety infr racy memory locking fs
#     do
# 	# under IMM, only run safety tests
# 	if test "${model}" = "imm" -a "${cat}" != "safety"
# 	then
# 	    continue
# 	fi
# 	testdir="${wrongdir}/${cat}"
# 	coherence="wb"
# 	suppress_diff=""
# 	if test "${cat}" = "memory" -o "${cat}" = "fs"
# 	then
# 	    suppress_diff=1
# 	fi
# 	source "${DIR}/runwrong.sh"
# 	increase_total_time
#     done
# done
>>>>>>> f27db937

# Print results
print_results<|MERGE_RESOLUTION|>--- conflicted
+++ resolved
@@ -113,11 +113,7 @@
 do
     for coherence in wb # wb mo # when restoring mo, check if expected.mo already exists
     do
-<<<<<<< HEAD
-	for testdir in "${correctdir}/"{infr,litmus,saver,liveness,synthetic,data-structures,lapor,fs}
-=======
-	for testdir in "${correctdir}/"lkmm # {infr,litmus,synthetic,data-structures,lapor,fs}
->>>>>>> f27db937
+	for testdir in "${correctdir}/"lkmm # {infr,litmus,saver,liveness,synthetic,data-structures,lapor,fs}
 	do
 	    source "${DIR}/runcorrect.sh" # the env variables for runcorrect.sh are set
 	    increase_total_time
@@ -125,7 +121,6 @@
     done
 done
 
-<<<<<<< HEAD
 # Then, do all the library tests (and reprint header)
 header_printed=""
 libdir="${DIR}/../tests/libs"
@@ -162,44 +157,6 @@
 	increase_total_time
     done
 done
-=======
-# # Then, do all the library tests (and reprint header)
-# header_printed=""
-# libdir="${DIR}/../tests/libs"
-# for model in rc11
-# do
-#     for coherence in wb mo
-#     do
-# 	testdir="${libdir}" && source "${DIR}/runcorrect.sh"
-# 	increase_total_time
-#     done
-# done
-
-# # Finally, run the testcases in the wrong/ directory
-# header_printed=""
-# wrongdir="${DIR}/../tests/wrong"
-# for model in rc11 imm
-# do
-
-#     for cat in safety infr racy memory locking fs
-#     do
-# 	# under IMM, only run safety tests
-# 	if test "${model}" = "imm" -a "${cat}" != "safety"
-# 	then
-# 	    continue
-# 	fi
-# 	testdir="${wrongdir}/${cat}"
-# 	coherence="wb"
-# 	suppress_diff=""
-# 	if test "${cat}" = "memory" -o "${cat}" = "fs"
-# 	then
-# 	    suppress_diff=1
-# 	fi
-# 	source "${DIR}/runwrong.sh"
-# 	increase_total_time
-#     done
-# done
->>>>>>> f27db937
 
 # Print results
 print_results
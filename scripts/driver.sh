--- conflicted
+++ resolved
@@ -113,8 +113,7 @@
 do
     for coherence in wb mo
     do
-<<<<<<< HEAD
-	for cat in infr litmus lkmm saver liveness synthetic data-structures lapor fs
+	for cat in infr litmus saver liveness synthetic data-structures fs lkmm # lapor
 	do
 	    testdir="${correctdir}/${cat}"
 	    if [[ ("${model}" == "lkmm" && "${cat}" != "lkmm" && "${cat}" != "fs") ||
@@ -126,13 +125,8 @@
 	    then
 		continue
 	    fi
-=======
-	for cat in infr litmus saver liveness synthetic data-structures fs # lapor
-	do
-	    testdir="${correctdir}/${cat}"
 	    check_blocked="" && [[ "${cat}" == "saver" ]] &&
 		[[ ! "${GENMCFLAGS}" =~ "policy=random" ]] && check_blocked="yes"
->>>>>>> 2a7c421a
 	    source "${DIR}/runcorrect.sh" # the env variables for runcorrect.sh are set
 	    increase_total_time
 	done
@@ -142,7 +136,7 @@
 # Then, run the testcases in the wrong/ directory
 header_printed=""
 wrongdir="${DIR}/../tests/wrong"
-for model in rc11 # imm
+for model in rc11 imm
 do
     for cat in safety liveness infr racy memory locking barriers fs
     do

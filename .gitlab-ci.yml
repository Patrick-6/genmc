--- conflicted
+++ resolved
@@ -1,10 +1,7 @@
 stages:
   - build
   - ftest
-<<<<<<< HEAD
-=======
   - rtest
->>>>>>> dd6564c6
   - test
   - cleanup
 
@@ -39,8 +36,6 @@
     paths:
       - ./
 
-<<<<<<< HEAD
-=======
 .test:llvm_job: &llvm_rtest
   script:
     - make rtest
@@ -48,7 +43,6 @@
     paths:
       - ./
 
->>>>>>> dd6564c6
 .test:llvm_job: &llvm_test
   script:
     - make test
@@ -122,8 +116,6 @@
     - build:llvm-7
   <<: *llvm_ftest
 
-<<<<<<< HEAD
-=======
 ### RANDOMIZED TESTING
 
 rtest:llvm-3.5:
@@ -156,7 +148,6 @@
     - build:llvm-7
   <<: *llvm_rtest
 
->>>>>>> dd6564c6
 ### FULL TESTS
 
 test:llvm-3.5:
